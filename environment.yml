name: eureka
channels:
    - conda-forge
    - defaults
dependencies:
    - python==3.9.7
    - asdf
    - astropy
    - batman-package
    - bokeh[version='<3.0']
    - ccdproc
    - celerite
    - corner
    - cython
    - dynesty[version='>1.0']
    - emcee[version='>3.0.0']
    - george
    - gwcs
    - h5py[version='<3.2']
    - ipython
    - lmfit
    - matplotlib
    - nbsphinx # Needed for documentation
    - numpy[version='>=1.20.0']
    - pandas
    - photutils
    - pip # required for the pip installs below
    - pytest
    - requests
    - scipy[version='>=1.4.0'] # Needed for scipy.fft
    - tqdm
    - pip:
        - astraeus @ git+https://github.com/kevin218/Astraeus@main#egg=astraeus
        - crds
        - exotic-ld
<<<<<<< HEAD
        - image_registration==0.2.6
        - jwst==1.6.0
=======
        - image_registration @ git+https://github.com/keflavich/image_registration.git@master#egg=image_registration
        - jwst==1.8.0
>>>>>>> 473510cb
        - myst-parser # Needed for documentation
        - setuptools_scm # Needed for version number
        - sphinx-rtd-theme # Needed for documentation
        - stcal
        - stdatamodels
        - svo_filters<|MERGE_RESOLUTION|>--- conflicted
+++ resolved
@@ -33,13 +33,8 @@
         - astraeus @ git+https://github.com/kevin218/Astraeus@main#egg=astraeus
         - crds
         - exotic-ld
-<<<<<<< HEAD
         - image_registration==0.2.6
-        - jwst==1.6.0
-=======
-        - image_registration @ git+https://github.com/keflavich/image_registration.git@master#egg=image_registration
         - jwst==1.8.0
->>>>>>> 473510cb
         - myst-parser # Needed for documentation
         - setuptools_scm # Needed for version number
         - sphinx-rtd-theme # Needed for documentation
