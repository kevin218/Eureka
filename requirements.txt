astropy
batman-package
bokeh
h5py
ipython
lmfit
matplotlib
numpy>=1.20.0
pandas
pytest
pyyaml
requests
scipy
svo_filters
nbsphinx
recommonmark
myst_parser
astroquery>=0.4.2
asdf
<<<<<<< HEAD
jwst
=======
tqdm
>>>>>>> 5261515c
<|MERGE_RESOLUTION|>--- conflicted
+++ resolved
@@ -17,8 +17,5 @@
 myst_parser
 astroquery>=0.4.2
 asdf
-<<<<<<< HEAD
 jwst
-=======
-tqdm
->>>>>>> 5261515c
+tqdm