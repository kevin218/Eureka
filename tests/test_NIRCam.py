import sys
import os
from importlib import reload
import time as time_pkg

import numpy as np

sys.path.insert(0, '..'+os.sep+'src'+os.sep)
from eureka.lib.readECF import MetaClass
from eureka.lib.util import COMMON_IMPORTS, pathdirectory
<<<<<<< HEAD
import eureka.lib.plots
=======
>>>>>>> 425422fe
from eureka.S3_data_reduction import s3_reduce as s3
from eureka.S4_generate_lightcurves import s4_genLC as s4
from eureka.S5_lightcurve_fitting import s5_fit as s5
from eureka.S6_planet_spectra import s6_spectra as s6

try:
    import harmonica  # noqa: F401
    harmonica_installed = True
except ModuleNotFoundError:
    harmonica_installed = False
<<<<<<< HEAD

=======
>>>>>>> 425422fe


def test_NIRCam(capsys):
    with capsys.disabled():
        # is able to display any message without failing a test
        # useful to leave messages for future users who run the tests
        print("\n\nIMPORTANT: Make sure that any changes to the ecf files "
              "are\nincluded in demo ecf files and documentation "
              "(docs/source/ecf.rst).")
        print("\nNIRCam S3-6 test: ", end='', flush=True)

    # explicitly define meta variables to be able to run
    # pathdirectory fn locally
    meta = MetaClass()
    meta.eventlabel = 'NIRCam'
    meta.datetime = time_pkg.strftime('%Y-%m-%d')
    meta.topdir = f'..{os.sep}tests'
    ecf_path = f'.{os.sep}NIRCam_ecfs{os.sep}'

    reload(s3)
    reload(s4)
    reload(s5)
    reload(s6)

    s3_spec, s3_meta = s3.reduce(meta.eventlabel, ecf_path=ecf_path)
    s4_spec, s4_lc, s4_meta = s4.genlc(meta.eventlabel, ecf_path=ecf_path,
                                       s3_meta=s3_meta)
    s5_meta = s5.fitlc(meta.eventlabel, ecf_path=ecf_path, s4_meta=s4_meta)
    s6_meta, s6_lc = s6.plot_spectra(meta.eventlabel, ecf_path=ecf_path,
                                     s5_meta=s5_meta)

    # run assertions for S3
    meta.outputdir_raw = (f'data{os.sep}JWST-Sim{os.sep}NIRCam{os.sep}'
                          f'Stage3{os.sep}')
    name = pathdirectory(meta, 'S3', s3_meta.run_s3, ap=8, bg=12,
                         old_datetime=s3_meta.datetime)
    assert os.path.exists(name)
    assert os.path.exists(name+os.sep+'figs')

    s3_cites = np.union1d(COMMON_IMPORTS[2], ["nircam"])
    assert np.array_equal(s3_meta.citations, s3_cites)

    # run assertions for S4
    meta.outputdir_raw = (f'data{os.sep}JWST-Sim{os.sep}NIRCam{os.sep}'
                          f'Stage4{os.sep}')
    name = pathdirectory(meta, 'S4', s4_meta.run_s4, ap=8, bg=12,
                         old_datetime=s4_meta.datetime)
    assert os.path.exists(name)
    assert os.path.exists(name+os.sep+'figs')

    s4_cites = np.union1d(s3_cites, COMMON_IMPORTS[3])
    assert np.array_equal(s4_meta.citations, s4_cites)

    # run assertions for S5
    meta.outputdir_raw = (f'data{os.sep}JWST-Sim{os.sep}NIRCam{os.sep}'
                          f'Stage5{os.sep}')
    name = pathdirectory(meta, 'S5', s5_meta.run_s5, ap=8, bg=12,
                         old_datetime=s5_meta.datetime)
    assert os.path.exists(name)
    assert os.path.exists(name+os.sep+'figs')

    s5_cites = np.union1d(s4_cites, COMMON_IMPORTS[4] +
                          ["emcee", "dynesty", "batman", "celerite"])
    assert np.array_equal(s5_meta.citations, s5_cites)

    # run assertions for S6
    meta.outputdir_raw = (f'data{os.sep}JWST-Sim{os.sep}NIRCam{os.sep}'
                          f'Stage6{os.sep}')
    name = pathdirectory(meta, 'S6', s6_meta.run_s6, ap=8, bg=12,
                         old_datetime=s6_meta.datetime)
    assert os.path.exists(name)
    assert os.path.exists(name+os.sep+'figs')

    s6_cites = np.union1d(s5_cites, COMMON_IMPORTS[5])
    assert np.array_equal(s6_meta.citations, s6_cites)

    # Rerun Stages 5 and 6 using POET
    # remove Stage 5 and 6 temporary files
    os.system(f"rm -r data{os.sep}JWST-Sim{os.sep}NIRCam{os.sep}Stage5")
    os.system(f"rm -r data{os.sep}JWST-Sim{os.sep}NIRCam{os.sep}Stage6")

    ecf_path = f'.{os.sep}NIRCam_ecfs{os.sep}POET{os.sep}'
    s5_meta = s5.fitlc(meta.eventlabel, ecf_path=ecf_path, s4_meta=None)
    s6_meta, s6_lc = s6.plot_spectra(meta.eventlabel, ecf_path=ecf_path,
                                     s5_meta=s5_meta)

    # run assertions for S5
    meta.outputdir_raw = (f'data{os.sep}JWST-Sim{os.sep}NIRCam{os.sep}'
                          f'Stage5{os.sep}')
    name = pathdirectory(meta, 'S5', s5_meta.run_s5, ap=8, bg=12,
                         old_datetime=s5_meta.datetime)
    assert os.path.exists(name)
    assert os.path.exists(name+os.sep+'figs')

    # run assertions for S6
    meta.outputdir_raw = (f'data{os.sep}JWST-Sim{os.sep}NIRCam{os.sep}'
                          f'Stage6{os.sep}')
    name = pathdirectory(meta, 'S6', s6_meta.run_s6, ap=8, bg=12,
                         old_datetime=s6_meta.datetime)
    assert os.path.exists(name)
    assert os.path.exists(name+os.sep+'figs')

    # Rerun Stages 5 and 6 using Harmonica
    if harmonica_installed:
        # remove Stage 5 and 6 temporary files
        os.system(f"rm -r data{os.sep}JWST-Sim{os.sep}NIRCam{os.sep}Stage5")
        os.system(f"rm -r data{os.sep}JWST-Sim{os.sep}NIRCam{os.sep}Stage6")

        ecf_path = f'.{os.sep}NIRCam_ecfs{os.sep}Harmonica{os.sep}'
        s5_meta = s5.fitlc(meta.eventlabel, ecf_path=ecf_path, s4_meta=None)
        s6_meta, s6_lc = s6.plot_spectra(meta.eventlabel, ecf_path=ecf_path,
                                         s5_meta=s5_meta)

        # run assertions for S5
        meta.outputdir_raw = (f'data{os.sep}JWST-Sim{os.sep}NIRCam{os.sep}'
                              f'Stage5{os.sep}')
<<<<<<< HEAD
        name = pathdirectory(meta, 'S5', 1, ap=8, bg=12,
=======
        name = pathdirectory(meta, 'S5', s5_meta.run_s5, ap=8, bg=12,
>>>>>>> 425422fe
                             old_datetime=s5_meta.datetime)
        assert os.path.exists(name)
        assert os.path.exists(name+os.sep+'figs')

        # run assertions for S6
        meta.outputdir_raw = (f'data{os.sep}JWST-Sim{os.sep}NIRCam{os.sep}'
                              f'Stage6{os.sep}')
<<<<<<< HEAD
        name = pathdirectory(meta, 'S6', 1, ap=8, bg=12,
=======
        name = pathdirectory(meta, 'S6', s6_meta.run_s6, ap=8, bg=12,
>>>>>>> 425422fe
                             old_datetime=s6_meta.datetime)
        assert os.path.exists(name)
        assert os.path.exists(name+os.sep+'figs')

    # remove temporary files
    os.system(f"rm -r data{os.sep}JWST-Sim{os.sep}NIRCam{os.sep}Stage3")
    os.system(f"rm -r data{os.sep}JWST-Sim{os.sep}NIRCam{os.sep}Stage4")
    os.system(f"rm -r data{os.sep}JWST-Sim{os.sep}NIRCam{os.sep}Stage5")
    os.system(f"rm -r data{os.sep}JWST-Sim{os.sep}NIRCam{os.sep}Stage6")<|MERGE_RESOLUTION|>--- conflicted
+++ resolved
@@ -8,10 +8,6 @@
 sys.path.insert(0, '..'+os.sep+'src'+os.sep)
 from eureka.lib.readECF import MetaClass
 from eureka.lib.util import COMMON_IMPORTS, pathdirectory
-<<<<<<< HEAD
-import eureka.lib.plots
-=======
->>>>>>> 425422fe
 from eureka.S3_data_reduction import s3_reduce as s3
 from eureka.S4_generate_lightcurves import s4_genLC as s4
 from eureka.S5_lightcurve_fitting import s5_fit as s5
@@ -22,10 +18,6 @@
     harmonica_installed = True
 except ModuleNotFoundError:
     harmonica_installed = False
-<<<<<<< HEAD
-
-=======
->>>>>>> 425422fe
 
 
 def test_NIRCam(capsys):
@@ -142,11 +134,7 @@
         # run assertions for S5
         meta.outputdir_raw = (f'data{os.sep}JWST-Sim{os.sep}NIRCam{os.sep}'
                               f'Stage5{os.sep}')
-<<<<<<< HEAD
-        name = pathdirectory(meta, 'S5', 1, ap=8, bg=12,
-=======
         name = pathdirectory(meta, 'S5', s5_meta.run_s5, ap=8, bg=12,
->>>>>>> 425422fe
                              old_datetime=s5_meta.datetime)
         assert os.path.exists(name)
         assert os.path.exists(name+os.sep+'figs')
@@ -154,11 +142,7 @@
         # run assertions for S6
         meta.outputdir_raw = (f'data{os.sep}JWST-Sim{os.sep}NIRCam{os.sep}'
                               f'Stage6{os.sep}')
-<<<<<<< HEAD
-        name = pathdirectory(meta, 'S6', 1, ap=8, bg=12,
-=======
         name = pathdirectory(meta, 'S6', s6_meta.run_s6, ap=8, bg=12,
->>>>>>> 425422fe
                              old_datetime=s6_meta.datetime)
         assert os.path.exists(name)
         assert os.path.exists(name+os.sep+'figs')
