[metadata]
name = eureka
author = Eureka! pipeline developers
author_email = kbstevenson@gmail.com
description = A data reduction and analysis pipeline intended for time-series observations with JWST.
long_description = file: README.md
long_description_content_type = text/markdown
license = MIT License
license_files = [LICENSE,]
url = https://github.com/kevin218/Eureka
project_urls =
    Bug Tracker = https://github.com/kevin218/Eureka/issues
    Source Code = https://github.com/kevin218/Eureka
classifiers =
    Programming Language :: Python :: 3
    License :: OSI Approved :: BSD License
    Operating System :: OS Independent


[options]
package_dir =
    =src
packages = find:
zip_safe = True
python_requires= >=3.10
install_requires =
    astraeus@git+https://github.com/kevin218/Astraeus@main
    astropy
    astroquery
    batman-package
    bokeh<3.0
    ccdproc
    celerite2 # Needed for GP
    corner
    crds
    dynesty>1.0 # Lower limit needed for specific arguments
    emcee>3.0.0 # Lower limit needed for specific arguments
    exotic-ld==3 # Lower limit needed for updated JWST sensitivity files, upper limit needed for breaking changes
    george # Needed for GP
    h5py
    lmfit
    matplotlib>=3.6 # Lower limit needed for set_layout_engine()
    mc3 # Needed for uncertainties in the Allan variance plots in S5
    numpy>=1.20.0,<1.25 # Upper limit needed to avoid deprecations
    pandas
    photutils
    requests
    scipy>=1.4.0 # Lower limit needed for scipy.fft
    setuptools_scm
    stdatamodels
    svo_filters
    tqdm


[options.packages.find]
where = src


[options.extras_require]
jwst =
<<<<<<< HEAD
    jwst==1.13.4
=======
    jwst==1.14.0
>>>>>>> 7d59dfbc
    stcal>=1.0.0 # Lower limit needed for our create_integration_model function
hst =
    image_registration@git+https://github.com/keflavich/image_registration@master # Need GitHub version to avoid np.float issue
docs =
    myst-parser
    nbsphinx
    numpydoc
    sphinx
    sphinx-automodapi
    sphinx-rtd-theme
test =
    flake8
    pytest<8.0 # Upper limit needed to avoid some conflict between pytest, an asdf package, and something in the pymc3 set of installs
    pytest-cov
    pytest-doctestplus
pymc3 =
    jwst==1.11.4
    stcal>=1.0.0 # Lower limit needed for our create_integration_model function
    exoplanet
    # mkl-service # Needed for theano - only available by conda install mkl-service
    pymc3
    starry>=1,<2
    theano-pymc
    # Extra version limits
    numpy>=1.20.0,<1.22 # Upper limit needed for theano, starry, and pymc3
    opencv-python-headless<4.8 # Upper limit needed for numpy<1.22
    scipy>=1.4.0,<1.8.0 # Lower limit needed for scipy.fft, upper limit needed for theano, starry, and pymc3
    xarray<2023.10.0 # Upper limit needed for numpy<1.22
jupyter =
    jupyter
    ipykernel


[flake8]
# Error codes explained here: https://pycodestyle.pycqa.org/en/latest/intro.html#error-codes
select = E1,E2,E3,E4,E5,E7,W6,F
ignore = W504,W503,E704,E226,E722
exclude =
    # Ignore built files
    ./build/**/*
    **/site-packages/**/*
    # Ignore docs
    ./docs/**/*
    # Ignore VS Code files
    .vscode/*
    # Ignore files in my ecfs folder
    ./ecfs/*
    # Ignore run_eureka.py files in demos folder
    **/run_eureka*.py
    # Temporarily ignore NIRISS files
    **/*niriss*.py
per-file-ignores =
    # Need to have unused imports in the init files
    **/__init__.py:F401
    # Need unused imports in the init files, need to mute some warnings
    ./src/eureka/__init__.py:F401,E402
    # Using exec commands, so variable is actually used
    **/manageevent.py:F841
    # Need to allow prepending to PATH
    ./demos/**/run_*.py:E402
    # Need to protect against crashes if jwst not installed
    **/test_*.py:E402
    # Need to modify c compiler settings before importing starry
    **/differentiable_models/*.py:E402
    # Need to have unused imports in the init file
    **/differentiable_models/__init__.py:F401
    # Need to protect against crashes if hst packages not installed
    **/test_WFC3.py:F401,E402
    # Keep the unused numpy so users can pass in numpy values (e.g. np.inf)
    **/readECF.py:F401
    # Keep the aligned values to explain what they are
    **/hst_scan.py:E241
    # Temporarily ignore unused s1 error until we have an S1 test
    **/test_MIRI.py:F401,E402
    # Ignore over length bibtex lines
    ./src/eureka/lib/citations.py:E501<|MERGE_RESOLUTION|>--- conflicted
+++ resolved
@@ -58,11 +58,7 @@
 
 [options.extras_require]
 jwst =
-<<<<<<< HEAD
-    jwst==1.13.4
-=======
     jwst==1.14.0
->>>>>>> 7d59dfbc
     stcal>=1.0.0 # Lower limit needed for our create_integration_model function
 hst =
     image_registration@git+https://github.com/keflavich/image_registration@master # Need GitHub version to avoid np.float issue
