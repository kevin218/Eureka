--- conflicted
+++ resolved
@@ -327,20 +327,12 @@
     for i in range(n_spec):
         # Read and assemble flat field
         # Select windowed region containing the data
-<<<<<<< HEAD
         x = (wave[i] - wmin)/(wmax - wmin)
-        # print("Extracting flat field region:")
-        # print(ywindow[i][0]+flatoffset[i][0],ywindow[i][1]+flatoffset[i][0],
-        #       xwindow[i][0]+flatoffset[i][1],xwindow[i][1]+flatoffset[i][1])
-=======
-        x         = (wave[i] - wmin)/(wmax - wmin)
->>>>>>> 6f992b8c
 
         ylower = int(ywindow[i][0]+flatoffset[i][0])
         yupper = int(ywindow[i][1]+flatoffset[i][0])
         xlower = int(xwindow[i][0]+flatoffset[i][1])
         xupper = int(xwindow[i][1]+flatoffset[i][1])
-<<<<<<< HEAD
         # flat_window += hdulist[j].data[ylower:yupper,xlower:xupper]*x**j
 
         if flatfile[-19:] == 'sedFFcube-both.fits':
@@ -350,25 +342,12 @@
                 flat_window += hdulist[j].data[ylower:yupper,
                                                xlower:xupper]*x**(j-1)
         else:
-            # WFC3.IR.G141.flat.2
+            # WFC3.IR.G141.flat.2 OR WFC3.IR.G102.flat.2
             flat_window = hdulist[0].data[ylower:yupper, xlower:xupper]
             for j in range(1, len(hdulist)):
                 # print(j)
                 flat_window += hdulist[j].data[ylower:yupper,
                                                xlower:xupper]*x**j
-=======
-
-        if flatfile[-19:] == 'sedFFcube-both.fits':
-            #sedFFcube-both
-            flat_window = hdulist[1].data[ylower:yupper,xlower:xupper]
-            for j in range(2,len(hdulist)):
-                flat_window += hdulist[j].data[ylower:yupper,xlower:xupper]*x**(j-1)
-        else:
-            #WFC3.IR.G141.flat.2 OR WFC3.IR.G102.flat.2
-            flat_window = hdulist[0].data[ylower:yupper,xlower:xupper]
-            for j in range(1,len(hdulist)):
-                flat_window += hdulist[j].data[ylower:yupper,xlower:xupper]*x**j
->>>>>>> 6f992b8c
 
         # Initialize bad-pixel mask
         mask_window = np.ones(flat_window.shape, dtype=np.float32)
@@ -836,13 +815,7 @@
     - January 2017, Kevin Stevenson
         Initial version
     '''
-<<<<<<< HEAD
     # if postclip is not None:
-=======
-
-
-    #if postclip != None:
->>>>>>> 6f992b8c
     #    postclip = -postclip
     if meta.nreads > 2:
         istart = 1
