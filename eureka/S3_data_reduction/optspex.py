import numpy as np
import matplotlib.pyplot as plt
from ..lib import gaussian as g
from ..lib import smooth
from . import plots_s3


def profile_poly(subdata, mask, deg=3, threshold=10, isplots=0):
    '''Construct normalized spatial profile using polynomial fits along the
    wavelength direction.

    Parameters
    ----------
    subdata : ndarray
        Background subtracted data.
    mask : ndarray
        Outlier mask.
    deg : int; optional
        Polynomial degree, defaults to 3.
    threshold : float; optional
        Sigma threshold for outlier rejection while constructing
        spatial profile, defaults to 10.
    isplots : int; optional
        The plotting verbosity. Defaults to 0.

    Returns
    -------
    profile : ndarray
        Fitted profile in the same shape as the input data array.
    '''
    submask = np.copy(mask)
    ny, nx = np.shape(subdata)
    profile = np.zeros((ny, nx))
    maxiter = nx
    for j in range(ny):
        nobadpixels = False
        iternum = 0
        while not nobadpixels and iternum < maxiter:
            # Do not want to alter original data
            dataslice = np.copy(subdata[j])
            # Replace masked points with median of nearby points
            for ind in np.where(submask[j] == 0)[0]:
                dataslice[ind] = \
                    np.median(dataslice[np.max((0, ind-10)):ind+11])

            # Smooth each row
            coeffs = np.polyfit(range(nx), dataslice, deg)
            model = np.polyval(coeffs, range(nx))
            if isplots == 7:
                plt.figure(3703)
                plt.clf()
                plt.suptitle(str(j) + "," + str(iternum))
                plt.plot(dataslice, 'ro')
                plt.plot(dataslice*submask[j], 'bo')
                plt.plot(model, 'g-')
                plt.pause(0.1)

            # Calculate residuals and number of sigma from the model
            residuals = submask[j]*(dataslice - model)
            stdevs = np.abs(residuals) / np.std(residuals)
            # Find worst data point
            loc = np.argmax(stdevs)
            # Mask data point if > threshold
            if stdevs[loc] > threshold:
                nobadpixels = False
                submask[j, loc] = 0
            else:
                nobadpixels = True  # exit while loop
            iternum += 1

        profile[j] = model
        if iternum == maxiter:
            print('WARNING: Max number of iterations reached for '
                  'dataslice ' + str(j))

    # Enforce positivity
    profile[np.where(profile < 0)] = 0
    # Normalize along spatial direction
    profile /= np.sum(profile, axis=0)

    return profile


def profile_smooth(subdata, mask, threshold=10, window_len=21,
                   windowtype='hanning', isplots=0):
    '''Construct normalized spatial profile using a smoothing function.

    Parameters
    ----------
    subdata : ndarray
        Background subtracted data.
    mask : ndarray
        Outlier mask.
    threshold : float; optional
        Sigma threshold for outlier rejection while constructing
        spatial profile.
    window_len : int; optional
        The dimension of the smoothing window.
    windowtype : {'flat','hanning','hamming','bartlett','blackman'}; optional
        UNUSED. The type of window. A flat window will produce a moving
        average smoothing.
    isplots : int; optional
        The plotting verbosity. Defaults to 0.

    Returns
    -------
    profile : ndarray
        Fitted profile in the same shape as the input data array.
    '''
    submask = np.copy(mask)
    ny, nx = np.shape(subdata)
    profile = np.zeros((ny, nx))
    maxiter = nx
    for j in range(ny):
        # Check for good pixels in row
        if np.sum(submask[j]) > 0:
            nobadpixels = False
            iternum = 0
            maxiter = np.sum(submask[j])
            while not nobadpixels and iternum < maxiter:
                # Do not want to alter original data
                dataslice = np.copy(subdata[j])
                # Replace masked points with median of nearby points
                # dataslice[np.where(submask[j] == 0)] = 0
                # FINDME: Code below appears to be effective, but is slow for
                # lots of masked points
                for ind in np.where(submask[j] == 0)[0]:
                    dataslice[ind] = \
                        np.median(dataslice[np.max((0, ind-10)):ind+11])

                # Smooth each row
                # model = smooth.smooth(dataslice, window_len=window_len,
                #                       window=windowtype)
                model = smooth.medfilt(dataslice, window_len)
                if isplots == 7:
                    plt.figure(3703)
                    plt.clf()
                    plt.suptitle(str(j) + "," + str(iternum))
                    plt.plot(dataslice, 'ro')
                    plt.plot(dataslice*submask[j], 'bo')
                    plt.plot(model, 'g-')
                    plt.pause(0.1)

                # Calculate residuals and number of sigma from the model
                igoodmask = np.where(submask[j] == 1)[0]
                residuals = submask[j]*(dataslice - model)
                stdevs = (np.abs(residuals[igoodmask]) /
                          np.std(residuals[igoodmask]))
                # Find worst data point
                loc = np.argmax(stdevs)
                # Mask data point if > threshold
                if stdevs[loc] > threshold:
                    nobadpixels = False
                    submask[j, igoodmask[loc]] = 0
                else:
                    nobadpixels = True  # exit while loop
                iternum += 1
            # Copy model slice to profile
            profile[j] = model
            if iternum == maxiter:
                print('WARNING: Max number of iterations reached for '
                      'dataslice ' + str(j))

    # Enforce positivity
    profile[np.where(profile < 0)] = 0
    # Normalize along spatial direction
    profile /= np.sum(profile, axis=0)

    return profile


def profile_meddata(data, mask, meddata, threshold=10, isplots=0):
    '''Construct normalized spatial profile using median of all data frames.

    Parameters
    ----------
    data : ndarray
        Unused. Image data.
    mask : ndarray
        Unused. Outlier mask.
    meddata : ndarray
        The median of all data frames.
    threshold : float; optional
        Unused. Sigma threshold for outlier rejection while constructing
        spatial profile. Defaults to 10.
    isplots : int; optional
        Unused. The plotting verbosity. Defaults to 0.

    Returns
    -------
    profile : ndarray
        Fitted profile in the same shape as the input data array.
    '''
    # profile = np.copy(meddata*mask)
    profile = np.copy(meddata)
    # Enforce positivity
    profile[np.where(profile < 0)] = 0
    # Normalize along spatial direction
    with np.errstate(divide='ignore', invalid='ignore'):
        profile /= np.sum(profile, axis=0)

    return profile


# Construct normalized spatial profile using wavelets
def profile_wavelet(subdata, mask, wavelet, numlvls, isplots=0):
    '''This function performs 1D image denoising using BayesShrink
    soft thresholding.

    Parameters
    ----------
    subdata : ndarray
        Background subtracted data.
    mask : ndarray
        Outlier mask.
    wavelet : Wavelet object or name string
        qWavelet to use
    numlvls : int
        Decomposition levels to consider (must be >= 0).
    isplots : int; optional
        The plotting verbosity. Defaults to 0.

    Returns
    -------
    profile : ndarray
        Fitted profile in the same shape as the input data array.

    References
    ----------
    Chang et al. "Adaptive Wavelet Thresholding for Image Denoising and
    Compression", 2000
    '''
    import pywt
    submask = np.copy(mask)
    ny, nx = np.shape(subdata)
    profile = np.zeros((ny, nx))

    for j in range(ny):
        # Perform wavelet decomposition
        dec = pywt.wavedec(subdata[j], wavelet)
        # Estimate noise variance
        noisevar = np.inf
        for i in range(-1, -numlvls-1, -1):
            noisevar = np.min([(np.median(np.abs(dec[i]))/0.6745)**2,
                               noisevar])
        # At each level of decomposition...
        for i in range(-1, -numlvls-1, -1):
            # Estimate variance at level i then compute the threshold value
            # sigmay2 = np.mean(dec[i]*dec[i])
            # sigmax = np.sqrt(np.max([sigmay2-noisevar, 0]))
            threshold = np.max(np.abs(dec[i]))
            # if sigmax == 0 or i == -1:
            #     threshold = np.max(np.abs(dec[i]))
            # else:
            #     threshold = noisevar/sigmax
            # Compute less noisy coefficients by applying soft thresholding
            dec[i] = map(lambda x: pywt.thresholding.soft(x, threshold),
                         dec[i])

        profile[j] = pywt.waverec(dec, wavelet)[:nx]
        if isplots == 7:
            plt.figure(3703)
            plt.clf()
            plt.suptitle(str(j))
            plt.plot(subdata[j], 'ro')
            plt.plot(subdata[j]*submask[j], 'bo')
            plt.plot(profile[j], 'g-')
            plt.pause(0.1)

    # Enforce positivity
    profile[np.where(profile < 0)] = 0
    # Normalize along spatial direction
    profile /= np.sum(profile, axis=0)

    return profile


def profile_wavelet2D(subdata, mask, wavelet, numlvls, isplots=0):
<<<<<<< HEAD
    '''This function performs 2D image denoising using BayesShrink soft thresholding.
=======
    '''Construct normalized spatial profile using wavelets

    This function performs 2D image denoising using BayesShrink
    soft thresholding.
>>>>>>> 6949533d

    Parameters
    ----------
    subdata : ndarray
        Background subtracted data.
    mask : ndarray
        Outlier mask.
    wavelet : Wavelet object or name string
        qWavelet to use
    numlvls : int
        Decomposition levels to consider (must be >= 0).
    isplots : int; optional
        The plotting verbosity. Defaults to 0.

    Returns
    -------
    profile : ndarray
        Fitted profile in the same shape as the input data array.

    References
    ----------
    Chang et al. "Adaptive Wavelet Thresholding for Image Denoising and
    Compression", 2000
    '''
    import pywt
    submask = np.copy(mask)
    ny, nx = np.shape(subdata)
    profile = np.zeros((ny, nx))

    # Perform wavelet decomposition
    dec = pywt.wavedec2(subdata, wavelet)
    # Estimate noise variance
    noisevar = np.inf
    for i in range(-1, -numlvls-1, -1):
        noisevar = np.min([(np.median(np.abs(dec[i]))/0.6745)**2, noisevar])
    # At each level of decomposition...
    for i in range(-1, -numlvls-1, -1):
        # Estimate variance at level i then compute the threshold value
        # sigmay2 = np.mean((dec[i][0]*dec[i][0]+dec[i][1]*dec[i][1] +
        #                    dec[i][2]*dec[i][2])/3.)
        # sigmax = np.sqrt(np.max([sigmay2-noisevar, 0]))
        threshold = np.max(np.abs(dec[i]))
        # if sigmax == 0:
        #     threshold = np.max(np.abs(dec[i]))
        # else:
        #     threshold = noisevar/sigmax
        # Compute less noisy coefficients by applying soft thresholding
        dec[i] = map(lambda x: pywt.thresholding.soft(x, threshold), dec[i])

    profile = pywt.waverec2(dec, wavelet)[:ny, :nx]
    if isplots == 7:
        plt.figure(3703)
        plt.clf()
        # plt.suptitle(str(j) + "," + str(iternum))
        plt.plot(subdata[ny/2], 'ro')
        plt.plot(subdata[ny/2]*submask[ny/2], 'bo')
        plt.plot(profile[ny/2], 'g-')
        plt.figure(3704)
        plt.clf()
        # plt.suptitle(str(j) + "," + str(iternum))
        plt.plot(subdata[:, nx/2], 'ro')
        plt.plot(subdata[:, nx/2]*submask[:, nx/2], 'bo')
        plt.plot(profile[:, nx/2], 'g-')
        plt.pause(0.1)

    # Enforce positivity
    profile[np.where(profile < 0)] = 0
    # Normalize along spatial direction
    profile /= np.sum(profile, axis=0)

    return profile


def profile_gauss(subdata, mask, threshold=10, guess=None, isplots=0):
    '''Construct normalized spatial profile using a Gaussian smoothing function.

    Parameters
    ----------
    subdata : ndarray
        Background subtracted data.
    mask : ndarray
        Outlier mask.
    threshold : float; optional
        Sigma threshold for outlier rejection while constructing
        spatial profile. Defaults to 10.
    guess : list; optional
        UNUSED. The initial guess for the Gaussian parameters.
        Defaults to None.
    isplots : int; optional
        The plotting verbosity. Defaults to 0.

    Returns
    -------
    profile : ndarray
        Fitted profile in the same shape as the input data array.
    '''
    submask = np.copy(mask)
    ny, nx = np.shape(subdata)
    profile = np.zeros((ny, nx))
    maxiter = ny
    for i in range(nx):
        nobadpixels = False
        iternum = 0
        # Do not want to alter original data
        dataslice = np.copy(subdata[:, i])
        # Set initial guess if none given
        guess = [ny/10., np.argmax(dataslice), dataslice.max()]
        while not nobadpixels and iternum < maxiter:
            # Fit Gaussian to each column
            if sum(submask[:, i]) >= 3:
                params, err = g.fitgaussian(dataslice, np.arange(ny),
                                            mask=submask[:, i], fitbg=0,
                                            guess=guess)
            else:
                params = guess
                err = None
            # Create model
            model = g.gaussian(np.arange(ny), params[0], params[1], params[2])
            if isplots == 7:
                plt.figure(3703)
                plt.clf()
                plt.suptitle(str(i) + "," + str(iternum))
                plt.plot(dataslice, 'ro')
                plt.plot(dataslice*submask[:, i], 'bo')
                plt.plot(model, 'g-')
                plt.pause(0.1)

            # Calculate residuals and number of sigma from the model
            residuals = submask[:, i]*(dataslice - model)
            if np.std(residuals) == 0:
                stdevs = np.zeros(residuals.shape)
            else:
                stdevs = np.abs(residuals) / np.std(residuals)
            # Find worst data point
            loc = np.argmax(stdevs)
            # Mask data point if > threshold
            if stdevs[loc] > threshold:
                # Check for bad fit, possibly due to a bad pixel
                if i > 0 and (err is None or
                              np.abs(params[0]) < np.abs(0.2*guess[0])):
                    # print(i, params)
                    # Remove brightest pixel within region of fit
                    loc = (params[1]-3 +
                           np.argmax(dataslice[params[1]-3:params[1]+4]))
                    # print(loc)
                else:
                    guess = np.abs(params)
                submask[loc, i] = 0
            else:
                nobadpixels = True  # exit while loop
                guess = np.abs(params)
            iternum += 1

        profile[:, i] = model
        if iternum == maxiter:
            print('WARNING: Max number of iterations reached for dataslice ' +
                  str(i))

    # Enforce positivity
    profile[np.where(profile < 0)] = 0
    # Normalize along spatial direction
    profile /= np.sum(profile, axis=0)

    return profile


<<<<<<< HEAD
def optimize(subdata, mask, bg, spectrum, Q, v0, p5thresh=10, p7thresh=10, 
             fittype='smooth', window_len=21, deg=3, windowtype='hanning', 
             n=0, isplots=0, eventdir='.',meddata=None, hide_plots=False):
=======
def optimize(meta, subdata, mask, bg, spectrum, Q, v0, p5thresh=10,
             p7thresh=10, fittype='smooth', window_len=21, deg=3,
             windowtype='hanning', n=0, m=0, meddata=None):
>>>>>>> 6949533d
    '''Extract optimal spectrum with uncertainties.

    Parameters
    ----------
    meta : eureka.lib.readECF.MetaClass
        The metadata object.
    subdata : ndarray
        Background subtracted data.
    mask : ndarray
        Outlier mask.
    bg : ndarray
        Background array.
    spectrum : ndarray
        Standard spectrum.
    Q : float
        The gain factor.
    v0 : ndarray
        Variance array for data.
<<<<<<< HEAD
    p5thresh:   float
        Sigma threshold for outlier rejection while constructing spatial profile.
    p7thresh:   float
        Sigma threshold for outlier rejection during optimal spectral extraction.
    fittype:    {'smooth', 'meddata', 'wavelet2D', 'wavelet', 'gauss', 'poly'}
        The type of profile fitting you want to do.
    window_len: int
        The dimension of the smoothing window.
    deg:    int
        Polynomial degree.
    windowtype: {'flat', 'hanning', 'hamming', 'bartlett', 'blackman'}
        UNUSED. The type of window. A flat window will produce a moving average smoothing.
    n:  int
        Integration number.
    isplots:    int
        The amount of plots saved; set in ecf.
    eventdir:   str
        Directory in which to save outupts.
    meddata:    ndarray
        The median of all data frames.
    hide_plots:
        If True, plots will automatically be closed rather than popping up.
=======
    p5thresh : float; optional
        Sigma threshold for outlier rejection while constructing
        spatial profile. Defaults to 10.
    p7thresh : float; optional
        Sigma threshold for outlier rejection during optimal
        spectral extraction. Defaukts to 10.
    fittype : str; optional
        One of {'smooth', 'meddata', 'wavelet2D', 'wavelet',
        'gauss', 'poly'}. The type of profile fitting
        you want to do. Defaults to 'smooth'.
    window_len : int; optional
        The dimension of the smoothing window. Defaults to 21.
    deg : int; optional
        Polynomial degree. Defaults to 3.
    windowtype : str; optional
        UNUSED. One of {'flat', 'hanning', 'hamming',
        'bartlett', 'blackman'}.
        The type of window. A flat window will produce a moving
        average smoothing. Defaults to 'hanning'.
    n : int; optional
        Integration number. Defaults to 0.
    m : int; optional
        File number. Defaults to 0.
    meddata : ndarray; optional
        The median of all data frames. Defaults to None.
>>>>>>> 6949533d

    Returns
    -------
    spectrum : ndarray
        The optimally extracted spectrum.
    specunc : ndarray
        The standard deviation on the spectrum.
    submask : ndarray
        The mask array.
    '''
    submask = np.copy(mask)
    ny, nx = subdata.shape
    isnewprofile = True
    # Loop through steps 5-8 until no more bad pixels are uncovered
    while isnewprofile:
        # STEP 5: Construct normalized spatial profile
        if fittype == 'smooth':
            profile = profile_smooth(subdata, submask, threshold=p5thresh,
                                     window_len=window_len,
                                     windowtype=windowtype,
                                     isplots=meta.isplots_S3)
        elif fittype == 'meddata':
            profile = profile_meddata(subdata, submask, meddata,
                                      threshold=p5thresh,
                                      isplots=meta.isplots_S3)
        elif fittype == 'wavelet2D':
            profile = profile_wavelet2D(subdata, submask, wavelet='bior5.5',
                                        numlvls=3, isplots=meta.isplots_S3)
        elif fittype == 'wavelet':
            profile = profile_wavelet(subdata, submask, wavelet='bior5.5',
                                      numlvls=3, isplots=meta.isplots_S3)
        elif fittype == 'gauss':
            profile = profile_gauss(subdata, submask, threshold=p5thresh,
                                    guess=None, isplots=meta.isplots_S3)
        elif fittype == 'poly':
            profile = profile_poly(subdata, submask, deg=deg,
                                   threshold=p5thresh)
        else:
            print("Unknown normalized spatial profile method.")
            return

        if meta.isplots_S3 >= 3:
            plots_s3.profile(meta, profile, submask, n, m)

        isnewprofile = False
        isoutliers = True
        # Loop through steps 6-8 until no more bad pixels are uncovered
        while isoutliers:
            # STEP 6: Revise variance estimates
            expected = profile*spectrum
            variance = np.abs(expected + bg) / Q + v0
            # STEP 7: Mask cosmic ray hits
            stdevs = np.abs(subdata - expected)*submask / np.sqrt(variance)
            if meta.isplots_S3 == 8:
                try:
                    plt.figure(3801)
                    plt.clf()
                    plt.plot(variance[20])
                    plt.figure(3802)
                    plt.clf()
                    plt.plot(variance[:, 10])
                    plt.pause(1)
                except:
                    # FINDME: Need to only catch the expected exception
                    pass
            isoutliers = False
            if len(stdevs) > 0:
                # Find worst data point in each column
                loc = np.argmax(stdevs, axis=0)
                # Mask data point if std is > p7thresh
                for i in range(nx):
                    if meta.isplots_S3 == 8:
                        try:
                            plt.figure(3803)
                            plt.clf()
                            plt.suptitle(str(i) + "/" + str(nx))
                            plt.plot(subdata[:, i], 'bo')
                            plt.plot(expected[:, i], 'g-')
                            plt.pause(0.01)
                        except:
                            # FINDME: Need to only catch the expected exception
                            pass
                    if stdevs[loc[i], i] > p7thresh:
                        isnewprofile = True
                        isoutliers = True
                        submask[loc[i], i] = 0
                        # Generate plot
                        if meta.isplots_S3 >= 5:
                            plots_s3.subdata(meta, i, n, m, subdata, submask,
                                             expected, loc)
                        # Check for insufficient number of good points
                        if sum(submask[:, i]) < ny/2.:
                            submask[:, i] = 0
            # STEP 8: Extract optimal spectrum
            denom = np.sum(profile*profile*submask/variance, axis=0)
            denom[np.where(denom == 0)] = np.inf
            spectrum = np.sum(profile*submask*subdata/variance, axis=0) / denom

    # Calculate variance of optimal spectrum
    specvar = np.sum(profile*submask, axis=0) / denom

    # Return spectrum and uncertainties
    return spectrum, np.sqrt(specvar), submask<|MERGE_RESOLUTION|>--- conflicted
+++ resolved
@@ -276,14 +276,10 @@
 
 
 def profile_wavelet2D(subdata, mask, wavelet, numlvls, isplots=0):
-<<<<<<< HEAD
-    '''This function performs 2D image denoising using BayesShrink soft thresholding.
-=======
     '''Construct normalized spatial profile using wavelets
 
     This function performs 2D image denoising using BayesShrink
     soft thresholding.
->>>>>>> 6949533d
 
     Parameters
     ----------
@@ -450,15 +446,9 @@
     return profile
 
 
-<<<<<<< HEAD
-def optimize(subdata, mask, bg, spectrum, Q, v0, p5thresh=10, p7thresh=10, 
-             fittype='smooth', window_len=21, deg=3, windowtype='hanning', 
-             n=0, isplots=0, eventdir='.',meddata=None, hide_plots=False):
-=======
 def optimize(meta, subdata, mask, bg, spectrum, Q, v0, p5thresh=10,
              p7thresh=10, fittype='smooth', window_len=21, deg=3,
              windowtype='hanning', n=0, m=0, meddata=None):
->>>>>>> 6949533d
     '''Extract optimal spectrum with uncertainties.
 
     Parameters
@@ -477,30 +467,6 @@
         The gain factor.
     v0 : ndarray
         Variance array for data.
-<<<<<<< HEAD
-    p5thresh:   float
-        Sigma threshold for outlier rejection while constructing spatial profile.
-    p7thresh:   float
-        Sigma threshold for outlier rejection during optimal spectral extraction.
-    fittype:    {'smooth', 'meddata', 'wavelet2D', 'wavelet', 'gauss', 'poly'}
-        The type of profile fitting you want to do.
-    window_len: int
-        The dimension of the smoothing window.
-    deg:    int
-        Polynomial degree.
-    windowtype: {'flat', 'hanning', 'hamming', 'bartlett', 'blackman'}
-        UNUSED. The type of window. A flat window will produce a moving average smoothing.
-    n:  int
-        Integration number.
-    isplots:    int
-        The amount of plots saved; set in ecf.
-    eventdir:   str
-        Directory in which to save outupts.
-    meddata:    ndarray
-        The median of all data frames.
-    hide_plots:
-        If True, plots will automatically be closed rather than popping up.
-=======
     p5thresh : float; optional
         Sigma threshold for outlier rejection while constructing
         spatial profile. Defaults to 10.
@@ -526,7 +492,6 @@
         File number. Defaults to 0.
     meddata : ndarray; optional
         The median of all data frames. Defaults to None.
->>>>>>> 6949533d
 
     Returns
     -------
