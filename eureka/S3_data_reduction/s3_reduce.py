#! /usr/bin/env python

# Eureka! Stage 3 reduction pipeline

# Proposed Steps
# --------------
# 1.  Read in all data frames and header info from Stage 2 data products DONE
# 2.  Record JD and other relevant header information DONE
# 3.  Apply light-time correction (if necessary) DONE
# 4.  Calculate trace and 1D+2D wavelength solutions (if necessary)
# 5.  Make flats, apply flat field correction (Stage 2)
# 6.  Manually mask regions DONE
# 7.  Compute difference frames OR slopes (Stage 1)
# 8.  Perform outlier rejection of BG region DONE
# 9.  Background subtraction DONE
# 10. Compute 2D drift, apply rough (integer-pixel) correction
# 11. Full-frame outlier rejection for time-series stack of NDRs
# 12. Apply sub-pixel 2D drift correction
# 13. Extract spectrum through summation DONE
# 14. Compute median frame DONE
# 15. Optimal spectral extraction DONE
# 16. Save Stage 3 data products
# 17. Produce plots DONE


import os, time, glob
import numpy as np
from astropy.io import fits
from tqdm import tqdm
from . import optspex
from . import plots_s3, source_pos
from . import background as bg
from . import bright2flux as b2f
from ..lib import sort_nicely as sn
from ..lib import logedit
from ..lib import readECF as rd
from ..lib import manageevent as me
from ..lib import astropytable
from ..lib import util


class MetaClass:
    '''A class to hold Eureka! metadata.
    '''

    def __init__(self):
        return


class DataClass:
    '''A class to hold Eureka! image data.
    '''

    def __init__(self):
        return


def reduceJWST(eventlabel, s2_meta=None):
    '''Reduces data images and calculates optimal spectra.

    Parameters
    ----------
    eventlabel: str
        The unique identifier for these data.
    s2_meta:    MetaClass
        The metadata object from Eureka!'s S2 step (if running S2 and S3 sequentially).

    Returns
    -------
    meta:   MetaClass
        The metadata object with attributes added by S3.

    Notes
    -------
    History:

    - May 2021 Kevin Stevenson
        Initial version
    - October 2021 Taylor Bell
        Updated to allow for inputs from S2
    '''

    # Initialize data object
    data = DataClass()

    # Initialize a new metadata object
    meta = MetaClass()
    meta.eventlabel = eventlabel

    # Load Eureka! control file and store values in Event object
    ecffile = 'S3_' + eventlabel + '.ecf'
    ecf = rd.read_ecf(ecffile)
    rd.store_ecf(meta, ecf)
<<<<<<< HEAD

=======
    meta.eventlabel=eventlabel
    
>>>>>>> 93a4f94c
    # S3 is not being called right after S2 - try to load a metadata in case S2 was previously run
    if s2_meta == None:
        # Search for the S2 output metadata in the inputdir provided in
        rootdir = os.path.join(meta.topdir, *meta.inputdir.split(os.sep))
        if rootdir[-1]!='/':
            rootdir += '/'
        fnames = glob.glob(rootdir+'**/S2_'+meta.eventlabel+'_Meta_Save.dat', recursive=True)
        fnames = sn.sort_nicely(fnames)

        if len(fnames)==0:
            # There may be no metafiles in the inputdir - raise an error and give a helpful message
            print('WARNING: Unable to find an output metadata file from Eureka!\'s S2 step '
                 +'in the inputdir: \n"{}"!\n'.format(meta.inputdir)
                 +'Assuming this S2 data was produced by the JWST pipeline instead.')
        else:
            if len(fnames)>1:
                # There may be multiple runs - use the most recent but warn the user
                print('WARNING: There are multiple metadata save files in your inputdir: \n"{}"\n'.format(meta.inputdir)
                     +'Using the metadata file: \n"{}"'.format(fnames[-1]))

            fname = fnames[-1] # Pick the last file name
            fname = fname[:-4] # Strip off the .dat ending

            s2_meta = me.loadevent(fname)

    # Locate the exact output folder from the previous S2 run (since there is a procedurally generated subdirectory for each run)
    if s2_meta != None:
        # Need to remove the topdir from the outputdir
        if os.path.isdir(s2_meta.outputdir):
            s2_outputdir = s2_meta.outputdir[len(s2_meta.topdir):]
            if s2_outputdir[0]=='/':
                s2_outputdir = s2_outputdir[1:]

            meta = s2_meta

            # Load Eureka! control file and store values in the S2 metadata object
            ecffile = 'S3_' + eventlabel + '.ecf'
            ecf = rd.read_ecf(ecffile)
            rd.store_ecf(meta, ecf)

            # Overwrite the inputdir with the exact output directory from S2
            meta.inputdir = s2_outputdir
        else:
            raise AssertionError("Unable to find output data files from Eureka!'s S2 step! "
                                 + "Looked in the folder: \n{}".format(s2_meta.outputdir))

    meta.inputdir_raw = meta.inputdir
    meta.outputdir_raw = meta.outputdir

    # check for range of spectral apertures
    if isinstance(meta.spec_hw, list):
        meta.spec_hw_range = range(meta.spec_hw[0], meta.spec_hw[1]+meta.spec_hw[2], meta.spec_hw[2])
    else:
        meta.spec_hw_range = [meta.spec_hw]

    #check for range of background apertures
    if isinstance(meta.bg_hw, list):
        meta.bg_hw_range = range(meta.bg_hw[0], meta.bg_hw[1]+meta.spec_hw[2], meta.bg_hw[2])
    else:
        meta.bg_hw_range = [meta.bg_hw]

    # create directories to store data
    meta.runs = [] # Used to make sure we're always looking at the right run for each aperture/annulus pair
    for spec_hw_val in meta.spec_hw_range:

        for bg_hw_val in meta.bg_hw_range:

            meta.eventlabel = eventlabel

            meta.runs.append(util.makedirectory(meta, 'S3', ap=spec_hw_val, bg=bg_hw_val))

    # begin process
    run_i = 0
    for spec_hw_val in meta.spec_hw_range:

        for bg_hw_val in meta.bg_hw_range:

            t0 = time.time()

            meta.spec_hw = spec_hw_val

            meta.bg_hw = bg_hw_val

            meta.outputdir = util.pathdirectory(meta, 'S3', meta.runs[run_i], ap=spec_hw_val, bg=bg_hw_val)
            run_i += 1

            event_ap_bg = meta.eventlabel + "_ap" + str(spec_hw_val) + '_bg' + str(bg_hw_val)

            # Open new log file
            meta.logname = meta.outputdir + 'S3_' + event_ap_bg + ".log"
            log = logedit.Logedit(meta.logname)
            log.writelog("\nStarting Stage 3 Reduction\n")
            log.writelog(f"Input directory: {meta.inputdir}")
            log.writelog(f"Output directory: {meta.outputdir}")
            log.writelog("Using ap=" + str(spec_hw_val) + ", bg=" + str(bg_hw_val))

            # Copy ecf (and update inputdir in case S3 is being called sequentially with S2)
            log.writelog('Copying S3 control file')
            new_ecfname = meta.outputdir + ecffile.split('/')[-1]
            with open(new_ecfname, 'w') as new_file:
                with open(ecffile, 'r') as file:
                    for line in file.readlines():
                        if len(line.strip())==0 or line.strip()[0]=='#':
                            new_file.write(line)
                        else:
                            line_segs = line.strip().split()
                            if line_segs[0]=='inputdir':
                                new_file.write(line_segs[0]+'\t\t/'+meta.inputdir+'\t'+' '.join(line_segs[2:])+'\n')
                            else:
                                new_file.write(line)

            # Create list of file segments
            meta = util.readfiles(meta)
            num_data_files = len(meta.segment_list)
            if num_data_files==0:
                rootdir = os.path.join(meta.topdir, *meta.inputdir.split(os.sep))
                if rootdir[-1]!='/':
                    rootdir += '/'
                raise AssertionError(f'Unable to find any "{meta.suffix}.fits" files in the inputdir: \n"{rootdir}"!')
            else:
                log.writelog(f'\nFound {num_data_files} data file(s) ending in {meta.suffix}.fits')

            with fits.open(meta.segment_list[-1]) as hdulist:
                # Figure out which instrument we are using
                meta.inst = hdulist[0].header['INSTRUME'].lower()
            # Load instrument module
            if meta.inst == 'miri':
                from . import miri as inst
            elif meta.inst == 'nircam':
                from . import nircam as inst
            elif meta.inst == 'nirspec':
                from . import nirspec as inst
            elif meta.inst == 'niriss':
                raise ValueError('NIRISS observations are currently unsupported!')
            else:
                raise ValueError('Unknown instrument {}'.format(meta.inst))

            stdspec = np.array([])
            # Loop over each segment
            # Only reduce the last segment/file if testing_S3 is set to True in ecf
            if meta.testing_S3:
                istart = num_data_files - 1
            else:
                istart = 0
            for m in range(istart, num_data_files):
                # Keep track if this is the first file - otherwise MIRI will keep swapping x and y windows
                if m==istart:
                    meta.firstFile = True
                else:
                    meta.firstFile = False
                # Report progress
                log.writelog(f'Reading file {m + 1} of {num_data_files}')
                # Read in data frame and header
                data, meta = inst.read(meta.segment_list[m], data, meta)
                # Get number of integrations and frame dimensions
                meta.n_int, meta.ny, meta.nx = data.data.shape
                if meta.testing_S3:
                    # Only process the last 5 integrations when testing
                    meta.int_start = np.max((0,meta.n_int-5))
                else:
                    meta.int_start = 0
                # Locate source postion
                meta.src_ypos = source_pos.source_pos(data, meta, m, header=('SRCYPOS' in data.shdr))
                log.writelog(f'  Source position on detector is row {meta.src_ypos}.')
                # Trim data to subarray region of interest
                data, meta = util.trim(data, meta)
                # Create bad pixel mask (1 = good, 0 = bad)
                # FINDME: Will want to use DQ array in the future to flag certain pixels
                data.submask = np.ones(data.subdata.shape)

                # Convert flux units to electrons (eg. MJy/sr -> DN -> Electrons)
                data, meta = b2f.convert_to_e(data, meta, log)

                # Check if arrays have NaNs
                data.submask = util.check_nans(data.subdata, data.submask, log, name='SUBDATA')
                data.submask = util.check_nans(data.suberr, data.submask, log, name='SUBERR')
                data.submask = util.check_nans(data.subv0, data.submask, log, name='SUBV0')

                # Manually mask regions [colstart, colend, rowstart, rowend]
                if hasattr(meta, 'manmask'):
                    log.writelog("  Masking manually identified bad pixels")
                    for i in range(len(meta.manmask)):
                        ind, colstart, colend, rowstart, rowend = meta.manmask[i]
                        data.submask[rowstart:rowend, colstart:colend] = 0

                # Perform outlier rejection of sky background along time axis
                log.writelog('  Performing background outlier rejection')
                meta.bg_y2 = int(meta.src_ypos + bg_hw_val)
                meta.bg_y1 = int(meta.src_ypos - bg_hw_val)
                data = inst.flag_bg(data, meta)

                data = bg.BGsubtraction(data, meta, log, meta.isplots_S3)

                # Calulate drift2D
                # print("Calculating 2D drift...")

                # print("Performing rough, pixel-scale drift correction...")

                # Outlier rejection of full frame along time axis
                # print("Performing full-frame outlier rejection...")

                if meta.isplots_S3 >= 3:
                    log.writelog('  Creating figures for background subtraction')
                    for n in tqdm(range(meta.int_start,meta.n_int)):
                        # make image+background plots
                        plots_s3.image_and_background(data, meta, n)

                # print("Performing sub-pixel drift correction...")

                # Select only aperture region
                ap_y1 = int(meta.src_ypos - spec_hw_val)
                ap_y2 = int(meta.src_ypos + spec_hw_val)
                data.apdata  = data.subdata[:, ap_y1:ap_y2]
                data.aperr   = data.suberr[:, ap_y1:ap_y2]
                data.apmask  = data.submask[:, ap_y1:ap_y2]
                data.apbg    = data.subbg[:, ap_y1:ap_y2]
                data.apv0    = data.subv0[:, ap_y1:ap_y2]
                # Extract standard spectrum and its variance
                data.stdspec = np.sum(data.apdata, axis=1)
                data.stdvar  = np.sum(data.aperr ** 2, axis=1)  # FINDME: stdvar >> stdspec, which is a problem
                # Compute fraction of masked pixels within regular spectral extraction window
                # numpixels   = 2.*meta.spec_width*subnx
                # fracMaskReg = (numpixels - np.sum(apmask,axis=(2,3)))/numpixels

                # Compute median frame
                data.medsubdata = np.median(data.subdata, axis=0)
                data.medapdata  = np.median(data.apdata, axis=0)

                # Extract optimal spectrum with uncertainties
                log.writelog("  Performing optimal spectral extraction")
                data.optspec = np.zeros(data.stdspec.shape)
                data.opterr  = np.zeros(data.stdspec.shape)
                gain = 1  # Already converted DN to electrons, so gain = 1 for optspex
                for n in tqdm(range(meta.int_start,meta.n_int)):
                    data.optspec[n], data.opterr[n], mask = optspex.optimize(data.apdata[n], data.apmask[n], data.apbg[n],
                                                                             data.stdspec[n], gain, data.apv0[n],
                                                                             p5thresh=meta.p5thresh, p7thresh=meta.p7thresh,
                                                                             fittype=meta.fittype, window_len=meta.window_len,
                                                                             deg=meta.prof_deg, n=data.intstart + n,
                                                                             isplots=meta.isplots_S3, eventdir=meta.outputdir,
                                                                             meddata=data.medapdata, hide_plots=meta.hide_plots)

                # Plot results
                if meta.isplots_S3 >= 3:
                    log.writelog('  Creating figures for optimal spectral extraction')
                    for n in tqdm(range(meta.int_start,meta.n_int)):
                        # make optimal spectrum plot
                        plots_s3.optimal_spectrum(data, meta, n)

                # Append results
                if len(stdspec) == 0:
                    wave_2d = data.subwave
                    wave_1d = data.subwave[meta.src_ypos]
                    stdspec = data.stdspec
                    stdvar  = data.stdvar
                    optspec = data.optspec
                    opterr  = data.opterr
                    bjdtdb  = data.bjdtdb
                else:
                    stdspec = np.append(stdspec, data.stdspec, axis=0)
                    stdvar  = np.append(stdvar, data.stdvar, axis=0)
                    optspec = np.append(optspec, data.optspec, axis=0)
                    opterr  = np.append(opterr, data.opterr, axis=0)
                    bjdtdb  = np.append(bjdtdb, data.bjdtdb, axis=0)

            # Calculate total time
            total = (time.time() - t0) / 60.
            log.writelog('\nTotal time (min): ' + str(np.round(total, 2)))

            if meta.save_output == True:
                log.writelog('Saving results as astropy table')
                meta.tab_filename = meta.outputdir + 'S3_' + event_ap_bg + "_Table_Save.txt"
                astropytable.savetable_S3(meta.tab_filename, bjdtdb, wave_1d, stdspec, stdvar, optspec, opterr)

            if meta.isplots_S3 >= 1:
                log.writelog('Generating figure')
                # 2D light curve without drift correction
                plots_s3.lc_nodriftcorr(meta, wave_1d, optspec)

            # Save results
            if meta.save_output == True:
                log.writelog('Saving Metadata')
                me.saveevent(meta, meta.outputdir + 'S3_' + event_ap_bg + "_Meta_Save", save=[])

            log.closelog()

    return meta<|MERGE_RESOLUTION|>--- conflicted
+++ resolved
@@ -91,12 +91,8 @@
     ecffile = 'S3_' + eventlabel + '.ecf'
     ecf = rd.read_ecf(ecffile)
     rd.store_ecf(meta, ecf)
-<<<<<<< HEAD
-
-=======
     meta.eventlabel=eventlabel
-    
->>>>>>> 93a4f94c
+
     # S3 is not being called right after S2 - try to load a metadata in case S2 was previously run
     if s2_meta == None:
         # Search for the S2 output metadata in the inputdir provided in
