--- conflicted
+++ resolved
@@ -6,17 +6,11 @@
 from astropy.convolution import Box1DKernel, convolve
 from astropy.stats import sigma_clip
 
-<<<<<<< HEAD
 __all__ = ['clip_outliers', 'gauss_removal', 'time_removal']
- 
-def clip_outliers(data, log, wavelength, sigma=10, box_width=5, maxiters=5, boundary='extend', fill_value='mask', verbose=False):
-=======
-__all__ = ['clip_outliers', 'gauss_removal']
 
 
 def clip_outliers(data, log, wavelength, sigma=10, box_width=5, maxiters=5,
                   boundary='extend', fill_value='mask', verbose=False):
->>>>>>> 6949533d
     '''Find outliers in 1D time series.
 
     Be careful when using this function on a time-series with known
@@ -185,17 +179,10 @@
                            bins=np.linspace(linspace[0], linspace[1], 100))
     bincenters = (bins[1:]+bins[:-1])/2
 
-<<<<<<< HEAD
-    if where=='bkg':
-        g = Gaussian1D(mean=0,amplitude=100,stddev=10)
-        rmv = np.where(np.abs(bincenters)<=1)[0]
-    elif where=='order':
-=======
     if where == 'bkg':
         g = Gaussian1D(mean=0, amplitude=100, stddev=10)
         rmv = np.where(np.abs(bincenters) <= 5)[0]
     elif where == 'order':
->>>>>>> 6949533d
         GaussianSkewed = custom_model(skewed_gaussian)
         g = GaussianSkewed(eta=0, omega=20, alpha=4, scale=100)
         rmv = np.where(np.abs(bincenters) == 0)[0]
@@ -213,9 +200,8 @@
     elif where == 'order':
         xcr, ycr = np.where(img*mask <= gfit.eta-1*gfit.omega)
 
-<<<<<<< HEAD
-    # returns an image that is nan-masked  
-    img[xcr,ycr] = np.nan
+    # returns an image that is nan-masked
+    img[xcr, ycr] = np.nan
     return img
 
 
@@ -234,7 +220,7 @@
     import matplotlib.pyplot as plt
 
     cr_mask = np.zeros(img.shape)
-    
+
     for x in tqdm(range(img.shape[1])):
         for y in range(img.shape[2]):
             dat = img[:,x,y] + 0.0
@@ -249,9 +235,4 @@
             if len(ind)>0:
                 cr_mask[ind,x,y] = 1.0
 
-    return cr_mask
-=======
-    # returns an image that is nan-masked
-    img[xcr, ycr] = np.nan
-    return img
->>>>>>> 6949533d
+    return cr_mask