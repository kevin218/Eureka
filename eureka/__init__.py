# !/usr/bin/python

__all__ = ["lib", "S3_data_reduction", "S4_generate_lightcurves", "S5_lightcurve_fitting"]

from . import lib
from . import S3_data_reduction
from . import S4_generate_lightcurves
<<<<<<< HEAD
from . import S5_lightcurve_fitting
=======
from . import S5_lightcurve_fitting    
>>>>>>> b7d983a1

__version__ = "0.0.1"<|MERGE_RESOLUTION|>--- conflicted
+++ resolved
@@ -5,10 +5,6 @@
 from . import lib
 from . import S3_data_reduction
 from . import S4_generate_lightcurves
-<<<<<<< HEAD
-from . import S5_lightcurve_fitting
-=======
 from . import S5_lightcurve_fitting    
->>>>>>> b7d983a1
 
 __version__ = "0.0.1"