--- conflicted
+++ resolved
@@ -135,11 +135,7 @@
         # Set the parameters attribute
         self._parameters = params
 
-<<<<<<< HEAD
-    def plot(self, time, components=False, ax=None, draw=False, color='blue', zorder=np.inf, **kwargs):
-=======
-    def plot(self, time, components=False, ax=None, draw=False, ls='-', color='blue', zorder=np.inf, share=False, chan=0, **kwargs):
->>>>>>> dd60b581
+    def plot(self, time, components=False, ax=None, draw=False, color='blue', zorder=np.inf, share=False, chan=0, **kwargs):
         """Plot the model
 
         Parameters
@@ -168,16 +164,12 @@
         label = self.fitter
         if self.name!='New Model':
             label += ': '+self.name
-<<<<<<< HEAD
-        ax.plot(self.time, self.eval(**kwargs), '.', ls='', ms=2, label=label, color=color, zorder=zorder)
-=======
         
         flux = self.eval(**kwargs)
         if share:
             flux = flux[chan*len(self.time):(chan+1)*len(self.time)]
         
-        ax.plot(self.time, flux, ls=ls, label=label, color=color, zorder=zorder)
->>>>>>> dd60b581
+        ax.plot(self.time, flux, '.', ls='', ms=2, label=label, color=color, zorder=zorder)
 
         if components and self.components is not None:
             for comp in self.components:
