import numpy as np
from scipy.stats import norm
import pdb
from copy import deepcopy

def ln_like(theta, lc, model, freenames):
    """Compute the log-likelihood.
    Parameters
    ----------
    theta: ndarray
        The current estimate of the fitted parameters
    lc: eureka.S5_lightcurve_fitting.lightcurve.LightCurve
        The lightcurve data object
    model: eureka.S5_lightcurve_fitting.models.CompositeModel
        The composite model to fit
    freenames: iterable
        The names of the fitted parameters.
    Returns
    -------
    ln_like_val: ndarray
        The log-likelihood value at the position theta.
    Notes
    -----
    History:
    - December 29-30, 2021 Taylor Bell
        Moved code to separate file, added documentation.
    - January 22, 2022 Megan Mansfield
        Adding ability to do a single shared fit across all channels
    - February, 2022 Eva-Maria Ahrer
        Adding GP likelihood
    """
    model.update(theta, freenames)
    model_lc = model.eval()
    if "scatter_ppm" in freenames:
        ind = [i for i in np.arange(len(freenames)) if freenames[i][0:11] == "scatter_ppm"]
        for chan in range(len(ind)):
            lc.unc_fit[chan*lc.time.size:(chan+1)*lc.time.size] = theta[ind[chan]] * 1e-6
    elif "scatter_mult" in freenames:
        ind = [i for i in np.arange(len(freenames)) if freenames[i][0:12] == "scatter_mult"]
        if np.any(theta[ind] < 0):
            # Force noise multiplier to be positive
            return -np.inf
        for chan in range(len(ind)):
            lc.unc_fit[chan*lc.time.size:(chan+1)*lc.time.size] = theta[ind[chan]] * lc.unc[chan*lc.time.size:(chan+1)*lc.time.size]
    else:
        lc.unc_fit = deepcopy(lc.unc)
    if model.GP:
        ln_like_val = GP_loglikelihood(model, model_lc)
    else:
        residuals = (lc.flux - model_lc) 
        ln_like_val = (-0.5 * (np.sum((residuals / lc.unc_fit) ** 2+ np.log(2.0 * np.pi * (lc.unc_fit) ** 2))))
    return ln_like_val

def lnprior(theta, prior1, prior2, priortype):
    """Compute the log-prior.
    Parameters
    ----------
    theta: ndarray
        The current estimate of the fitted parameters
    prior1: ndarray
        The lower-bound for uniform/log uniform priors, or mean for normal priors.
    prior2: ndarray
        The upper-bound for uniform/log uniform priors, or std. dev. for normal priors.
    priortype: ndarray
        Keywords indicating the type of prior for each free parameter.
    Returns
    -------
    lnprior_prob: ndarray
        The log-prior probability value at the position theta.
    Notes
    -----
    History:
    - December 29-30, 2021 Taylor Bell
        Moved code to separate file, added documentation.
    - February 23-25, 2022 Megan Mansfield
        Added log-uniform and Gaussian priors.
    """
    lnprior_prob = 0.
    for i in range(len(theta)):
        if priortype[i]=='U' and np.logical_or(theta[i] < prior1[i], theta[i] > prior2[i]):
            return -np.inf
        elif priortype[i]=='LU' and np.logical_or(np.log(theta[i]) < prior1[i], np.log(theta[i]) > prior2[i]):
            return - np.inf
        elif priortype[i]=='N':
            lnprior_prob -= 0.5*(np.sum(((theta[i] - prior1[i])/prior2[i])**2 + np.log(2.0*np.pi*(prior2[i])**2)))
        elif priortype[i] not in ['U', 'LU', 'N']:
            raise ValueError("PriorType must be 'U', 'LU', or 'N'")
    return lnprior_prob

def lnprob(theta, lc, model, prior1, prior2, priortype, freenames):
    """Compute the log-probability.
    Parameters
    ----------
    theta: ndarray
        The current estimate of the fitted parameters
    lc: eureka.S5_lightcurve_fitting.lightcurve.LightCurve
        The lightcurve data object
    model: eureka.S5_lightcurve_fitting.models.CompositeModel
        The composite model to fit
    prior1: ndarray
        The lower-bound for uniform/log uniform priors, or mean for normal priors.
    prior2: ndarray
        The upper-bound for uniform/log uniform priors, or std. dev. for normal priors.
    priortype: ndarray
        Keywords indicating the type of prior for each free parameter.
    freenames:
        The names of the fitted parameters.
    Returns
    -------
    ln_prob_val: ndarray
        The log-probability value at the position theta.
    Notes
    -----
    History:
    - December 29-30, 2021 Taylor Bell
        Moved code to separate file, added documentation.
    - February 23-25, 2022 Megan Mansfield
        Added log-uniform and Gaussian priors.
    """
    lp = lnprior(theta, prior1, prior2, priortype)
    if not np.isfinite(lp):
        return -np.inf
    ln_like_val = ln_like(theta, lc, model, freenames)
    lnprob = ln_like_val + lp
    if not np.isfinite(lnprob):
        return -np.inf
    else:
        return lnprob


def transform_uniform(x, a, b):
    return a + (b - a) * x

def transform_log_uniform(x, a, b):
    return a*(b/a)**x

def transform_normal(x, mu, sigma):
    return norm.ppf(x, loc=mu, scale=sigma)

def ptform(theta, prior1, prior2, priortype):
    """Compute the prior transform for nested sampling.
    Parameters
    ----------
    theta: ndarray
        The current estimate of the fitted parameters
    prior1: ndarray
        The lower-bound for uniform/log uniform priors, or mean for normal priors.
    prior2: ndarray
        The upper-bound for uniform/log uniform priors, or std. dev. for normal priors.
    priortype: ndarray
        Keywords indicating the type of prior for each free parameter.
    freenames:
        The names of the fitted parameters.
    Returns
    -------
    p: ndarray
        The prior transform.
    Notes
    -----
    History:
    - February 23-25, 2022 Megan Mansfield
        Added log-uniform and Gaussian priors.    
    """
    p = np.zeros_like(theta)
    n = len(theta)
    for i in range(n):
        if priortype[i]=='U':
            p[i] = transform_uniform(theta[i], prior1[i], prior2[i])
        elif priortype[i]=='LU':
            p[i] = transform_log_uniform(theta[i], prior1[i], prior2[i])
        elif priortype[i]=='N':
            p[i] = transform_normal(theta[i], prior1[i], prior2[i])
        else:
            raise ValueError("PriorType must be 'U', 'LU', or 'N'")
    return p

def computeRedChiSq(lc, log, model, meta, freenames):
    """Compute the reduced chi-squared value.
    Parameters
    ----------
    lc: eureka.S5_lightcurve_fitting.lightcurve.LightCurve
        The lightcurve data object
    log: logedit.Logedit
        The open log in which notes from this step can be added.
    model: eureka.S5_lightcurve_fitting.models.CompositeModel
        The composite model to fit
    meta: MetaObject
        The metadata object.
    freenames: iterable
        The names of the fitted parameters.
<<<<<<< HEAD
=======
    log: logedit.Logedit
        The open log in which notes from this step can be added.

>>>>>>> b3a7d66b
    Returns
    -------
    chi2red: float
        The reduced chi-squared value.
    Notes
    -----
    History:
    - December 29-30, 2021 Taylor Bell
        Moved code to separate file, added documentation.
    - February, 2022 Eva-Maria Ahrer
        Added GP functionality
    """
<<<<<<< HEAD
    model_lc = model.eval(incl_GP=True)
    residuals = (lc.flux - model_lc) #/ lc.unc
=======
    model_lc = model.eval()
    residuals = (lc.flux - model_lc)
>>>>>>> b3a7d66b
    chi2 = np.sum((residuals / lc.unc_fit) ** 2)
    chi2red = chi2 / (len(lc.flux) - len(freenames))

    log.writelog(f'Reduced Chi-squared: {chi2red}', mute=(not meta.run_verbose))

    return chi2red

def computeRMS(data, maxnbins=None, binstep=1, isrmserr=False):
    """Compute the root-mean-squared and standard error of data for various bin sizes.
    Parameters
    ----------
    data: ndarray
        The residuals after fitting.
    maxnbins: int, optional
        The maximum number of bins. Use None to default to 10 points per bin.
    binstep: int, optional
        Bin step size.
    isrmserr: bool
        True if return rmserr, else False.
    Returns
    -------
    rms: ndarray
        The RMS for each bin size.
    stderr: ndarray
        The standard error for each bin size.
    binsz: ndarray
        The different bin sizes.
    rmserr: ndarray, optional
        The uncertainty in the RMS.
    Notes
    -----
    History:
    - December 29-30, 2021 Taylor Bell
        Moved code to separate file, added documentation.
    """
    # bin data into multiple bin sizes
    npts = data.size
    if maxnbins is None:
        maxnbins = npts / 10.
    binsz = np.arange(1, maxnbins + binstep, step=binstep, dtype=int)
    nbins = np.zeros(binsz.size, dtype=int)
    rms = np.zeros(binsz.size)
    rmserr = np.zeros(binsz.size)
    for i in range(binsz.size):
        nbins[i] = int(np.floor(data.size / binsz[i]))
        bindata = np.ma.zeros(nbins[i], dtype=float)
        # bin data
        # ADDED INTEGER CONVERSION, mh 01/21/12
        for j in range(nbins[i]):
            bindata[j] = np.ma.mean(data[j * binsz[i]:(j + 1) * binsz[i]])
        # get rms
        rms[i] = np.sqrt(np.ma.mean(bindata ** 2))
        rmserr[i] = rms[i] / np.sqrt(2. * nbins[i])
    # expected for white noise (WINN 2008, PONT 2006)
    stderr = (np.ma.std(data) / np.sqrt(binsz)) * np.sqrt(nbins / (nbins - 1.))
    if isrmserr is True:
        return rms, stderr, binsz, rmserr
    else:
        return rms, stderr, binsz

def GP_loglikelihood(model, fit):
    """Compute likelihood, when model fit includes GP
     
    Parameters
    ----------
    model: CompositeModel object
        The model including the GP model
    fit: ndarray
        the evaluated model without the GP
         
    Returns
    -------
    likelihood of the model
    
    Notes
    -----
    History:
    
    - March 11, 2022 Eva-Maria Ahrer
        moved code from Model.py
    """
    for m in model.components:
        if m.modeltype == 'GP':
            return m.loglikelihood( fit)
    return 0<|MERGE_RESOLUTION|>--- conflicted
+++ resolved
@@ -188,12 +188,10 @@
         The metadata object.
     freenames: iterable
         The names of the fitted parameters.
-<<<<<<< HEAD
-=======
     log: logedit.Logedit
         The open log in which notes from this step can be added.
 
->>>>>>> b3a7d66b
+
     Returns
     -------
     chi2red: float
@@ -206,13 +204,10 @@
     - February, 2022 Eva-Maria Ahrer
         Added GP functionality
     """
-<<<<<<< HEAD
+
     model_lc = model.eval(incl_GP=True)
-    residuals = (lc.flux - model_lc) #/ lc.unc
-=======
-    model_lc = model.eval()
-    residuals = (lc.flux - model_lc)
->>>>>>> b3a7d66b
+    residuals = (lc.flux - model_lc) 
+ 
     chi2 = np.sum((residuals / lc.unc_fit) ** 2)
     chi2red = chi2 / (len(lc.flux) - len(freenames))
 
