--- conflicted
+++ resolved
@@ -35,41 +35,8 @@
     if type(fitter)!=str:
         raise ValueError('Expected type str for fitter, instead received a {}'.format(type(fitter)))
 
-<<<<<<< HEAD
-    model_sys = model.syseval()
-    model_phys, new_time = model.physeval(interp=meta.interp)
-    model_lc = model.eval()
-    residuals = (lc.flux - model_lc)
-
-    fig = plt.figure(int('51{}'.format(str(lc.channel).zfill(len(str(lc.nchannel))))), figsize=(8, 9))
-    plt.clf()
-    ax = fig.subplots(3,1)
-
-    ax[0].errorbar(lc.time, lc.flux, yerr=lc.unc, fmt='.', color='w', ecolor=lc.color, mec=lc.color)
-    ax[0].plot(lc.time, model_lc, '.', ls='', ms=2, color='0.3', zorder = 10)
-    if isTitle:
-        ax[0].set_title(f'{meta.eventlabel} - Channel {lc.channel} - {fitter}')
-    ax[0].set_ylabel('Normalized Flux', size=14)
-
-    ax[1].errorbar(lc.time, lc.flux/model_sys, yerr=lc.unc, fmt='.', color='w', ecolor=lc.color, mec=lc.color)
-    ax[1].plot(new_time, model_phys, color='0.3', zorder = 10)
-    ax[1].set_ylabel('Calibrated Flux', size=14)
-
-    ax[2].errorbar(lc.time, residuals*1e6, yerr=lc.unc, fmt='.', color='w', ecolor=lc.color, mec=lc.color)
-    ax[2].plot(lc.time, np.zeros_like(lc.time), color='0.3', zorder=10)
-    ax[2].set_ylabel('Residuals (ppm)', size=14)
-    ax[2].set_xlabel(str(lc.time_units), size=14)
-
-    fname = 'figs/fig51{}_lc_{}.png'.format(str(lc.channel).zfill(len(str(lc.nchannel))), fitter)
-    fig.savefig(meta.outputdir+fname, bbox_inches='tight', dpi=300)
-    if meta.hide_plots:
-        plt.close()
-    else:
-        plt.pause(0.2)
-
-=======
     model_sys_full = model.syseval()
-    model_phys_full = model.physeval()
+    model_phys_full, new_time = model.physeval(interp=meta.interp)
     model_lc = model.eval()
     
     for i, channel in enumerate(lc.fitted_channels):
@@ -85,23 +52,24 @@
             unc = unc[channel*len(lc.time):(channel+1)*len(lc.time)]
             model = model[channel*len(lc.time):(channel+1)*len(lc.time)]
             model_sys = model_sys[channel*len(lc.time):(channel+1)*len(lc.time)]
-            model_phys = model_phys[channel*len(lc.time):(channel+1)*len(lc.time)]
+            model_phys = model_phys[channel*len(new_time):(channel+1)*len(new_time)]
         
         residuals = flux - model
         fig = plt.figure(int('51{}'.format(str(channel).zfill(len(str(lc.nchannel))))), figsize=(8, 6))
         plt.clf()
         ax = fig.subplots(3,1)
         ax[0].errorbar(lc.time, flux, yerr=unc, fmt='.', color='w', ecolor=color, mec=color)
-        ax[0].plot(lc.time, model, color='0.3', zorder = 10)
+        ax[0].plot(lc.time, model, '.', ls='', ms=2, color='0.3', zorder = 10)
         if isTitle:
             ax[0].set_title(f'{meta.eventlabel} - Channel {channel} - {fitter}')
         ax[0].set_ylabel('Normalized Flux', size=14)
 
         ax[1].errorbar(lc.time, flux/model_sys, yerr=unc, fmt='.', color='w', ecolor=color, mec=color)
-        ax[1].plot(lc.time, model_phys, color='0.3', zorder = 10)
+        ax[1].plot(new_time, model_phys, color='0.3', zorder = 10)
         ax[1].set_ylabel('Calibrated Flux', size=14)
 
         ax[2].errorbar(lc.time, residuals*1e6, yerr=unc, fmt='.', color='w', ecolor=color, mec=color)
+        ax[2].plot(lc.time, np.zeros_like(lc.time), color='0.3', zorder=10)
         ax[2].set_ylabel('Residuals (ppm)', size=14)
         ax[2].set_xlabel(str(lc.time_units), size=14)
 
@@ -112,7 +80,6 @@
         else:
             plt.pause(0.2)
     
->>>>>>> dd60b581
     return
 
 def plot_rms(lc, model, meta, fitter):
