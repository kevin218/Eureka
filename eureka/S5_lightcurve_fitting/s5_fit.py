--- conflicted
+++ resolved
@@ -1,11 +1,7 @@
 import numpy as np
 import matplotlib.pyplot as plt
-<<<<<<< HEAD
-import glob, os
+import glob, os, shutil
 import time as time_pkg
-=======
-import glob, os, time, shutil
->>>>>>> dd60b581
 from ..lib import manageevent as me
 from ..lib import readECF as rd
 from ..lib import sort_nicely as sn
@@ -97,15 +93,9 @@
     old_meta = meta
     for spec_hw_val in meta.spec_hw_range:
         for bg_hw_val in meta.bg_hw_range:
-<<<<<<< HEAD
-
+            
             t0 = time_pkg.time()
-
-=======
-            
-            t0 = time.time()
-            
->>>>>>> dd60b581
+            
             meta = load_specific_s4_meta_info(old_meta, run_i, spec_hw_val, bg_hw_val)
             
             # Get the directory for Stage 5 processing outputs
@@ -131,93 +121,6 @@
                             if line_segs[0]=='inputdir':
                                 new_file.write(line_segs[0]+'\t\t/'+meta.inputdir+'\t'+' '.join(line_segs[2:])+'\n')
                             else:
-<<<<<<< HEAD
-                                line_segs = line.strip().split()
-                                if line_segs[0]=='inputdir':
-                                    new_file.write(line_segs[0]+'\t\t/'+meta.inputdir+'\t'+' '.join(line_segs[2:])+'\n')
-                                else:
-                                    new_file.write(line)
-
-                # Set the intial fitting parameters
-                params = p.Parameters(param_file=meta.fit_par)
-
-                # Subtract off the user provided time value to avoid floating point precision problems when fitting for values like t0
-                offset = params.time_offset.value
-                time_offset = meta.time - offset
-                
-                # Get the flux and error measurements for the current channel
-                flux = meta.lcdata[channel,:]
-                flux_err = meta.lcerr[channel,:]
-
-                # Normalize flux and uncertainties to avoid large flux values
-                flux_err /= np.ma.mean(flux)
-                flux /= np.ma.mean(flux)
-
-                if meta.testing_S5:
-                    # FINDME: Use this area to add systematics into the data
-                    # when testing new systematics models. In this case, I'm
-                    # introducing an exponential ramp to test m.ExpRampModel().
-                    log.writelog('****Adding exponential ramp systematic to light curve****')
-                    fakeramp = m.ExpRampModel(parameters=params, name='ramp', fmt='r--')
-                    fakeramp.coeffs = np.array([-1,40,-3, 0, 0, 0])
-                    flux *= fakeramp.eval(time=time_offset)
-
-                # Load the relevant values into the LightCurve model object
-                lc_model = lc.LightCurve(time_offset, flux, channel, meta.nspecchan, log, unc=flux_err, name=eventlabel, time_units=f'Time = {meta.time_units} - {offset}')
-
-                # Make the astrophysical and detector models
-                modellist=[]
-                if 'transit' in meta.run_myfuncs:
-                    t_model = m.TransitModel(parameters=params, name='transit', fmt='r--')
-                    modellist.append(t_model)
-                if 'polynomial' in meta.run_myfuncs:
-                    t_polynom = m.PolynomialModel(parameters=params, name='polynom', fmt='r--')
-                    modellist.append(t_polynom)
-                if 'expramp' in meta.run_myfuncs:
-                    t_ramp = m.ExpRampModel(parameters=params, name='ramp', fmt='r--')
-                    modellist.append(t_ramp)
-                model = m.CompositeModel(modellist)
-
-                # Fit the models using one or more fitters
-                log.writelog("=========================")
-                if 'lsq' in meta.fit_method:
-                    log.writelog("Starting lsq fit.")
-                    model.fitter = 'lsq'
-                    lc_model.fit(model, meta, log, fitter='lsq')
-                    log.writelog("Completed lsq fit.")
-                    log.writelog("-------------------------")
-                if 'emcee' in meta.fit_method:
-                    log.writelog("Starting emcee fit.")
-                    model.fitter = 'emcee'
-                    lc_model.fit(model, meta, log, fitter='emcee')
-                    log.writelog("Completed emcee fit.")
-                    log.writelog("-------------------------")
-                if 'dynesty' in meta.fit_method:
-                    log.writelog("Starting dynesty fit.")
-                    model.fitter = 'dynesty'
-                    lc_model.fit(model, meta, log, fitter='dynesty')
-                    log.writelog("Completed dynesty fit.")
-                    log.writelog("-------------------------")
-                if 'lmfit' in meta.fit_method:
-                    log.writelog("Starting lmfit fit.")
-                    model.fitter = 'lmfit'
-                    lc_model.fit(model, meta, log, fitter='lmfit')
-                    log.writelog("Completed lmfit fit.")
-                    log.writelog("-------------------------")
-                log.writelog("=========================")
-
-                # Plot the results from the fit(s)
-                if meta.isplots_S5 >= 1:
-                    lc_model.plot(meta)
-                
-                log.closelog()
-
-            # Calculate total time
-            total = (time_pkg.time() - t0) / 60.
-            print('\nTotal time (min): ' + str(np.round(total, 2)))
-
-    return meta, lc_model
-=======
                                 new_file.write(line)
             # Copy parameter ecf
             log.writelog('Copying S5 parameter control file')
@@ -231,11 +134,10 @@
                     sharedp = True
             meta.sharedp = sharedp
             
-            # Subtract off the zeroth time value to avoid floating point precision problems when fitting for t0
-            t_offset = int(np.floor(meta.bjdtdb[0]))
-            t_mjdtdb = meta.bjdtdb - t_offset
-            time_units = f'MBJD_TDB = BJD_TDB - {t_offset}'
-            params.t0.value -= t_offset
+            # Subtract off the user provided time value to avoid floating point precision problems when fitting for values like t0
+            offset = params.time_offset.value
+            time = meta.time - offset
+            time_units = meta.time_units+' - {offset}'
             
             if sharedp:
                 #Make a long list of parameters for each channel
@@ -249,7 +151,7 @@
                     flux = np.append(flux,meta.lcdata[i,:] / np.mean(meta.lcdata[i,:]))
                     flux_err = np.append(flux_err,meta.lcerr[i,:] / np.mean(meta.lcdata[i,:]))
                 
-                meta = fit_channel(meta,t_mjdtdb,flux,0,flux_err,eventlabel,sharedp,params,log,longparamlist,time_units,paramtitles)
+                meta = fit_channel(meta,time,flux,0,flux_err,eventlabel,sharedp,params,log,longparamlist,time_units,paramtitles)
             else:
                 for channel in range(meta.nspecchan):
                     #Make a long list of parameters for each channel
@@ -265,10 +167,10 @@
                     flux_err = flux_err/ flux.mean()
                     flux = flux / flux.mean()
                     
-                    meta = fit_channel(meta,t_mjdtdb,flux,channel,flux_err,eventlabel,sharedp,params,log,longparamlist,time_units,paramtitles)
+                    meta = fit_channel(meta,time,flux,channel,flux_err,eventlabel,sharedp,params,log,longparamlist,time_units,paramtitles)
             
             # Calculate total time
-            total = (time.time() - t0) / 60.
+            total = (time_pkg.time() - t0) / 60.
             log.writelog('\nTotal time (min): ' + str(np.round(total, 2)))
             
             # Save results
@@ -279,9 +181,9 @@
     
     return meta
 
-def fit_channel(meta,t_mjdtdb,flux,chan,flux_err,eventlabel,sharedp,params,log,longparamlist,time_units,sparamtitles):
+def fit_channel(meta,time,flux,chan,flux_err,eventlabel,sharedp,params,log,longparamlist,time_units,paramtitles):
     # Load the relevant values into the LightCurve model object
-    lc_model = lc.LightCurve(t_mjdtdb, flux, chan, meta.nspecchan, log, longparamlist, unc=flux_err, time_units=time_units, name=eventlabel, share=sharedp)
+    lc_model = lc.LightCurve(time, flux, chan, meta.nspecchan, log, longparamlist, unc=flux_err, time_units=time_units, name=eventlabel, share=sharedp)
     
     if meta.testing_S5:
         # FINDME: Use this area to add systematics into the data
@@ -290,7 +192,7 @@
         log.writelog('****Adding exponential ramp systematic to light curve****')
         fakeramp = m.ExpRampModel(parameters=params, name='ramp', fmt='r--', nchan=lc_model.nchannel_fitted)
         fakeramp.coeffs = np.array([-1,40,-3, 0, 0, 0])
-        flux *= fakeramp.eval(time=t_mjdtdb)
+        flux *= fakeramp.eval(time=time)
         lc_model.flux = flux
 
     # Make the astrophysical and detector models
@@ -364,7 +266,6 @@
     paramtitles=longparamlist[0]
 
     return longparamlist, paramtitles
->>>>>>> dd60b581
 
 def read_s4_meta(meta):
 
