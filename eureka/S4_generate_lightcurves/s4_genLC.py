#! /usr/bin/env python

# Generic Stage 4 light curve generation pipeline


# Proposed Steps
# -------- -----
# 1.  Read in Stage 3 data products
# 2.  Replace NaNs with zero
# 3.  Determine wavelength bins
# 4.  Increase resolution of spectra (optional)
# 5.  Smooth spectra (optional)
# 6.  Applying 1D drift correction
# 7.  Generate light curves
# 8.  Save Stage 4 data products
# 9.  Produce plots


import sys, os, shutil, glob
import time as time_pkg
import numpy as np
import scipy.interpolate as spi
import matplotlib.pyplot as plt
from . import plots_s4, drift
from ..lib import sort_nicely as sn
from ..lib import logedit
from ..lib import readECF as rd
from ..lib import manageevent as me
from ..lib import astropytable
from ..lib import util
from ..lib import clipping


class MetaClass:
    '''A class to hold Eureka! metadata.
    '''

    def __init__(self):
        return


def lcJWST(eventlabel, ecf_path='./', s3_meta=None):
    '''Compute photometric flux over specified range of wavelengths.

    Parameters
    ----------
    eventlabel: str
        The unique identifier for these data.
    ecf_path:   str
        The absolute or relative path to where ecfs are stored
    s3_meta:    MetaClass
        The metadata object from Eureka!'s S3 step (if running S3 and S4 sequentially).

    Returns
    -------
    meta:   MetaClass
        The metadata object with attributes added by S4.

    Notes
    -----
    History:

    - June 2021 Kevin Stevenson
        Initial version
    - October 2021 Taylor Bell
        Updated to allow for inputs from new S3
    '''
    # Initialize a new metadata object
    meta = MetaClass()
    meta.eventlabel = eventlabel

    # Load Eureka! control file and store values in Event object
    ecffile = 'S4_' + meta.eventlabel + '.ecf'
    ecf = rd.read_ecf(ecf_path, ecffile)
    rd.store_ecf(meta, ecf)

    if s3_meta == None:
        #load savefile
        s3_meta = read_s3_meta(meta)

    meta = load_general_s3_meta_info(meta, ecf_path, s3_meta)

    if not meta.allapers:
        # The user indicated in the ecf that they only want to consider one aperture
        meta.spec_hw_range = [meta.spec_hw,]
        meta.bg_hw_range = [meta.bg_hw,]

    # Create directories for Stage 5 outputs
    meta.runs_s4 = []
    for spec_hw_val in meta.spec_hw_range:
        for bg_hw_val in meta.bg_hw_range:
            run = util.makedirectory(meta, 'S4', ap=spec_hw_val, bg=bg_hw_val)
            meta.runs_s4.append(run)

    run_i = 0
    old_meta = meta
    for spec_hw_val in meta.spec_hw_range:
        for bg_hw_val in meta.bg_hw_range:

            t0 = time_pkg.time()

            meta = load_specific_s3_meta_info(old_meta, ecf_path, run_i, spec_hw_val, bg_hw_val)

            # Get directory for Stage 4 processing outputs
            meta.outputdir = util.pathdirectory(meta, 'S4', meta.runs_s4[run_i], ap=spec_hw_val, bg=bg_hw_val)
            run_i += 1

            # Copy existing S3 log file and resume log
            meta.s4_logname  = meta.outputdir + 'S4_' + meta.eventlabel + ".log"
            log         = logedit.Logedit(meta.s4_logname, read=meta.s3_logname)
            log.writelog("\nStarting Stage 4: Generate Light Curves\n")
            log.writelog(f"Input directory: {meta.inputdir}")
            log.writelog(f"Output directory: {meta.outputdir}")

            # Copy ecf
            log.writelog('Copying S4 control file')
            rd.copy_ecf(meta, ecf_path, ecffile)

            log.writelog("Loading S3 save file")
            table = astropytable.readtable(meta.tab_filename)

            # Reverse the reshaping which has been done when saving the astropy table
            optspec = np.reshape(table['optspec'].data, (-1, meta.subnx))
            opterr = np.reshape(table['opterr'].data, (-1, meta.subnx))
            wave_1d = table['wave_1d'].data[0:meta.subnx]
            meta.time = table['time'].data[::meta.subnx]

            if meta.wave_min<np.min(wave_1d):
                log.writelog(f'WARNING: The selected meta.wave_min ({meta.wave_min}) is smaller than the shortest wavelength ({np.min(wave_1d)})')
            if meta.wave_max>np.max(wave_1d):
                log.writelog(f'WARNING: The selected meta.wave_max ({meta.wave_max}) is larger than the longest wavelength ({np.max(wave_1d)})')

            #Replace NaNs with zero
            optspec[np.where(np.isnan(optspec))] = 0
            opterr[np.where(np.isnan(opterr))] = 0
            meta.n_int, meta.subnx   = optspec.shape

            # Determine wavelength bins
            if not hasattr(meta, 'wave_hi'):
                binsize     = (meta.wave_max - meta.wave_min)/meta.nspecchan
                meta.wave_low = np.round([i for i in np.linspace(meta.wave_min, meta.wave_max-binsize, meta.nspecchan)],3)
                meta.wave_hi  = np.round([i for i in np.linspace(meta.wave_min+binsize, meta.wave_max, meta.nspecchan)],3)
            elif meta.nspecchan!=len(meta.wave_hi):
                log.writelog(f'WARNING: Your nspecchan value of {meta.nspecchan} differs from the size of wave_hi ({len(meta.wave_hi)}). Using the latter instead.')
                meta.nspecchan = len(meta.wave_hi)
<<<<<<< HEAD
                meta.wave_hi = np.array(meta.wave_hi)
                meta.wave_low = np.array(meta.wave_low)
=======
            meta.wave_hi = np.array(meta.wave_hi)
            meta.wave_low = np.array(meta.wave_low)
>>>>>>> 3ee1172c

            # Do 1D sigma clipping (along time axis) on unbinned spectra
            optspec = np.ma.masked_array(optspec)
            if meta.sigma_clip:
                log.writelog('Sigma clipping unbinned spectral time series')
                outliers = 0
                for l in range(meta.subnx):
                    optspec[:,l], nout = clipping.clip_outliers(optspec[:,l], log, wave_1d[l], meta.sigma, meta.box_width, meta.maxiters, meta.fill_value, verbose=meta.verbose)
                    outliers += nout
                if not meta.verbose:
                    log.writelog('Identified a total of {} outliers in time series, or an average of {} outliers per wavelength'.format(outliers, np.round(outliers/meta.subnx, 1)))

            # Apply 1D drift/jitter correction
            if meta.correctDrift:
                #Calculate drift over all frames and non-destructive reads
                log.writelog('Applying drift/jitter correction')
                # Compute drift/jitter
                meta = drift.spec1D(optspec, meta, log)
                # Correct for drift/jitter
                for n in range(meta.n_int):
                    # Need to zero-out the weights of masked data
                    weights = (~np.ma.getmaskarray(optspec[n])).astype(int)
                    spline     = spi.UnivariateSpline(np.arange(meta.subnx), optspec[n], k=3, s=0, w=weights)
                    spline2    = spi.UnivariateSpline(np.arange(meta.subnx), opterr[n],  k=3, s=0, w=weights)
                    optspec[n] = spline(np.arange(meta.subnx)+meta.drift1d[n])
                    opterr[n]  = spline2(np.arange(meta.subnx)+meta.drift1d[n])
                # Plot Drift
                if meta.isplots_S4 >= 1:
                    plots_s4.drift1d(meta)

            if meta.isplots_S4 >= 1:
                plots_s4.lc_driftcorr(meta, wave_1d, optspec)

            log.writelog("Generating light curves")
            meta.lcdata   = np.ma.zeros((meta.nspecchan, meta.n_int))
            meta.lcerr    = np.ma.zeros((meta.nspecchan, meta.n_int))
            # ev.eventname2 = ev.eventname
            for i in range(meta.nspecchan):
                log.writelog(f"  Bandpass {i} = %.3f - %.3f" % (meta.wave_low[i], meta.wave_hi[i]))
                # Compute valid indeces within wavelength range
                index   = np.where((wave_1d >= meta.wave_low[i])*(wave_1d < meta.wave_hi[i]))[0]
                # Sum flux for each spectroscopic channel
                meta.lcdata[i]    = np.sum(optspec[:,index],axis=1)
                # Add uncertainties in quadrature
                meta.lcerr[i]     = np.sqrt(np.sum(opterr[:,index]**2,axis=1))

                # Do 1D sigma clipping (along time axis) on binned spectra
                if meta.sigma_clip:
                    meta.lcdata[i], outliers = clipping.clip_outliers(meta.lcdata[i], log, wave_1d[l], meta.sigma, meta.box_width, meta.maxiters, meta.fill_value, verbose=False)
                    log.writelog('  Sigma clipped {} outliers in time series'.format(outliers))

                # Plot each spectroscopic light curve
                if meta.isplots_S4 >= 3:
                    plots_s4.binned_lightcurve(meta, meta.time, i)

            # Calculate total time
            total = (time_pkg.time() - t0) / 60.
            log.writelog('\nTotal time (min): ' + str(np.round(total, 2)))

            # Save results
            log.writelog('Saving results')
            me.saveevent(meta, meta.outputdir + 'S4_' + meta.eventlabel + "_Meta_Save", save=[])

            # if (isplots >= 1) and (correctDrift == True):
            #     # Plot Drift
            #     # Plots corrected 2D light curves

            log.closelog()

    return meta

def read_s3_meta(meta):

    # Search for the S2 output metadata in the inputdir provided in
    # First just check the specific inputdir folder
    rootdir = os.path.join(meta.topdir, *meta.inputdir.split(os.sep))
    if rootdir[-1]!='/':
        rootdir += '/'
    fnames = glob.glob(rootdir+'S3_'+meta.eventlabel+'*_Meta_Save.dat')
    if len(fnames)==0:
        # There were no metadata files in that folder, so let's see if there are in children folders
        fnames = glob.glob(rootdir+'**/S3_'+meta.eventlabel+'*_Meta_Save.dat', recursive=True)
        fnames = sn.sort_nicely(fnames)

    if len(fnames)>=1:
        # get the folder with the latest modified time
        fname = max(fnames, key=os.path.getmtime)

    if len(fnames)==0:
        # There may be no metafiles in the inputdir - raise an error and give a helpful message
        raise AssertionError('Unable to find an output metadata file from Eureka!\'s S3 step '
                            +'in the inputdir: \n"{}"!'.format(rootdir))
    elif len(fnames)>1:
        # There may be multiple runs - use the most recent but warn the user
        print('WARNING: There are multiple metadata save files in your inputdir: \n"{}"\n'.format(rootdir)
                +'Using the metadata file: \n{}\n'.format(fname)
                +'and will consider aperture ranges listed there. If this metadata file is not a part\n'
                +'of the run you intended, please provide a more precise folder for the metadata file.')

    fname = fname[:-4] # Strip off the .dat ending

    s3_meta = me.loadevent(fname)

    return s3_meta

def load_general_s3_meta_info(meta, ecf_path, s3_meta):
    # Need to remove the topdir from the outputdir
    s3_outputdir = s3_meta.outputdir[len(s3_meta.topdir):]
    if s3_outputdir[0]=='/':
        s3_outputdir = s3_outputdir[1:]
    if s3_outputdir[-1]!='/':
        s3_outputdir += '/'

    meta = s3_meta

    # Load S4 Eureka! control file and store values in the S3 metadata object
    ecffile = 'S4_' + meta.eventlabel + '.ecf'
    ecf     = rd.read_ecf(ecf_path, ecffile)
    rd.store_ecf(meta, ecf)

    # Overwrite the inputdir with the exact output directory from S3
    meta.inputdir = s3_outputdir
    meta.old_datetime = meta.datetime # Capture the date that the
    meta.datetime = None # Reset the datetime in case we're running this on a different day
    meta.inputdir_raw = meta.inputdir
    meta.outputdir_raw = meta.outputdir

    return meta

def load_specific_s3_meta_info(meta, ecf_path, run_i, spec_hw_val, bg_hw_val):
    # Do some folder swapping to be able to reuse this function to find the correct S3 outputs
    tempfolder = meta.outputdir_raw
    meta.outputdir_raw = '/'.join(meta.inputdir_raw.split('/')[:-2])
    meta.inputdir = util.pathdirectory(meta, 'S3', meta.runs[run_i], old_datetime=meta.old_datetime, ap=spec_hw_val, bg=bg_hw_val)
    meta.outputdir_raw = tempfolder

    # Read in the correct S3 metadata for this aperture pair
    tempfolder = meta.inputdir
    meta.inputdir = meta.inputdir[len(meta.topdir):]
    new_meta = read_s3_meta(meta)
    meta.inputdir = tempfolder

    # Load S4 Eureka! control file and store values in the S3 metadata object
    ecffile = 'S4_' + meta.eventlabel + '.ecf'
    ecf     = rd.read_ecf(ecf_path, ecffile)
    rd.store_ecf(new_meta, ecf)

    # Save correctly identified folders from earlier
    new_meta.inputdir = meta.inputdir
    new_meta.outputdir = meta.outputdir
    new_meta.inputdir_raw = meta.inputdir_raw
    new_meta.outputdir_raw = meta.outputdir_raw

    new_meta.runs_s4 = meta.runs_s4
    new_meta.datetime = meta.datetime

    return new_meta<|MERGE_RESOLUTION|>--- conflicted
+++ resolved
@@ -143,13 +143,8 @@
             elif meta.nspecchan!=len(meta.wave_hi):
                 log.writelog(f'WARNING: Your nspecchan value of {meta.nspecchan} differs from the size of wave_hi ({len(meta.wave_hi)}). Using the latter instead.')
                 meta.nspecchan = len(meta.wave_hi)
-<<<<<<< HEAD
-                meta.wave_hi = np.array(meta.wave_hi)
-                meta.wave_low = np.array(meta.wave_low)
-=======
             meta.wave_hi = np.array(meta.wave_hi)
             meta.wave_low = np.array(meta.wave_low)
->>>>>>> 3ee1172c
 
             # Do 1D sigma clipping (along time axis) on unbinned spectra
             optspec = np.ma.masked_array(optspec)
