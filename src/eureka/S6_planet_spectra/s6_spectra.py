--- conflicted
+++ resolved
@@ -353,12 +353,8 @@
 
                 # Should we also make the scale_height version of the figure?
                 make_fig6301 = (meta.isplots_S6 >= 3 and meta.has_fig6301reqs
-<<<<<<< HEAD
-                                and meta.y_param[:2] == 'rp')
-=======
                                 and meta.y_param in ['rp', 'rp^2',
                                                      'rprs', 'rprs^2'])
->>>>>>> 91824c7b
                 if make_fig6301:
                     # Make spectrum plot with scale height on the 2nd y-axis
                     scale_height = compute_scale_height(meta, log)
