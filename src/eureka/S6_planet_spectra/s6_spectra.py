--- conflicted
+++ resolved
@@ -806,11 +806,7 @@
     if meta.channelNumber > 0:
         suffix += f'_ch{meta.channelNumber}'
 
-<<<<<<< HEAD
-    # Load a0 string coefficients
-=======
     # Load rp string coefficients
->>>>>>> 904f8b79
     meta.y_param = 'rp'+suffix
     rp = load_s5_saves(meta, log, fit_methods)
     if all(np.all(v == 0) for v in rp):
@@ -821,10 +817,6 @@
         return meta
     n_samples = len(rp[0])
 
-<<<<<<< HEAD
-
-=======
->>>>>>> 904f8b79
     # Load string coefficients
     coeffs = ['a1', 'b1', 'a2', 'b2', 'a3', 'b3']
     ab_list = []
