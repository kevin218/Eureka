--- conflicted
+++ resolved
@@ -73,25 +73,14 @@
                 chan = 0
 
             for i in range(10):
-<<<<<<< HEAD
                 if chan == 0:
-                    steps[c][i] = getattr(model, f'step{i}', 0)
-                    steptimes[c][i] = getattr(model, f'steptime{i}', 0)
+                    parname1 = f'step{i}'
+                    parname2 = f'steptime{i}'
                 else:
-                    steps[c][i] = getattr(model, f'step{i}_{chan}', 0)
-                    steptimes[c][i] = getattr(model, f'steptime{i}_{chan}', 0)
-=======
-                try:
-                    if chan == 0:
-                        steps[c][i] = getattr(model, f'step{i}')
-                        steptimes[c][i] = getattr(model, f'steptime{i}')
-                    else:
-                        steps[c][i] = getattr(model, f'step{i}_ch{chan}')
-                        steptimes[c][i] = getattr(model,
-                                                  f'steptime{i}_ch{chan}')
-                except AttributeError:
-                    pass
->>>>>>> 00c987e6
+                    parname1 = f'step{i}_ch{chan}'
+                    parname2 = f'steptime{i}_ch{chan}'
+                steps[c][i] = getattr(model, parname1, 0)
+                steptimes[c][i] = getattr(model, parname2, 0)
 
         poly_flux = lib.zeros(0)
         for c in range(nchan):
