import numpy as np
import inspect
import astropy.constants as const

import theano
theano.config.gcc__cxxflags += " -fexceptions"
import theano.tensor as tt

# Avoid tonnes of "Cannot construct a scalar test value" messages
import logging
logger = logging.getLogger("theano.tensor.opt")
logger.setLevel(logging.ERROR)

import starry
starry.config.quiet = True
starry.config.lazy = True

from . import PyMC3Model
from ..limb_darkening_fit import ld_profile
from ...lib.split_channels import split


class temp_class:
    def __init__(self):
        pass


class StarryModel(PyMC3Model):
    def __init__(self, **kwargs):
        """Initialize the model.

        Parameters
        ----------
        **kwargs : dict
            Additional parameters to pass to
            eureka.S5_lightcurve_fitting.differentiable_models.PyMC3Model.__init__().
        """
        # Inherit from PyMC3Model class
        super().__init__(**kwargs)

        # Define model type (physical, systematic, other)
        self.modeltype = 'physical'

        # Set default to turn light-travel correction on if not specified
        if not hasattr(self, 'compute_ltt') or self.compute_ltt is None:
            self.compute_ltt = True

        required = np.array(['Ms', 'Rs'])
        missing = np.array([name not in self.paramtitles for name in required])
        if np.any(missing):
            message = (f'Missing required params {required[missing]} in your '
                       f'EPF.')
            raise AssertionError(message)

        if 'u2' in self.paramtitles:
            self.udeg = 2
        elif 'u1' in self.paramtitles:
            self.udeg = 1
        else:
            self.udeg = 0

        # Find the Ylm value with the largest l value to set ydeg
        ylm_params = np.where(['Y' == par[0] and par[1].isnumeric()
                               for par in self.paramtitles])[0]
        if len(ylm_params) > 0:
            l_vals = [int(self.paramtitles[ind][1])
                      for ind in ylm_params]
            self.ydeg = max(l_vals)
        else:
            self.ydeg = 0
        
        # Store the ld_profile
        self.ld_from_S4 = kwargs.get('ld_from_S4')
        if hasattr(self.parameters, 'limb_dark'):
            ld_func = ld_profile(self.parameters.limb_dark.value, 
                                 use_gen_ld=self.ld_from_S4)
            len_params = len(inspect.signature(ld_func).parameters)
            self.coeffs = ['u{}'.format(n) for n in range(len_params)[1:]]

        self.ld_from_file = kwargs.get('ld_from_file')

        self.recenter_ld_prior = kwargs.get('recenter_ld_prior')

        # Replace u parameters with generated limb-darkening values
        if self.ld_from_S4 or self.ld_from_file:
            self.ld_array = kwargs.get('ld_coeffs')
            if self.ld_from_S4:
                self.ld_array = self.ld_array[len_params-2]
            for c in range(self.nchannel_fitted):
                chan = self.fitted_channels[c]
                for u in self.coeffs:
                    index = np.where(np.array(self.paramtitles) == u)[0]
                    if len(index) != 0:
                        item = self.longparamlist[c][index[0]]
                        param = int(item.split('_')[0][-1])
                        ld_val = self.ld_array[chan][param-1]
                        # Use the file value as the starting guess
                        self.parameters.dict[item][0] = ld_val
                        # In a normal prior, center at the file value
                        if (self.parameters.dict[item][-1] == 'N' and
                                self.recenter_ld_prior):
                            self.parameters.dict[item][-3] = ld_val
                        # Update the non-dictionary form as well
                        setattr(self.parameters, item,
                                self.parameters.dict[item])

    def setup(self):
        """Setup a model for evaluation and fitting.
        """
        self.systems = []
        self.rps = []
        self.rps_2 = []
        self.rps_3 = []
        for c in range(self.nchannel_fitted):
            # To save ourselves from tonnes of getattr lines, let's make a
            # new object without the _c parts of the parnames
            # For example, this way we can do `temp.u1` rather than
            # `getattr(self.model, 'u1_'+c)`.
            temp = temp_class()
            for key in self.paramtitles:
                ptype = getattr(self.parameters, key).ptype
                if (ptype not in ['fixed', 'independent']
                        and c > 0):
                    # Remove the _c part of the parname but leave any
                    # other underscores intact
                    setattr(temp, key, getattr(self.model,
                                               key+'_'+str(c)))
                else:
                    setattr(temp, key, getattr(self.model, key))

            # Initialize star object
            star = starry.Primary(starry.Map(udeg=self.udeg),
                                  m=temp.Ms, r=temp.Rs)

            if hasattr(self.parameters, 'limb_dark'):
                if self.parameters.limb_dark.value == 'kipping2013':
                    # Transform stellar variables to uniform used by starry
                    star.map[1] = 2*tt.sqrt(temp.u1)*temp.u2
                    star.map[2] = tt.sqrt(temp.u1)*(1-2*temp.u2)
                elif self.parameters.limb_dark.value == 'quadratic':
                    star.map[1] = temp.u1
                    star.map[2] = temp.u2
                elif self.parameters.limb_dark.value == 'linear':
                    star.map[1] = temp.u1
                elif self.parameters.limb_dark.value != 'uniform':
                    message = (f'ERROR: starryModel is not yet able to '
                               f'handle {self.parameters.limb_dark.value} '
                               f'limb darkening.\n'
                               f'       limb_dark must be one of uniform, '
                               f'linear, quadratic, or kipping2013.')
                    raise ValueError(message)

            # Solve Keplerian orbital period equation for Mp
            # (otherwise starry is going to mess with P or a...)
            a = temp.a*temp.Rs*const.R_sun.value
            p = temp.per*(24.*3600.)
            Mp = (((2.*np.pi*a**(3./2.))/p)**2/const.G.value/const.M_sun.value
                  - temp.Ms)

            a_2 = temp.a2*temp.Rs*const.R_sun.value
            p_2 = temp.per2*(24.*3600.)
            Mp_2 = (((2.*np.pi*a_2**(3./2.))/p_2)**2
                    / const.G.value/const.M_sun.value
                    - temp.Ms)
            
            a_3 = temp.a3*temp.Rs*const.R_sun.value
            p_3 = temp.per3*(24.*3600.)
            Mp_3 = (((2.*np.pi*a_3**(3./2.))/p_3)**2
                    / const.G.value/const.M_sun.value
                    - temp.Ms)

            if not hasattr(temp, 'fp'):
                planet_map = starry.Map(ydeg=self.ydeg, amp=0)
            else:
                planet_map = starry.Map(ydeg=self.ydeg)
                planet_map2 = starry.Map(ydeg=self.ydeg)
                for ell in range(1, self.ydeg+1):
                    for m in range(-ell, ell+1):
                        if hasattr(temp, f'Y{ell}{m}'):
                            planet_map[ell, m] = getattr(temp, f'Y{ell}{m}')
                            planet_map2[ell, m] = getattr(temp, f'Y{ell}{m}')
                amp = temp.fp/tt.abs_(planet_map2.flux(theta=0)[0])
                planet_map.amp = amp
            self.rps.append(temp.rp)

            if not hasattr(temp, 'fp2'):
                planet_map_2 = starry.Map(ydeg=0, amp=0)
            else:
                planet_map_2 = starry.Map(ydeg=self.ydeg)
                planet_map2_2 = starry.Map(ydeg=self.ydeg)
                for ell in range(1, self.ydeg+1):
                    for m in range(-ell, ell+1):
                        if hasattr(temp, f'Y{ell}{m}'):
                            planet_map_2[ell, m] = getattr(temp,
                                                           f'Y{ell}{m}2')
                            planet_map2_2[ell, m] = getattr(temp,
                                                            f'Y{ell}{m}2')
                amp_2 = temp.fp2/tt.abs_(planet_map2_2.flux(theta=0)[0])
                planet_map_2.amp = amp_2
            self.rps_2.append(temp.rp2)

            planet_map_3 = starry.Map(ydeg=0, amp=0)
            self.rps_3.append(temp.rp3)

            # The following code should work but doesn't see to work well
            # self.model.ecc = tt.sqrt(temp.ecosw**2 + temp.esinw**2)
            # longitude of periastron needs to be in degrees for batman!
            # self.model.w = tt.arctan2(temp.esinw, temp.ecosw)*180./np.pi

            # Initialize planet object
            planet = starry.Secondary(
                planet_map,
                m=Mp,
                # Convert radius to R_star units
                r=tt.abs_(temp.rp)*temp.Rs,
                # Setting porb here overwrites a
                a=temp.a,
                # Another option to set inclination using impact parameter
                # inc=tt.arccos(b/a)*180/np.pi
                inc=temp.inc,
                ecc=temp.ecc,
                w=temp.w
            )
            # Setting porb here may not override a
            planet.porb = temp.per
            # Setting prot here may not override a
            planet.prot = temp.per
            # Offset is controlled by Y11
            planet.theta0 = 180.0
            planet.t0 = temp.t0

            # The following code should work but doesn't see to work well
            # self.model.ecc2 = tt.sqrt(temp.ecosw2**2 + temp.esinw2**2)
            # longitude of periastron needs to be in degrees for batman!
            # self.model.w2 = tt.arctan2(temp.esinw2, temp.ecosw2)*180./np.pi

            # Initialize planet object
            planet_2 = starry.Secondary(
                planet_map_2,
                m=Mp_2,
                # Convert radius to R_star units
                r=tt.abs_(temp.rp2)*temp.Rs,
                # Setting porb here overwrites a
                a=temp.a2,
                # Another option to set inclination using impact parameter
                # inc=tt.arccos(b/a)*180/np.pi
                inc=temp.inc2,
                ecc=temp.ecc2,
                w=temp.w2
            )
            # Setting porb here may not override a
            planet_2.porb = temp.per2
            # Setting prot here may not override a
            planet_2.prot = temp.per2
            # Offset is controlled by Y11
            planet_2.theta0 = 180.0
            planet_2.t0 = temp.t02

            # The following code should work but doesn't see to work well
            # self.model.ecc3 = tt.sqrt(temp.ecosw3**2 + temp.esinw3**2)
            # longitude of periastron needs to be in degrees for batman!
            # self.model.w3 = tt.arctan2(temp.esinw3, temp.ecosw3)*180./np.pi

            # Initialize planet object
            planet_3 = starry.Secondary(
                planet_map_3,
                m=Mp_3,
                # Convert radius to R_star units
                r=tt.abs_(temp.rp3)*temp.Rs,
                # Setting porb here overwrites a
                a=temp.a3,
                # Another option to set inclination using impact parameter
                # inc=tt.arccos(b/a)*180/np.pi
                inc=temp.inc3,
                ecc=temp.ecc3,
                w=temp.w3
            )
            # Setting porb here may not override a
            planet_3.porb = temp.per3
            # Setting prot here may not override a
            planet_3.prot = temp.per3
            # Offset is controlled by Y11
            planet_3.theta0 = 180.0
            planet_3.t0 = temp.t03

            # Instantiate the system
<<<<<<< HEAD
            system = starry.System(star, planet, planet_2, planet_3,
                                   light_delay=True)
=======
            system = starry.System(star, planet, light_delay=self.compute_ltt)
>>>>>>> 18e09128
            self.systems.append(system)

    def eval(self, eval=True, channel=None, **kwargs):
        """Evaluate the function with the given values.

        Parameters
        ----------
        eval : bool; optional
            If true evaluate the model, otherwise simply compile the model.
            Defaults to True.
        channel : int; optional
            If not None, only consider one of the channels. Defaults to None.
        **kwargs : dict
            Must pass in the time array here if not already set.

        Returns
        -------
        ndarray
            The value of the model at the times self.time.
        """
        if channel is None:
            nchan = self.nchannel_fitted
            channels = self.fitted_channels
        else:
            nchan = 1
            channels = [channel, ]

        if eval:
            lib = np
            systems = self.fit.systems
        else:
            lib = tt
            systems = self.systems

        phys_flux = lib.zeros(0)
        for c in range(nchan):
            if self.nchannel_fitted > 1:
                chan = channels[c]
            else:
                chan = 0

            time = self.time
            if self.multwhite:
                # Split the arrays that have lengths of the original time axis
                time = split([time, ], self.nints, chan)[0]

            # Combine the planet and stellar flux
            lcpiece = systems[chan].flux(time)

            if eval:
                lcpiece = lcpiece.eval()
            phys_flux = lib.concatenate([phys_flux, lcpiece])

        return phys_flux

    def compute_fp(self, theta=0, planet=0):
        """Compute the planetary flux at an arbitrary orbital position.

        Parameters
        ----------
        theta : int, ndarray; optional
            The orbital angle(s) in degrees with respect to mid-eclipse.
            Defaults to 0.

        Returns
        -------
        ndarray
            The disk-integrated planetary flux for each value of theta.
        """
        with self.model:
            fps = []
            for system in self.fit.systems:
                planet_map = system.secondaries[planet].map
                fps.append(planet_map.flux(theta=theta).eval())
            return np.array(fps)

    def update(self, newparams, **kwargs):
        """Update parameters and update the self.fit.systems list.

        Parameters
        ----------
        newparams : ndarray
            New parameter values.
        **kwargs : dict
            Additional parameters to pass to
            eureka.S5_lightcurve_fitting.differentiable_models.PyMC3Model.update().
        """
        super().update(newparams, **kwargs)

        self.fit.systems = []
        self.fit_rps = []
        self.fit_rps_2 = []
        self.fit_rps_3 = []
        for c in range(self.nchannel_fitted):
            # To save ourselves from tonnes of getattr lines, let's make a
            # new object without the _c parts of the parnames
            # For example, this way we can do `temp.u1` rather than
            # `getattr(self.model, 'u1_'+c)`.
            temp = temp_class()
            for key in self.paramtitles:
                ptype = getattr(self.parameters, key).ptype
                if (ptype not in ['fixed', 'independent', 'shared']
                        and c > 0):
                    # Remove the _c part of the parname but leave any
                    # other underscores intact
                    setattr(temp, key, getattr(self.fit, key+'_'+str(c)))
                else:
                    setattr(temp, key, getattr(self.fit, key))

            # Initialize star object
            star = starry.Primary(starry.Map(udeg=self.udeg),
                                  m=temp.Ms, r=temp.Rs)

            if hasattr(self.parameters, 'limb_dark'):
                if self.parameters.limb_dark.value == 'kipping2013':
                    # Transform stellar variables to uniform used by starry
                    star.map[1] = 2*np.sqrt(temp.u1)*temp.u2
                    star.map[2] = np.sqrt(temp.u1)*(1-2*temp.u2)
                elif self.parameters.limb_dark.value == 'quadratic':
                    star.map[1] = temp.u1
                    star.map[2] = temp.u2
                elif self.parameters.limb_dark.value == 'linear':
                    star.map[1] = temp.u1
                elif self.parameters.limb_dark.value != 'uniform':
                    message = (f'ERROR: starryModel is not yet able to handle '
                               f'{self.parameters.limb_dark.value} '
                               f'limb_dark.\n'
                               f'       limb_dark must be one of uniform, '
                               f'linear, quadratic, or kipping2013.')
                    raise ValueError(message)
            
            # Solve Keplerian orbital period equation for Mp
            # (otherwise starry is going to mess with P or a...)
            a = temp.a*temp.Rs*const.R_sun.value
            p = temp.per*(24.*3600.)
            Mp = (((2.*np.pi*a**(3./2.))/p)**2/const.G.value/const.M_sun.value
                  - temp.Ms)
            
            # Solve Keplerian orbital period equation for Mp
            # (otherwise starry is going to mess with P or a...)
            a_2 = temp.a2*temp.Rs*const.R_sun.value
            p_2 = temp.per2*(24.*3600.)
            Mp_2 = (((2.*np.pi*a_2**(3./2.))/p_2)**2
                    / const.G.value/const.M_sun.value
                    - temp.Ms)
            
            # Solve Keplerian orbital period equation for Mp
            # (otherwise starry is going to mess with P or a...)
            a_3 = temp.a3*temp.Rs*const.R_sun.value
            p_3 = temp.per3*(24.*3600.)
            Mp_3 = (((2.*np.pi*a_3**(3./2.))/p_3)**2
                    / const.G.value/const.M_sun.value
                    - temp.Ms)

            if not hasattr(temp, 'fp'):
                planet_map = starry.Map(ydeg=self.ydeg, amp=0)
            else:
                planet_map = starry.Map(ydeg=self.ydeg)
                planet_map2 = starry.Map(ydeg=self.ydeg)
                for ell in range(1, self.ydeg+1):
                    for m in range(-ell, ell+1):
                        if hasattr(temp, f'Y{ell}{m}'):
                            planet_map[ell, m] = getattr(temp, f'Y{ell}{m}')
                            planet_map2[ell, m] = getattr(temp, f'Y{ell}{m}')
                amp = temp.fp/np.abs(planet_map2.flux(theta=0)[0])
                planet_map.amp = amp
            self.fit_rps.append(temp.rp)

            if not hasattr(temp, 'fp2'):
                planet_map_2 = starry.Map(ydeg=self.ydeg, amp=0)
            else:
                planet_map_2 = starry.Map(ydeg=self.ydeg)
                planet_map2_2 = starry.Map(ydeg=self.ydeg)
                for ell in range(1, self.ydeg+1):
                    for m in range(-ell, ell+1):
                        if hasattr(temp, f'Y{ell}{m}'):
                            planet_map_2[ell, m] = getattr(temp,
                                                           f'Y{ell}{m}2')
                            planet_map2_2[ell, m] = getattr(temp,
                                                            f'Y{ell}{m}2')
                amp_2 = temp.fp2/np.abs(planet_map2_2.flux(theta=0)[0])
                planet_map_2.amp = amp_2
            self.fit_rps_2.append(temp.rp2)

            planet_map_3 = starry.Map(ydeg=0, amp=0)
            self.fit_rps_3.append(temp.rp3)

            # The following code should work but doesn't see to work well
            # ecc = np.sqrt(temp.ecosw**2 + temp.esinw**2)
            # longitude of periastron needs to be in degrees for batman!
            # w = np.arctan2(temp.esinw, temp.ecosw)*180./np.pi

            # Initialize planet object
            planet = starry.Secondary(
                planet_map,
                m=Mp,
                # Convert radius to R_star units
                r=np.abs(temp.rp)*temp.Rs,
                # Setting porb here overwrites a
                a=temp.a,
                # Another option to set inclination using impact parameter
                # inc=tt.arccos(b/a)*180/np.pi
                inc=temp.inc,
                ecc=temp.ecc,
                w=temp.w
            )
            # Setting porb here may not override a
            planet.porb = temp.per
            # Setting prot here may not override a
            planet.prot = temp.per
            # Offset is controlled by Y11
            planet.theta0 = 180.0
            planet.t0 = temp.t0

            # The following code should work but doesn't see to work well
            # ecc2 = np.sqrt(temp.ecosw2**2 + temp.esinw2**2)
            # longitude of periastron needs to be in degrees for batman!
            # w2 = np.arctan2(temp.esinw2, temp.ecosw2)*180./np.pi

            # Initialize planet object
            planet_2 = starry.Secondary(
                planet_map_2,
                m=Mp_2,
                # Convert radius to R_star units
                r=np.abs(temp.rp2)*temp.Rs,
                # Setting porb here overwrites a
                a=temp.a2,
                # Another option to set inclination using impact parameter
                # inc=tt.arccos(b/a)*180/np.pi
                inc=temp.inc2,
                ecc=temp.ecc2,
                w=temp.w2
            )
            # Setting porb here may not override a
            planet_2.porb = temp.per2
            # Setting prot here may not override a
            planet_2.prot = temp.per2
            # Offset is controlled by Y11
            planet_2.theta0 = 180.0
            planet_2.t0 = temp.t02

            # The following code should work but doesn't see to work well
            # ecc3 = np.sqrt(temp.ecosw3**2 + temp.esinw3**2)
            # longitude of periastron needs to be in degrees for batman!
            # w3 = np.arctan2(temp.esinw3, temp.ecosw3)*180./np.pi

            # Initialize planet object
            planet_3 = starry.Secondary(
                planet_map_3,
                m=Mp_3,
                # Convert radius to R_star units
                r=np.abs(temp.rp3)*temp.Rs,
                # Setting porb here overwrites a
                a=temp.a3,
                # Another option to set inclination using impact parameter
                # inc=tt.arccos(b/a)*180/np.pi
                inc=temp.inc3,
                ecc=temp.ecc3,
                w=temp.w3
            )
            # Setting porb here may not override a
            planet_3.porb = temp.per3
            # Setting prot here may not override a
            planet_3.prot = temp.per3
            # Offset is controlled by Y11
            planet_3.theta0 = 180.0
            planet_3.t0 = temp.t03

            # Instantiate the system
<<<<<<< HEAD
            sys = starry.System(star, planet, planet_2, planet_3,
                                light_delay=True)
=======
            sys = starry.System(star, planet, light_delay=self.compute_ltt)
>>>>>>> 18e09128
            self.fit.systems.append(sys)<|MERGE_RESOLUTION|>--- conflicted
+++ resolved
@@ -284,12 +284,8 @@
             planet_3.t0 = temp.t03
 
             # Instantiate the system
-<<<<<<< HEAD
             system = starry.System(star, planet, planet_2, planet_3,
-                                   light_delay=True)
-=======
-            system = starry.System(star, planet, light_delay=self.compute_ltt)
->>>>>>> 18e09128
+                                   light_delay=self.compute_ltt)
             self.systems.append(system)
 
     def eval(self, eval=True, channel=None, **kwargs):
@@ -559,10 +555,6 @@
             planet_3.t0 = temp.t03
 
             # Instantiate the system
-<<<<<<< HEAD
             sys = starry.System(star, planet, planet_2, planet_3,
-                                light_delay=True)
-=======
-            sys = starry.System(star, planet, light_delay=self.compute_ltt)
->>>>>>> 18e09128
+                                light_delay=self.compute_ltt)
             self.fit.systems.append(sys)