--- conflicted
+++ resolved
@@ -49,7 +49,7 @@
                     # of the original time axis
                     trim1, trim2 = get_trim(self.nints, chan)
                     time = self.time[trim1:trim2]
-                    self.time_local[trim1:trim2] = time - time[0]
+                    self.time_local[trim1:trim2] = time-time[0]
             else:
                 self.time_local = self.time - self.time[0]
 
@@ -95,21 +95,10 @@
                 chan = 0
 
             for i in range(6):
-<<<<<<< HEAD
                 if chan == 0:
                     hst_coeffs[c][i] = getattr(model, f'h{i}', 0)
                 else:
-                    hst_coeffs[c][i] = getattr(model, f'h{i}_{chan}', 0)
-=======
-                try:
-                    if chan == 0:
-                        hst_coeffs[c][i] = getattr(model, f'h{i}')
-                    else:
-                        hst_coeffs[c][i] = getattr(model,
-                                                   f'h{i}_ch{chan}')
-                except AttributeError:
-                    pass
->>>>>>> 00c987e6
+                    hst_coeffs[c][i] = getattr(model, f'h{i}_ch{chan}', 0)
 
         hst_flux = lib.zeros(0)
         for c in range(nchan):
