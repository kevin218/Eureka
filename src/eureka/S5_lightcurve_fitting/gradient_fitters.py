import numpy as np
import copy
try:
    import pymc3 as pm
    import pymc3_ext as pmx
except:
    # PyMC3 hasn't been installed
    pass
from astropy import table

from .likelihood import computeRedChiSq
from . import plots_s5 as plots
from .fitters import group_variables, load_old_fitparams, save_fit
from ..lib.split_channels import get_trim


def exoplanetfitter(lc, model, meta, log, calling_function='exoplanet',
                    **kwargs):
    """Perform sampling using exoplanet.

    Parameters
    ----------
    lc: eureka.S5_lightcurve_fitting.lightcurve.LightCurve
        The lightcurve data object
    model: eureka.S5_lightcurve_fitting.models.CompositeModel
        The composite model to fit
    meta : eureka.lib.readECF.MetaClass
        The metadata object.
    log: logedit.Logedit
        The open log in which notes from this step can be added.
    calling_function: str, optional
        The fitter that is being run (e.g. may be 'emcee' if running lsqfitter
        to initialize emcee walkers). Defailts to 'exoplanet'.
    **kwargs:
        Arbitrary keyword arguments.

    Returns
    -------
    best_model: eureka.S5_lightcurve_fitting.models.CompositeModel
        The composite model after fitting

    Notes
    -----
    History:

    - April 6, 2022 Taylor Bell
        Initial version.
    """
    # Group the different variable types
    freenames, freepars, prior1, prior2, priortype, indep_vars = \
        group_variables(model)
    if hasattr(meta, 'old_fitparams') and meta.old_fitparams is not None:
        freepars = load_old_fitparams(meta, log, lc.channel, freenames)
    
    model.setup(lc.time, lc.flux, lc.unc)

    start = {}
    for name, val in zip(freenames, freepars):
        start[name] = val
<<<<<<< HEAD
    model.update(freepars)

    # Plot starting point
    if meta.isplots_S5 >= 1:
        plots.plot_fit(lc, model, meta,
                       fitter=calling_function+'StartingPoint')
        # Plot GP starting point
        if model.GP:
            plots.plot_GP_components(lc, model, meta,
                                     fitter=calling_function+'StartingPoint')

=======
>>>>>>> 69280466
    model.update(freepars)

    # Plot starting point
    if meta.isplots_S5 >= 1:
        plots.plot_fit(lc, model, meta,
                       fitter=calling_function+'StartingPoint')
        # Plot GP starting point
        if model.GP:
            plots.plot_GP_components(lc, model, meta,
                                     fitter=calling_function+'StartingPoint')

    log.writelog('Running exoplanet optimizer...')
    with model.model:
        map_soln = pm.find_MAP(method="powell", start=start)

    # Get the best fit params
    fit_params = np.array([map_soln[name] for name in freenames])
    model.update(fit_params)

    if "scatter_ppm" in freenames:
        ind = [i for i in np.arange(len(freenames))
               if freenames[i][0:11] == "scatter_ppm"]
        for chan in range(len(ind)):
            trim1, trim2 = get_trim(meta.nints, chan)
            lc.unc_fit[trim1:trim2] = fit_params[ind[chan]]*1e-6
    elif "scatter_mult" in freenames:
        ind = [i for i in np.arange(len(freenames))
               if freenames[i][0:12] == "scatter_mult"]
        if not hasattr(lc, 'unc_fit'):
            lc.unc_fit = copy.deepcopy(lc.unc)
        for chan in range(len(ind)):
            trim1, trim2 = get_trim(meta.nints, chan)
            lc.unc_fit[trim1:trim2] = fit_params[ind[chan]]*lc.unc[trim1:trim2]
    else:
        lc.unc_fit = lc.unc

    t_results = table.Table([freenames, fit_params],
                            names=("Parameter", "Mean"))

    # Save the fit ASAP
    save_fit(meta, lc, model, calling_function, t_results, freenames)

    # Compute reduced chi-squared
    chi2red = computeRedChiSq(lc, log, model, meta, freenames)

    log.writelog('\nEXOPLANET RESULTS:')
    for i in range(len(freenames)):
        if 'scatter_mult' in freenames[i]:
            chan = freenames[i].split('_')[-1]
            if chan.isnumeric():
                chan = int(chan)
            else:
                chan = 0
            trim1, trim2 = get_trim(meta.nints, chan)
            unc = np.ma.median(lc.unc[trim1:trim2])
            scatter_ppm = 1e6*fit_params[i]*unc
            log.writelog(f'{freenames[i]}: {fit_params[i]}; {scatter_ppm} ppm')
        else:
            log.writelog(f'{freenames[i]}: {fit_params[i]}')
    log.writelog('')

    # Plot fit
    if meta.isplots_S5 >= 1:
        plots.plot_fit(lc, model, meta, fitter=calling_function)

    # Plot GP fit + components
    if model.GP and meta.isplots_S5 >= 1:
        plots.plot_GP_components(lc, model, meta, fitter=calling_function)

    # Zoom in on phase variations
    if (meta.isplots_S5 >= 1 and ('Y10' in freenames or 'Y11' in freenames or
                                  'sinusoid_pc' in meta.run_myfuncs)):
        plots.plot_phase_variations(lc, model, meta, fitter=calling_function)

    # Plot Allan plot
    if meta.isplots_S5 >= 3 and calling_function == 'exoplanet':
        # This plot is only really useful if you're actually using the
        # exoplanet fitter, otherwise don't make it
        plots.plot_rms(lc, model, meta, fitter=calling_function)

    # Plot residuals distribution
    if meta.isplots_S5 >= 3 and calling_function == 'exoplanet':
        plots.plot_res_distr(lc, model, meta, fitter=calling_function)

    # Make a new model instance
    model.chi2red = chi2red
    model.fit_params = fit_params

    return model


def nutsfitter(lc, model, meta, log, **kwargs):
    """Perform sampling using PyMC3 NUTS sampler.

    Parameters
    ----------
    lc : eureka.S5_lightcurve_fitting.lightcurve.LightCurve
        The lightcurve data object
    model : eureka.S5_lightcurve_fitting.models.CompositeModel
        The composite model to fit
    meta : eureka.lib.readECF.MetaClass
        The metadata object
    log : logedit.Logedit
        The open log in which notes from this step can be added.
    **kwargs : dict
        Arbitrary keyword arguments.

    Returns
    -------
    best_model : eureka.S5_lightcurve_fitting.models.CompositeModel
        The composite model after fitting

    Notes
    -----
    History:

    - October 5, 2022 Taylor Bell
        Initial version.
    """
    # Group the different variable types
    freenames, freepars, prior1, prior2, priortype, indep_vars = \
        group_variables(model)
    if hasattr(meta, 'old_fitparams') and meta.old_fitparams is not None:
        freepars = load_old_fitparams(meta, log, lc.channel, freenames)
    ndim = len(freenames)

    model.setup(lc.time, lc.flux, lc.unc)

    start = {}
    for name, val in zip(freenames, freepars):
        start[name] = val
<<<<<<< HEAD
    model.update(freepars)

    # Plot starting point
    if meta.isplots_S5 >= 1:
        plots.plot_fit(lc, model, meta,
                       fitter='nutsStartingPoint')
        # Plot GP starting point
        if model.GP:
            plots.plot_GP_components(lc, model, meta,
                                     fitter='nutsStartingPoint')

=======
>>>>>>> 69280466
    model.update(freepars)

    # Plot starting point
    if meta.isplots_S5 >= 1:
        plots.plot_fit(lc, model, meta,
                       fitter='nutsStartingPoint')
        # Plot GP starting point
        if model.GP:
            plots.plot_GP_components(lc, model, meta,
                                     fitter='nutsStartingPoint')

    if not hasattr(meta, 'target_accept'):
        meta.target_accept = 0.85

    log.writelog('Running PyMC3 NUTS sampler...')
    with model.model:
        trace = pmx.sample(tune=meta.tune, draws=meta.draws, start=start,
                           target_accept=meta.target_accept,
                           chains=meta.chains, cores=meta.ncpu)
        print()

        # Log detailed convergence and sampling statistics
        log.writelog('\nPyMC3 sampling statistics:', mute=(not meta.verbose))
        log.writelog(pm.summary(trace, var_names=freenames),
                     mute=(not meta.verbose))
        log.writelog('', mute=(not meta.verbose))

    samples = np.hstack([trace[name].reshape(-1, 1) for name in freenames])

    # Record median + percentiles
    q = np.percentile(samples, [16, 50, 84], axis=0)
    fit_params = q[1]  # median
    mean_params = np.mean(samples, axis=0)
    errs = np.std(samples, axis=0)

    # Create table of results
    t_results = table.Table([freenames, mean_params, q[0]-q[1], q[2]-q[1],
                             q[0], fit_params, q[2]],
                            names=("Parameter", "Mean", "-1sigma", "+1sigma",
                                   "16th", "50th", "84th"))

    upper_errs = q[2]-q[1]
    lower_errs = q[1]-q[0]

    model.update(fit_params)
    model.errs = dict(zip(freenames, errs))
    if "scatter_ppm" in freenames:
        ind = [i for i in np.arange(len(freenames))
               if freenames[i][0:11] == "scatter_ppm"]
        for chan in range(len(ind)):
            trim1, trim2 = get_trim(meta.nints, chan)
            lc.unc_fit[trim1:trim2] = fit_params[ind[chan]]*1e-6
    elif "scatter_mult" in freenames:
        ind = [i for i in np.arange(len(freenames))
               if freenames[i][0:12] == "scatter_mult"]
        if not hasattr(lc, 'unc_fit'):
            lc.unc_fit = copy.deepcopy(lc.unc)
        for chan in range(len(ind)):
            trim1, trim2 = get_trim(meta.nints, chan)
            lc.unc_fit[trim1:trim2] = fit_params[ind[chan]]*lc.unc[trim1:trim2]
    else:
        lc.unc_fit = lc.unc

    # Save the fit ASAP so plotting errors don't make you lose everything
    save_fit(meta, lc, model, 'nuts', t_results, freenames, samples)

    # Compute reduced chi-squared
    chi2red = computeRedChiSq(lc, log, model, meta, freenames)

    log.writelog('\nPYMC3 NUTS RESULTS:')
    for i in range(ndim):
        if 'scatter_mult' in freenames[i]:
            chan = freenames[i].split('_')[-1]
            if chan.isnumeric():
                chan = int(chan)
            else:
                chan = 0
            trim1, trim2 = get_trim(meta.nints, chan)
            unc = np.ma.median(lc.unc[trim1:trim2])
            scatter_ppm = 1e6*fit_params[i]*unc
            scatter_ppm_upper = 1e6*upper_errs[i]*unc
            scatter_ppm_lower = 1e6*lower_errs[i]*unc
            log.writelog(f'{freenames[i]}: {fit_params[i]} (+{upper_errs[i]},'
                         f' -{lower_errs[i]}); {scatter_ppm} '
                         f'(+{scatter_ppm_upper}, -{scatter_ppm_lower}) ppm')
        else:
            log.writelog(f'{freenames[i]}: {fit_params[i]} (+{upper_errs[i]},'
                         f' -{lower_errs[i]})')
    log.writelog('')

    # Plot fit
    if meta.isplots_S5 >= 1:
        plots.plot_fit(lc, model, meta, fitter='nuts')

    # Plot GP fit + components
    if model.GP and meta.isplots_S5 >= 1:
        plots.plot_GP_components(lc, model, meta, fitter='nuts')

    # Zoom in on phase variations
    if (meta.isplots_S5 >= 1 and ('Y10' in freenames or 'Y11' in freenames or
                                  'sinusoid_pc' in meta.run_myfuncs)):
        plots.plot_phase_variations(lc, model, meta, fitter='nuts')

    # Plot Allan plot
    if meta.isplots_S5 >= 3:
        plots.plot_rms(lc, model, meta, fitter='nuts')

    if meta.isplots_S5 >= 3:
        # Plot residuals distribution
        plots.plot_res_distr(lc, model, meta, fitter='nuts')

        # Plot trace evolution
        plots.plot_trace(trace, model, lc, freenames, meta)

    if meta.isplots_S5 >= 5:
        plots.plot_corner(samples, lc, meta, freenames, fitter='nuts')

    # Make a new model instance
    model.chi2red = chi2red
    model.fit_params = fit_params

    return model<|MERGE_RESOLUTION|>--- conflicted
+++ resolved
@@ -57,20 +57,6 @@
     start = {}
     for name, val in zip(freenames, freepars):
         start[name] = val
-<<<<<<< HEAD
-    model.update(freepars)
-
-    # Plot starting point
-    if meta.isplots_S5 >= 1:
-        plots.plot_fit(lc, model, meta,
-                       fitter=calling_function+'StartingPoint')
-        # Plot GP starting point
-        if model.GP:
-            plots.plot_GP_components(lc, model, meta,
-                                     fitter=calling_function+'StartingPoint')
-
-=======
->>>>>>> 69280466
     model.update(freepars)
 
     # Plot starting point
@@ -202,20 +188,6 @@
     start = {}
     for name, val in zip(freenames, freepars):
         start[name] = val
-<<<<<<< HEAD
-    model.update(freepars)
-
-    # Plot starting point
-    if meta.isplots_S5 >= 1:
-        plots.plot_fit(lc, model, meta,
-                       fitter='nutsStartingPoint')
-        # Plot GP starting point
-        if model.GP:
-            plots.plot_GP_components(lc, model, meta,
-                                     fitter='nutsStartingPoint')
-
-=======
->>>>>>> 69280466
     model.update(freepars)
 
     # Plot starting point
