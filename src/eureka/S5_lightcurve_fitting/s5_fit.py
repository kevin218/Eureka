import numpy as np
import os
import time as time_pkg
from glob import glob
from copy import deepcopy
import astraeus.xarrayIO as xrio

from ..lib import manageevent as me
from ..lib import readECF
from ..lib import util, logedit
from ..lib.readEPF import Parameters
from ..version import version
from . import lightcurve
from . import models as m
try:
    from . import differentiable_models as dm
except:
    # PyMC3 hasn't been installed
    dm = None


def fitlc(eventlabel, ecf_path=None, s4_meta=None, input_meta=None):
    '''Fits 1D spectra with various models and fitters.

    Parameters
    ----------
    eventlabel : str
        The unique identifier for these data.
    ecf_path : str; optional
        The absolute or relative path to where ecfs are stored.
        Defaults to None which resolves to './'.
    s4_meta : eureka.lib.readECF.MetaClass; optional
        The metadata object from Eureka!'s S4 step (if running S4 and S5
        sequentially). Defaults to None.
    input_meta : eureka.lib.readECF.MetaClass; optional
        An optional input metadata object, so you can manually edit the meta
        object without having to edit the ECF file.

    Returns
    -------
    meta : eureka.lib.readECF.MetaClass
        The metadata object with attributes added by S5.

    Notes
    -----
    History:

    - November 12-December 15, 2021 Megan Mansfield
        Original version
    - December 17-20, 2021 Megan Mansfield
        Connecting S5 to S4 outputs
    - December 17-20, 2021 Taylor Bell
        Increasing connectedness of S5 and S4
    - January 7-22, 2022 Megan Mansfield
        Adding ability to do a single shared fit across all channels
    - January - February, 2022 Eva-Maria Ahrer
        Adding GP functionality
    - April 2022 Kevin Stevenson
        Enabled Astraeus
    '''
    s4_meta = deepcopy(s4_meta)
    input_meta = deepcopy(input_meta)

    if input_meta is None:
        # Load Eureka! control file and store values in Event object
        ecffile = 'S5_' + eventlabel + '.ecf'
        meta = readECF.MetaClass(ecf_path, ecffile)
    else:
        meta = input_meta

    meta.version = version
    meta.eventlabel = eventlabel
    meta.datetime = time_pkg.strftime('%Y-%m-%d')

    if not hasattr(meta, 'multwhite'):
        meta.multwhite = False

    if s4_meta is None:
        # Locate the old MetaClass savefile, and load new ECF into
        # that old MetaClass
        s4_meta, meta.inputdir, meta.inputdir_raw = \
            me.findevent(meta, 'S4', allowFail=False)
    else:
        # Running these stages sequentially, so can safely assume
        # the path hasn't changed
        meta.inputdir = s4_meta.outputdir
        meta.inputdir_raw = meta.inputdir[len(meta.topdir):]

    meta = me.mergeevents(meta, s4_meta)

    # Check to make sure that dm is accessible if using dm models/fitters
    if (dm is None and ('starry' in meta.fit_method or
                        'exoplanet' in meta.fit_method)):
        raise AssertionError(f"fit_method is set to {meta.fit_method}, but "
                             "could not import starry and/or pymc3 related "
                             "packages. Ensure that you have installed the "
                             "pymc3-related packages when installing Eureka!.")

    if not meta.allapers:
        # The user indicated in the ecf that they only want to consider one
        # aperture in which case the code will consider only the one which
        # made s4_meta. Alternatively, if S4 was run without allapers, S5
        # will already only consider that one
        meta.spec_hw_range = [meta.spec_hw, ]
        meta.bg_hw_range = [meta.bg_hw, ]

    if meta.testing_S5:
        # Only fit a single channel while testing unless doing a shared fit,
        # then do two
        chanrng = 1
    elif meta.multwhite:
        chanrng = int(len(meta.inputdirlist) + 1)
    else:
        chanrng = meta.nspecchan

    # Create directories for Stage 5 outputs
    meta.run_s5 = None
    if not hasattr(meta, 'expand'):
        meta.expand = 1
    for spec_hw_val in meta.spec_hw_range:
        for bg_hw_val in meta.bg_hw_range:
            if not isinstance(bg_hw_val, str):
                # Only divide if value is not a string (spectroscopic modes)
                bg_hw_val //= meta.expand
            meta.run_s5 = util.makedirectory(meta, 'S5', meta.run_s5,
                                             ap=spec_hw_val//meta.expand, 
                                             bg=bg_hw_val)

    for spec_hw_val in meta.spec_hw_range:
        for bg_hw_val in meta.bg_hw_range:

            t0 = time_pkg.time()

            meta.spec_hw = spec_hw_val
            meta.bg_hw = bg_hw_val

            # Load in the S4 metadata used for this particular aperture pair
            meta = load_specific_s4_meta_info(meta)
            filename_S4_hold = meta.filename_S4_LCData.split(os.sep)[-1]
            lc = xrio.readXR(meta.inputdir+os.sep+filename_S4_hold)

            # Get the number of integrations in this lightcurve so
            # that we know how to split the flattened arrays
            meta.nints = [len(lc.time.values), ]

            if meta.multwhite:
                # Need to normalize each one if doing a joint fit
                lc_whites = [lc, ]

                for p in range(len(meta.inputdirlist)):
                    # Specify where glob should search for the save file
                    path = os.path.join(meta.topdir, meta.inputdirlist[p])
                    # Search
                    path = glob(path+os.sep+f'**{os.sep}*LCData.h5',
                                recursive=True)
                    if len(path) == 0:
                        raise AssertionError(
                            'Unable to find any LCData save files at '
                            f'{path}')
                    elif len(path) > 1:
                        print(f'WARNING: Found {len(path)} LCData save '
                              f'files... Using {path[0]}')
                    # Use the first file found
                    path = path[0]
                    lc_hold = xrio.readXR(path)
                    meta.wave_low = np.append(meta.wave_low,
                                              lc_hold.wave_low.values)
                    meta.wave_hi = np.append(meta.wave_hi,
                                             lc_hold.wave_hi.values)

                    # Get the number of integrations in this white lightcurve
                    # so that we know how to split the flattened arrays
                    meta.nints = np.append(meta.nints,
                                           len(lc_hold.time.values))

                    lc_whites.append(lc_hold)

            # Directory structure should not use expanded HW values
            spec_hw_val //= meta.expand
            if not isinstance(bg_hw_val, str):
                # Only divide if value is not a string (spectroscopic modes)
                bg_hw_val //= meta.expand
            # Get the directory for Stage 5 processing outputs
            meta.outputdir = util.pathdirectory(meta, 'S5', meta.run_s5,
                                                ap=spec_hw_val, 
                                                bg=bg_hw_val)

            # Copy existing S4 log file and resume log
            meta.s5_logname = meta.outputdir + 'S5_' + meta.eventlabel + ".log"
            log = logedit.Logedit(meta.s5_logname, read=meta.s4_logname)
            log.writelog("\nStarting Stage 5: Light Curve Fitting\n")
            log.writelog(f"Eureka! Version: {meta.version}", mute=True)
            log.writelog(f"Input directory: {meta.inputdir}")
            log.writelog(f"Output directory: {meta.outputdir}")

            # Copy ECF
            log.writelog('Copying S5 control file', mute=(not meta.verbose))
            meta.copy_ecf()

            # Set the intial fitting parameters
            params = Parameters(meta.folder, meta.fit_par)
            # Copy EPF
            log.writelog('Copying S5 parameter control file',
                         mute=(not meta.verbose))
            params.write(meta.outputdir)
            meta.sharedp = False
            meta.whitep = False
            for arg, val in params.dict.items():
                if 'shared' in val:
                    meta.sharedp = True
                if 'white_free' in val or 'white_fixed' in val:
                    meta.whitep = True

            if meta.sharedp and meta.testing_S5:
                chanrng = min([2, meta.nspecchan])

            if hasattr(meta, 'manual_clip') and meta.manual_clip is not None:
                # Remove requested data points
                if meta.multwhite:
                    for p in range(len(meta.inputdirlist)+1):
                        meta, lc_whites[p], log = \
                            util.manual_clip(lc_whites[p], meta, log)
                        meta.nints[p] = len(lc_whites[p].time.values)
                else:
                    meta, lc, log = util.manual_clip(lc, meta, log)

            # Subtract off the user provided time value to avoid floating
            # point precision problems when fitting for values like t0
            offset = params.time_offset.value
            time = lc.time.values - offset
            if offset != 0:
                time_units = lc.data.attrs['time_units']+f' - {offset}'
            else:
                time_units = lc.data.attrs['time_units']
            meta.time = lc.time.values
            # Record units for Stage 6
            meta.time_units = time_units
            meta.wave_units = lc.data.attrs['wave_units']

            # Collect the covariates for potential decorrelation
            centroid_param_list = []
            for centroid_param in ['centroid_x', 'centroid_sx',
                                   'centroid_y', 'centroid_sy']:
                if hasattr(lc, centroid_param):
                    centroid_param_list.append(
                        np.ma.masked_invalid(
                            getattr(lc, centroid_param).values))
                else:
                    centroid_param_list.append(
                        np.zeros_like(lc.time.values))
            xpos, xwidth, ypos, ywidth = centroid_param_list

            # make citations for current stage
            util.make_citations(meta, 5)

            # If any of the parameters' ptypes are set to 'white_free', enforce
            # a Gaussian prior based on a white-light light curve fit. If any
            # are 'white_fixed' freeze them to the white-light curve best fit
            if meta.whitep:
                if meta.use_generate_ld:
                    # Load limb-darkening coefficients made in Stage 4
                    ld_str = meta.use_generate_ld
                    if not hasattr(lc, ld_str + '_lin'):
                        raise Exception("Limb-darkening coefficients were "
                                        "not calculated in Stage 4.")
                    log.writelog("\nUsing limb-darkening coefficients "
                                 f"generated by {ld_str} \n")
                    ld_coeffs = [lc[ld_str + '_lin_white'].values,
                                 lc[ld_str + '_quad_white'].values,
                                 lc[ld_str + '_nonlin_3para_white'].values,
                                 lc[ld_str + '_nonlin_4para_white'].values]
                elif meta.ld_file:
                    # Load limb-darkening coefficients from a custom file
                    ld_fix_file = str(meta.ld_file_white)
                    try:
                        ld_coeffs = np.genfromtxt(ld_fix_file)
                    except FileNotFoundError:
                        raise Exception("The limb-darkening file "
                                        f"{ld_fix_file} could not be found.")
                    if len(ld_coeffs.shape) == 1:
                        ld_coeffs = ld_coeffs[np.newaxis, :]
                else:
                    ld_coeffs = None

                # Make a long list of parameters for each channel
                longparamlist, paramtitles = make_longparamlist(meta, params,
                                                                1)

                log.writelog("\nStarting Fit of White-light Light Curve\n")

                # Get the flux and error measurements for
                # the current channel
                mask = lc.mask_white.values
                flux = np.ma.masked_where(mask, lc.flux_white.values)
                flux_err = np.ma.masked_where(mask, lc.err_white.values)

                # Normalize flux and uncertainties to avoid large
                # flux values
                flux, flux_err = util.normalize_spectrum(meta, flux, flux_err)

                meta, params = fit_channel(meta, time, flux, 0, flux_err,
                                           eventlabel, params, log,
                                           longparamlist, time_units,
                                           paramtitles, 1, ld_coeffs,
                                           xpos, ypos, xwidth, ywidth, True)

                # Save results
                log.writelog('Saving results', mute=(not meta.verbose))
                me.saveevent(meta, meta.outputdir+'S5_'+meta.eventlabel +
                             "_white_Meta_Save", save=[])

            if meta.use_generate_ld:
                # Load limb-darkening coefficients made in Stage 4
                ld_str = meta.use_generate_ld
                if meta.multwhite:
                    nwhitechan = len(meta.inputdirlist) + 1
                    lin_c1 = np.zeros((nwhitechan, 1))
                    quad = np.zeros((nwhitechan, 2))
                    nonlin_3 = np.zeros((nwhitechan, 3))
                    nonlin_4 = np.zeros((nwhitechan, 4))
                    # Load LD coefficient from each lc
                    for p in range(nwhitechan):
                        if not hasattr(lc_whites[p], ld_str + '_lin'):
                            raise Exception("Exotic-ld coefficients have not" +
                                            " been calculated in Stage 4")
                        log.writelog("\nUsing generated limb-darkening " +
                                     f"coefficients with {ld_str} \n")
                        lin_c1[p] = lc_whites[p][ld_str + '_lin'].values[0]
                        quad[p] = lc_whites[p][ld_str + '_quad'].values[0]
                        nonlin_3[p] = lc_whites[p][ld_str + '_nonlin_3para'] \
                            .values[0]
                        nonlin_4[p] = lc_whites[p][ld_str + '_nonlin_4para'] \
                            .values[0]
                    ld_coeffs = [lin_c1, quad, nonlin_3, nonlin_4]
                else:
                    if not hasattr(lc, ld_str + '_lin'):
                        raise Exception("Exotic-ld coefficients have not" +
                                        " been calculated in Stage 4")
                    log.writelog("\nUsing generated limb-darkening " +
                                 f"coefficients with {ld_str} \n")
                    ld_coeffs = [lc[ld_str + '_lin'].values,
                                 lc[ld_str + '_quad'].values,
                                 lc[ld_str + '_nonlin_3para'].values,
                                 lc[ld_str + '_nonlin_4para'].values]
            elif meta.ld_file:
                # Load limb-darkening coefficients from a custom file
                ld_fix_file = str(meta.ld_file)
                try:
                    ld_coeffs = np.genfromtxt(ld_fix_file)
                except FileNotFoundError:
                    raise Exception("The limb-darkening file " + ld_fix_file +
                                    " could not be found.")
                if len(ld_coeffs.shape) == 1:
                    ld_coeffs = ld_coeffs[np.newaxis, :]
            else:
                ld_coeffs = None

            # Make a long list of parameters for each channel
            longparamlist, paramtitles = make_longparamlist(meta, params,
                                                            chanrng)

            # Joint White Light Fits (may have different time axis)
            if meta.multwhite:
                log.writelog("\nStarting Shared Fit of White Lights\n")

                flux = np.ma.masked_array([])
                flux_err = np.ma.masked_array([])
                time = np.ma.masked_array([])
                xpos = np.ma.masked_array([])
                ypos = np.ma.masked_array([])
                xwidth = np.ma.masked_array([])
                ywidth = np.ma.masked_array([])

                for pi in range(len(meta.inputdirlist)+1):
                    mask = lc_whites[pi].mask.values[0, :]
                    flux_temp = np.ma.masked_where(
                        mask, lc_whites[pi].data.values[0, :])
                    err_temp = np.ma.masked_where(
                        mask, lc_whites[pi].err.values[0, :])
                    flux_temp, err_temp = util.normalize_spectrum(
                        meta, flux_temp, err_temp)
                    time_temp = lc_whites[pi].time.values - offset
                    flux = np.ma.append(flux, flux_temp)
                    flux_err = np.ma.append(flux_err, err_temp)
                    time = np.ma.append(time, time_temp)

                    if hasattr(lc_whites[pi], 'centroid_x'):
                        xpos_temp = np.ma.masked_invalid(
                            lc_whites[pi].centroid_x.values)
                        xwidth_temp = np.ma.masked_invalid(
                            lc_whites[pi].centroid_sx.values)
                    else:
                        xpos_temp = None
                        xwidth_temp = None
                    if hasattr(lc_whites[pi], 'centroid_y'):
                        ypos_temp = np.ma.masked_invalid(
                            lc_whites[pi].centroid_y.values)
                        ywidth_temp = np.ma.masked_invalid(
                            lc_whites[pi].centroid_sy.values)
                    else:
                        ypos_temp = None
                        ywidth_temp = None

                    xpos = np.ma.append(xpos, xpos_temp)
                    ypos = np.ma.append(ypos, ypos_temp)
                    xwidth = np.ma.append(xwidth, xwidth_temp)
                    ywidth = np.ma.append(ywidth, ywidth_temp)

                meta, params = fit_channel(meta, time, flux, 0, flux_err,
                                           eventlabel, params, log,
                                           longparamlist, time_units,
                                           paramtitles, chanrng, ld_coeffs,
                                           xpos, ypos, xwidth, ywidth)

                # Save results
                log.writelog('Saving results')
                me.saveevent(meta, (meta.outputdir+'S5_'+meta.eventlabel +
                                    "_Meta_Save"), save=[])

            # Now fit the multi-wavelength light curves
            elif meta.sharedp and not meta.multwhite:
                # Get the number of exposures in this lightcurve so
                # that we know how to split the flattened arrays
                size = len(lc.time.values)
                meta.nints = np.ones(chanrng, dtype=int)*size

                log.writelog(f"\nStarting Shared Fit of {chanrng} Channels\n")

                flux = np.ma.masked_array([])
                flux_err = np.ma.masked_array([])
                for channel in range(chanrng):
                    mask = lc.mask.values[channel, :]
                    flux_temp = np.ma.masked_where(mask,
                                                   lc.data.values[channel, :])
                    err_temp = np.ma.masked_where(mask,
                                                  lc.err.values[channel, :])
                    flux_temp, err_temp = util.normalize_spectrum(meta,
                                                                  flux_temp,
                                                                  err_temp)
                    flux = np.ma.append(flux, flux_temp)
                    flux_err = np.ma.append(flux_err, err_temp)

                meta, params = fit_channel(meta, time, flux, 0, flux_err,
                                           eventlabel, params, log,
                                           longparamlist, time_units,
                                           paramtitles, chanrng, ld_coeffs,
                                           xpos, ypos, xwidth, ywidth)

                # Save results
                log.writelog('Saving results')
                me.saveevent(meta, (meta.outputdir+'S5_'+meta.eventlabel +
                                    "_Meta_Save"), save=[])
            else:
                for channel in range(chanrng):
                    log.writelog(f"\nStarting Channel {channel} of "
                                 f"{chanrng}\n")

                    # Get the flux and error measurements for
                    # the current channel
                    mask = lc.mask.values[channel, :]
                    flux = np.ma.masked_where(mask,
                                              lc.data.values[channel, :])
                    flux_err = np.ma.masked_where(mask,
                                                  lc.err.values[channel, :])

                    # Normalize flux and uncertainties to avoid large
                    # flux values
                    flux, flux_err = util.normalize_spectrum(meta, flux,
                                                             flux_err)

                    meta, params = fit_channel(meta, time, flux, channel,
                                               flux_err, eventlabel, params,
                                               log, longparamlist, time_units,
                                               paramtitles, chanrng, ld_coeffs,
                                               xpos, ypos, xwidth, ywidth)

                    # Save results
                    log.writelog('Saving results', mute=(not meta.verbose))
                    me.saveevent(meta, (meta.outputdir+'S5_'+meta.eventlabel +
                                        "_Meta_Save"), save=[])

            # Calculate total time
            total = (time_pkg.time() - t0) / 60.
            log.writelog('\nTotal time (min): ' + str(np.round(total, 2)))

            log.closelog()

    return meta


def fit_channel(meta, time, flux, chan, flux_err, eventlabel, params,
                log, longparamlist, time_units, paramtitles, chanrng, ldcoeffs,
                xpos, ypos, xwidth, ywidth, white=False):
    """Run a fit for one channel or perform a shared fit.

    Parameters
    ----------
    meta : eureka.lib.readECF.MetaClass
        The metadata object.
    time : ndarray
        The time array.
    flux : ndarray
        The flux array.
    chan : int
        The current channel number.
    flux_err : ndarray
        The uncertainty on each data point.
    eventlabel : str
        The unique identifier for this analysis.
    params : eureka.lib.readEPF.Parameters
        The Parameters object containing the fitted parameters
        and their priors.
    log : logedit.Logedit
        The current log in which to output messages from this current stage.
    longparamlist : list
        The long list of all parameters relevant to this fit.
    time_units : str
        The units of the time array.
    paramtitles : list
        The names of the fitted parameters.
    chanrng : int
        The number of fitted channels.
    ldcoeffs : list
        Limb-darkening coefficients if used from Stage 4, otherwise None.
    white : bool; optional
        Is this a white-light fit? Defaults to False.

    Returns
    -------
    meta : eureka.lib.readECF.MetaClass
        The updated metadata object.
    """
    # Load the relevant values into the LightCurve model object
    lc_model = lightcurve.LightCurve(time, flux, chan, chanrng, log,
                                     longparamlist, params,
                                     unc=flux_err, time_units=time_units,
                                     name=eventlabel, share=meta.sharedp,
                                     white=white, multwhite=meta.multwhite,
                                     nints=meta.nints)

    nchannel_fitted = lc_model.nchannel_fitted
    fitted_channels = lc_model.fitted_channels

    if hasattr(meta, 'testing_model') and meta.testing_model:
        # FINDME: Use this area to add systematics into the data
        # when testing new systematics models. In this case, I'm
        # introducing an exponential ramp to test m.ExpRampModel().
        log.writelog('***Adding exponential ramp systematic to light curve***')
        fakeramp = m.ExpRampModel(parameters=params, name='ramp', fmt='r--',
                                  log=log, time=time,
                                  longparamlist=lc_model.longparamlist,
                                  nchannel=chanrng,
                                  nchannel_fitted=nchannel_fitted,
                                  fitted_channels=fitted_channels,
                                  paramtitles=paramtitles)
        fakeramp.coeffs = (np.array([-1, 40, -3, 0, 0, 0]).reshape(1, -1)
                           * np.ones(nchannel_fitted))
        flux *= fakeramp.eval(time=time)
        lc_model.flux = flux

    freenames = []
    for key in params.dict:
        if params.dict[key][1] in ['free', 'shared', 'white_free',
                                   'white_fixed']:
            freenames.append(key)
    freenames = np.array(freenames)

    if not hasattr(meta, 'recenter_ld_prior'):
        meta.recenter_ld_prior = True
<<<<<<< HEAD
    if not hasattr(meta, 'maxOrder') or meta.maxOrder is None:
        log.writelog('WARNING: meta.maxOrder has not been set and is '
                     'defaulting to a value of 1.')
        meta.maxOrder = 1
=======
    if not hasattr(meta, 'num_planets'):
        meta.num_planets = 1
    if not hasattr(meta, 'compute_ltt'):
        # Let each model have its own default
        meta.compute_ltt = None
>>>>>>> f8a685ce

    # Make the astrophysical and detector models
    modellist = []
    if 'starry' in meta.run_myfuncs:
        # Fixed any masked uncertainties
        masked = np.logical_or(np.ma.getmaskarray(flux),
                               np.ma.getmaskarray(flux_err))
        lc_model.unc[masked] = np.ma.median(lc_model.unc)
        lc_model.unc_fit[masked] = np.ma.median(lc_model.unc_fit)
        lc_model.unc.mask = False
        lc_model.unc_fit.mask = False

        t_starry = dm.StarryModel(parameters=params, name='starry',
                                  fmt='r--', log=log,
                                  time=time, time_units=time_units,
                                  freenames=freenames,
                                  longparamlist=lc_model.longparamlist,
                                  nchannel=chanrng,
                                  nchannel_fitted=nchannel_fitted,
                                  fitted_channels=fitted_channels,
                                  paramtitles=paramtitles,
                                  ld_from_S4=meta.use_generate_ld,
                                  ld_from_file=meta.ld_file,
                                  ld_coeffs=ldcoeffs,
                                  recenter_ld_prior=meta.recenter_ld_prior,
                                  compute_ltt=meta.compute_ltt,
                                  multwhite=lc_model.multwhite,
                                  nints=lc_model.nints)
        modellist.append(t_starry)
        meta.ydeg = t_starry.ydeg
    if 'batman_tr' in meta.run_myfuncs:
        t_transit = m.BatmanTransitModel(parameters=params, name='batman_tr',
                                         fmt='r--', log=log, time=time,
                                         time_units=time_units,
                                         freenames=freenames,
                                         longparamlist=lc_model.longparamlist,
                                         nchannel=chanrng,
                                         nchannel_fitted=nchannel_fitted,
                                         fitted_channels=fitted_channels,
                                         paramtitles=paramtitles,
                                         ld_from_S4=meta.use_generate_ld,
                                         ld_from_file=meta.ld_file,
                                         ld_coeffs=ldcoeffs,
                                         recenter_ld_prior=meta.recenter_ld_prior,  # noqa: E501
                                         compute_ltt=meta.compute_ltt,
                                         multwhite=lc_model.multwhite,
                                         nints=lc_model.nints,
                                         num_planets=meta.num_planets)
        modellist.append(t_transit)
    if 'batman_ecl' in meta.run_myfuncs:
        t_eclipse = m.BatmanEclipseModel(parameters=params, name='batman_ecl',
                                         fmt='r--', log=log, time=time,
                                         time_units=time_units,
                                         freenames=freenames,
                                         longparamlist=lc_model.longparamlist,
                                         nchannel=chanrng,
                                         nchannel_fitted=nchannel_fitted,
                                         fitted_channels=fitted_channels,
                                         paramtitles=paramtitles,
                                         compute_ltt=meta.compute_ltt,
                                         multwhite=lc_model.multwhite,
                                         nints=lc_model.nints,
                                         num_planets=meta.num_planets)
        modellist.append(t_eclipse)
    if 'poet_tr' in meta.run_myfuncs:
        t_poet_tr = m.PoetTransitModel(parameters=params, name='poet_tr',
                                       fmt='r--', log=log, time=time,
                                       time_units=time_units,
                                       freenames=freenames,
                                       longparamlist=lc_model.longparamlist,
                                       nchannel=chanrng,
                                       nchannel_fitted=nchannel_fitted,
                                       fitted_channels=fitted_channels,
                                       paramtitles=paramtitles,
                                       ld_from_S4=meta.use_generate_ld,
                                       ld_from_file=meta.ld_file,
                                       ld_coeffs=ldcoeffs,
                                       recenter_ld_prior=meta.recenter_ld_prior,  # noqa: E501
                                       compute_ltt=meta.compute_ltt,
                                       multwhite=lc_model.multwhite,
                                       nints=lc_model.nints,
                                       num_planets=meta.num_planets)
        modellist.append(t_poet_tr)
    if 'poet_ecl' in meta.run_myfuncs:
        t_poet_ecl = m.PoetEclipseModel(parameters=params, name='poet_ecl',
                                        fmt='r--', log=log, time=time,
                                        time_units=time_units,
                                        freenames=freenames,
                                        longparamlist=lc_model.longparamlist,
                                        nchannel=chanrng,
                                        nchannel_fitted=nchannel_fitted,
                                        fitted_channels=fitted_channels,
                                        paramtitles=paramtitles,
                                        compute_ltt=meta.compute_ltt,
                                        multwhite=lc_model.multwhite,
                                        nints=lc_model.nints,
                                        num_planets=meta.num_planets)
        modellist.append(t_poet_ecl)
    if 'poet_pc' in meta.run_myfuncs:
        model_names = np.array([model.name for model in modellist])
        t_model = None
        e_model = None
        # Nest any transit and/or eclipse models inside of the
        # phase curve model
        if 'poet_tr' in model_names:
            t_model = modellist.pop(np.where(model_names == 'poet_tr')[0][0])
            model_names = np.array([model.name for model in modellist])
        if 'poet_ecl' in model_names:
            e_model = modellist.pop(np.where(model_names == 'poet_ecl')[0][0])
            model_names = np.array([model.name for model in modellist])
        # Check if should enforce positivity
        if not hasattr(meta, 'force_positivity'):
            meta.force_positivity = False
        t_poet_pc = m.PoetPCModel(parameters=params, name='phasecurve',
                                  fmt='r--', log=log, time=time,
                                  time_units=time_units,
                                  freenames=freenames,
                                  longparamlist=lc_model.longparamlist,
                                  nchannel=chanrng,
                                  nchannel_fitted=nchannel_fitted,
                                  fitted_channels=fitted_channels,
                                  paramtitles=paramtitles,
                                  force_positivity=meta.force_positivity,
                                  transit_model=t_model,
                                  eclipse_model=e_model,
                                  multwhite=lc_model.multwhite,
                                  nints=lc_model.nints,
                                  num_planets=meta.num_planets)
        modellist.append(t_poet_pc)
    if 'sinusoid_pc' in meta.run_myfuncs and 'starry' in meta.run_myfuncs:
        model_names = np.array([model.name for model in modellist])
        # Nest the starry model inside of the phase curve model
        starry_model = modellist.pop(np.where(model_names == 'starry')[0][0])
        t_phase = \
            dm.SinusoidPhaseCurveModel(starry_model,
                                       parameters=params, name='phasecurve',
                                       fmt='r--', log=log, time=time,
                                       time_units=time_units,
                                       freenames=freenames,
                                       longparamlist=lc_model.longparamlist,
                                       nchannel=chanrng,
                                       nchannel_fitted=nchannel_fitted,
                                       fitted_channels=fitted_channels,
                                       paramtitles=paramtitles,
                                       multwhite=lc_model.multwhite,
                                       nints=lc_model.nints,
<<<<<<< HEAD
                                       maxOrder=meta.maxOrder)
=======
                                       num_planets=meta.num_planets)
>>>>>>> f8a685ce
        modellist.append(t_phase)
    elif 'sinusoid_pc' in meta.run_myfuncs:
        model_names = np.array([model.name for model in modellist])
        t_model = None
        e_model = None
        # Nest any transit and/or eclipse models inside of the
        # phase curve model
        if 'batman_tr' in model_names:
            t_model = modellist.pop(np.where(model_names == 'batman_tr')[0][0])
            model_names = np.array([model.name for model in modellist])
        if 'batman_ecl' in model_names:
            e_model = modellist.pop(np.where(model_names == 'batman_ecl')[0][0])
            model_names = np.array([model.name for model in modellist])
        # Check if should enforce positivity
        if not hasattr(meta, 'force_positivity'):
            meta.force_positivity = False
        t_phase = \
            m.SinusoidPhaseCurveModel(parameters=params, name='phasecurve',
                                      fmt='r--', log=log, time=time,
                                      time_units=time_units,
                                      freenames=freenames,
                                      longparamlist=lc_model.longparamlist,
                                      nchannel=chanrng,
                                      nchannel_fitted=nchannel_fitted,
                                      fitted_channels=fitted_channels,
                                      paramtitles=paramtitles,
                                      force_positivity=meta.force_positivity,
                                      transit_model=t_model,
                                      eclipse_model=e_model,
                                      multwhite=lc_model.multwhite,
                                      nints=lc_model.nints,
<<<<<<< HEAD
                                      maxOrder=meta.maxOrder)
=======
                                      num_planets=meta.num_planets)
>>>>>>> f8a685ce
        modellist.append(t_phase)
    if 'damped_osc' in meta.run_myfuncs:
        t_osc = m.DampedOscillatorModel(parameters=params, name='damped_osc',
                                        fmt='r--', log=log, time=time,
                                        time_units=time_units,
                                        freenames=freenames,
                                        longparamlist=lc_model.longparamlist,
                                        nchannel=chanrng,
                                        nchannel_fitted=nchannel_fitted,
                                        fitted_channels=fitted_channels,
                                        paramtitles=paramtitles,
                                        multwhite=lc_model.multwhite,
                                        nints=lc_model.nints)
        modellist.append(t_osc)
    if 'lorentzian' in meta.run_myfuncs:
        t_lorentzian = m.LorentzianModel(parameters=params, 
                                         name='lorentzian',
                                         fmt='r--', log=log, time=time,
                                         time_units=time_units,
                                         freenames=freenames,
                                         longparamlist=lc_model.longparamlist,
                                         nchannel=chanrng,
                                         nchannel_fitted=nchannel_fitted,
                                         fitted_channels=fitted_channels,
                                         paramtitles=paramtitles,
                                         multwhite=lc_model.multwhite,
                                         nints=lc_model.nints)
        modellist.append(t_lorentzian)
    if 'polynomial' in meta.run_myfuncs:
        if 'starry' in meta.run_myfuncs:
            PolynomialModel = dm.PolynomialModel
        else:
            PolynomialModel = m.PolynomialModel
        t_polynom = PolynomialModel(parameters=params, name='polynom',
                                    fmt='r--', log=log, time=time,
                                    time_units=time_units,
                                    freenames=freenames,
                                    longparamlist=lc_model.longparamlist,
                                    nchannel=chanrng,
                                    nchannel_fitted=nchannel_fitted,
                                    fitted_channels=fitted_channels,
                                    paramtitles=paramtitles,
                                    multwhite=lc_model.multwhite,
                                    nints=lc_model.nints)
        modellist.append(t_polynom)
    if 'step' in meta.run_myfuncs:
        if 'starry' in meta.run_myfuncs:
            StepModel = dm.StepModel
        else:
            StepModel = m.StepModel
        t_step = StepModel(parameters=params, name='step', fmt='r--',
                           log=log, time=time, time_units=time_units,
                           freenames=freenames,
                           longparamlist=lc_model.longparamlist,
                           nchannel=chanrng,
                           nchannel_fitted=nchannel_fitted,
                           fitted_channels=fitted_channels,
                           paramtitles=paramtitles,
                           multwhite=lc_model.multwhite,
                           nints=lc_model.nints)
        modellist.append(t_step)
    if 'expramp' in meta.run_myfuncs:
        if 'starry' in meta.run_myfuncs:
            ExpRampModel = dm.ExpRampModel
        else:
            ExpRampModel = m.ExpRampModel
        t_expramp = ExpRampModel(parameters=params, name='ramp', fmt='r--',
                                 log=log, time=time, time_units=time_units,
                                 freenames=freenames,
                                 longparamlist=lc_model.longparamlist,
                                 nchannel=chanrng,
                                 nchannel_fitted=nchannel_fitted,
                                 fitted_channels=fitted_channels,
                                 paramtitles=paramtitles,
                                 multwhite=lc_model.multwhite,
                                 nints=lc_model.nints)
        modellist.append(t_expramp)
    if 'hstramp' in meta.run_myfuncs:
        if 'starry' in meta.run_myfuncs:
            HSTRampModel = dm.HSTRampModel
        else:
            HSTRampModel = m.HSTRampModel
        t_hstramp = HSTRampModel(parameters=params, name='hstramp', fmt='r--',
                                 log=log, time=time, time_units=time_units,
                                 freenames=freenames,
                                 longparamlist=lc_model.longparamlist,
                                 nchannel=chanrng,
                                 nchannel_fitted=nchannel_fitted,
                                 fitted_channels=fitted_channels,
                                 paramtitles=paramtitles,
                                 multwhite=lc_model.multwhite,
                                 nints=lc_model.nints)
        modellist.append(t_hstramp)
    if 'xpos' in meta.run_myfuncs:
        if 'starry' in meta.run_myfuncs:
            CentroidModel = dm.CentroidModel
        else:
            CentroidModel = m.CentroidModel
        t_cent = CentroidModel(parameters=params, name='xpos', fmt='r--',
                               log=log, time=time, time_units=time_units,
                               freenames=freenames,
                               longparamlist=lc_model.longparamlist,
                               nchannel=chanrng,
                               nchannel_fitted=nchannel_fitted,
                               fitted_channels=fitted_channels,
                               paramtitles=paramtitles,
                               axis='xpos', centroid=xpos,
                               multwhite=lc_model.multwhite,
                               nints=lc_model.nints)
        modellist.append(t_cent)
    if 'xwidth' in meta.run_myfuncs:
        if 'starry' in meta.run_myfuncs:
            CentroidModel = dm.CentroidModel
        else:
            CentroidModel = m.CentroidModel
        t_cent = CentroidModel(parameters=params, name='xwidth', fmt='r--',
                               log=log, time=time, time_units=time_units,
                               freenames=freenames,
                               longparamlist=lc_model.longparamlist,
                               nchannel=chanrng,
                               nchannel_fitted=nchannel_fitted,
                               fitted_channels=fitted_channels,
                               paramtitles=paramtitles,
                               axis='xwidth', centroid=xwidth,
                               multwhite=lc_model.multwhite,
                               nints=lc_model.nints)
        modellist.append(t_cent)
    if 'ypos' in meta.run_myfuncs:
        if 'starry' in meta.run_myfuncs:
            CentroidModel = dm.CentroidModel
        else:
            CentroidModel = m.CentroidModel
        t_cent = CentroidModel(parameters=params, name='ypos', fmt='r--',
                               log=log, time=time, time_units=time_units,
                               freenames=freenames,
                               longparamlist=lc_model.longparamlist,
                               nchannel=chanrng,
                               nchannel_fitted=nchannel_fitted,
                               fitted_channels=fitted_channels,
                               paramtitles=paramtitles,
                               axis='ypos', centroid=ypos,
                               multwhite=lc_model.multwhite,
                               nints=lc_model.nints)
        modellist.append(t_cent)
    if 'ywidth' in meta.run_myfuncs:
        if 'starry' in meta.run_myfuncs:
            CentroidModel = dm.CentroidModel
        else:
            CentroidModel = m.CentroidModel
        t_cent = CentroidModel(parameters=params, name='ywidth', fmt='r--',
                               log=log, time=time, time_units=time_units,
                               freenames=freenames,
                               longparamlist=lc_model.longparamlist,
                               nchannel=chanrng,
                               nchannel_fitted=nchannel_fitted,
                               fitted_channels=fitted_channels,
                               paramtitles=paramtitles,
                               axis='ywidth', centroid=ywidth,
                               multwhite=lc_model.multwhite,
                               nints=lc_model.nints)
        modellist.append(t_cent)
    if 'GP' in meta.run_myfuncs:
        if not hasattr(meta, 'useHODLR'):
            meta.useHODLR = False
        if 'starry' in meta.run_myfuncs:
            GPModel = dm.GPModel
        else:
            GPModel = m.GPModel
        t_GP = GPModel(meta.kernel_class, meta.kernel_inputs, lc_model,
                       parameters=params, name='GP', fmt='r--', log=log,
                       time=time, time_units=time_units,
                       gp_code=meta.GP_package,
                       useHODLR=meta.useHODLR,
                       freenames=freenames,
                       longparamlist=lc_model.longparamlist,
                       nchannel=chanrng,
                       nchannel_fitted=nchannel_fitted,
                       fitted_channels=fitted_channels,
                       paramtitles=paramtitles,
                       multwhite=lc_model.multwhite,
                       nints=lc_model.nints)
        modellist.append(t_GP)

    if 'starry' in meta.run_myfuncs:
        # Only have that one model for starry
        model = dm.CompositePyMC3Model(modellist, parameters=params,
                                       log=log, time=time,
                                       time_units=time_units,
                                       freenames=freenames,
                                       longparamlist=lc_model.longparamlist,
                                       nchannel=chanrng,
                                       nchannel_fitted=nchannel_fitted,
                                       fitted_channels=fitted_channels,
                                       paramtitles=paramtitles,
                                       multwhite=lc_model.multwhite,
                                       nints=lc_model.nints)
    else:
        model = m.CompositeModel(modellist, parameters=params, time=time,
                                 nchannel=chanrng,
                                 nchannel_fitted=nchannel_fitted,
                                 fitted_channels=fitted_channels,
                                 multwhite=lc_model.multwhite,
                                 nints=lc_model.nints)

    # Fit the models using one or more fitters
    log.writelog("=========================")
    if 'lsq' in meta.fit_method:
        log.writelog("Starting lsq fit.")
        model.fitter = 'lsq'
        lc_model.fit(model, meta, log, fitter='lsq')
        log.writelog("Completed lsq fit.")
        log.writelog("-------------------------")
    if 'emcee' in meta.fit_method:
        log.writelog("Starting emcee fit.")
        model.fitter = 'emcee'
        lc_model.fit(model, meta, log, fitter='emcee')
        log.writelog("Completed emcee fit.")
        log.writelog("-------------------------")
    if 'dynesty' in meta.fit_method:
        log.writelog("Starting dynesty fit.")
        model.fitter = 'dynesty'
        lc_model.fit(model, meta, log, fitter='dynesty')
        log.writelog("Completed dynesty fit.")
        log.writelog("-------------------------")
    if 'lmfit' in meta.fit_method:
        log.writelog("Starting lmfit fit.")
        model.fitter = 'lmfit'
        lc_model.fit(model, meta, log, fitter='lmfit')
        log.writelog("Completed lmfit fit.")
        log.writelog("-------------------------")
    if 'exoplanet' in meta.fit_method:
        log.writelog("Starting exoplanet fit.")
        model.fitter = 'exoplanet'
        lc_model.fit(model, meta, log, fitter='exoplanet')
        log.writelog("Completed exoplanet fit.")
        log.writelog("-------------------------")
    if 'nuts' in meta.fit_method:
        log.writelog("Starting PyMC3 NUTS fit.")
        model.fitter = 'nuts'
        lc_model.fit(model, meta, log, fitter='nuts')
        log.writelog("Completed PyMC3 NUTS fit.")
        log.writelog("-------------------------")
    log.writelog("=========================")

    # Plot the results from the fit(s)
    if meta.isplots_S5 >= 1:
        lc_model.plot(meta)

    if white:
        # Update the params to the values and uncertainties from
        # this white-light light curve fit
        best_model = None
        for model in lc_model.results:
            # Non-gradient based models: dynesty > emcee > lsq
            if model.fitter == 'dynesty':
                best_model = model
            elif (model.fitter == 'emcee' and
                  (best_model is None or best_model.fitter == 'lsq')):
                best_model = model
            elif model.fitter == 'lsq' and best_model is None:
                best_model = model
            # Gradient based models: nuts > exoplanet
            elif model.fitter == 'nuts':
                best_model = model
            elif model.fitter == 'exoplanet' and best_model is None:
                best_model = model
        if best_model is None:
            raise AssertionError('Unable to find fitter results')
        for key in params.params:
            ptype = getattr(params, key).ptype
            if 'white' in ptype:
                value = getattr(best_model.components[0].parameters,
                                key).value
                if best_model.fitter in ['lsq', 'exoplanet']:
                    ptype = 'fixed'
                    priorpar1 = None
                    priorpar2 = None
                    prior = None
                else:
                    ptype = ptype[6:]  # Remove 'white_'
                    priorpar1 = value
                    priorpar2 = best_model.errs[key]
                    prior = 'N'
                par = [value, ptype, priorpar1, priorpar2, prior]
                setattr(params, key, par)

    return meta, params


def make_longparamlist(meta, params, chanrng):
    """Make a long list of all relevant parameters.

    Parameters
    ----------
    meta : eureka.lib.readECF.MetaClass
        The current metadata object.
    params : eureka.lib.readEPF.Parameters
        The Parameters object containing the fitted parameters
        and their priors.
    chanrng : int
        The number of fitted channels.

    Returns
    -------
    longparamlist : list
        The long list of all parameters relevant to this fit.
    paramtitles : list
        The names of the fitted parameters.
    """
    if meta.multwhite:
        nspecchan = int(len(meta.inputdirlist)+1)
    elif meta.sharedp and not meta.multwhite:
        nspecchan = chanrng
    else:
        nspecchan = 1

    longparamlist = [[] for i in range(nspecchan)]
    tlist = list(params.dict.keys())
    for param in tlist:
        if 'free' in params.dict[param]:
            longparamlist[0].append(param)
            for c in np.arange(nspecchan-1):
                title = param+'_'+str(c+1)
                params.__setattr__(title, params.dict[param])
                longparamlist[c+1].append(title)
        elif 'shared' in params.dict[param]:
            for c in np.arange(nspecchan):
                longparamlist[c].append(param)
        else:
            for c in np.arange(nspecchan):
                longparamlist[c].append(param)
    paramtitles = longparamlist[0]

    return longparamlist, paramtitles


def load_specific_s4_meta_info(meta):
    """Load the specific S4 MetaClass object used to make this aperture pair.

    Parameters
    ----------
    meta : eureka.lib.readECF.MetaClass
        The current metadata object.

    Returns
    -------
    eureka.lib.readECF.MetaClass
        The current metadata object with values from the old MetaClass.
    """
    inputdir = os.sep.join(meta.inputdir.split(os.sep)[:-2]) + os.sep
    # Get directory containing S4 outputs for this aperture pair
    if not isinstance(meta.bg_hw, str):
        # Only divide if value is not a string (spectroscopic modes)
        bg_hw = meta.bg_hw//meta.expand
    else:
        bg_hw = meta.bg_hw
    inputdir += f'ap{meta.spec_hw//meta.expand}_bg{bg_hw}'+os.sep
    # Locate the old MetaClass savefile, and load new ECF into
    # that old MetaClass
    meta.inputdir = inputdir
    s4_meta, meta.inputdir, meta.inputdir_raw = \
        me.findevent(meta, 'S4', allowFail=False)
    filename_S4_LCData = s4_meta.filename_S4_LCData
    # Merge S5 meta into old S4 meta
    meta = me.mergeevents(meta, s4_meta)

    # Make sure the filename_S4_LCData is kept
    meta.filename_S4_LCData = filename_S4_LCData

    return meta<|MERGE_RESOLUTION|>--- conflicted
+++ resolved
@@ -567,18 +567,15 @@
 
     if not hasattr(meta, 'recenter_ld_prior'):
         meta.recenter_ld_prior = True
-<<<<<<< HEAD
     if not hasattr(meta, 'maxOrder') or meta.maxOrder is None:
         log.writelog('WARNING: meta.maxOrder has not been set and is '
                      'defaulting to a value of 1.')
         meta.maxOrder = 1
-=======
     if not hasattr(meta, 'num_planets'):
         meta.num_planets = 1
     if not hasattr(meta, 'compute_ltt'):
         # Let each model have its own default
         meta.compute_ltt = None
->>>>>>> f8a685ce
 
     # Make the astrophysical and detector models
     modellist = []
@@ -725,11 +722,8 @@
                                        paramtitles=paramtitles,
                                        multwhite=lc_model.multwhite,
                                        nints=lc_model.nints,
-<<<<<<< HEAD
-                                       maxOrder=meta.maxOrder)
-=======
+                                       maxOrder=meta.maxOrder,
                                        num_planets=meta.num_planets)
->>>>>>> f8a685ce
         modellist.append(t_phase)
     elif 'sinusoid_pc' in meta.run_myfuncs:
         model_names = np.array([model.name for model in modellist])
@@ -761,11 +755,8 @@
                                       eclipse_model=e_model,
                                       multwhite=lc_model.multwhite,
                                       nints=lc_model.nints,
-<<<<<<< HEAD
-                                      maxOrder=meta.maxOrder)
-=======
+                                      maxOrder=meta.maxOrder,
                                       num_planets=meta.num_planets)
->>>>>>> f8a685ce
         modellist.append(t_phase)
     if 'damped_osc' in meta.run_myfuncs:
         t_osc = m.DampedOscillatorModel(parameters=params, name='damped_osc',
