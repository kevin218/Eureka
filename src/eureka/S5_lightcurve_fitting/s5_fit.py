--- conflicted
+++ resolved
@@ -4,11 +4,8 @@
 from glob import glob
 from copy import deepcopy
 import astraeus.xarrayIO as xrio
-<<<<<<< HEAD
 import astropy.units
-=======
-
->>>>>>> 0e164a5e
+
 from ..lib import manageevent as me
 from ..lib import readECF
 from ..lib import util, logedit
@@ -573,17 +570,21 @@
                                          multwhite=lc_model.multwhite,
                                          nints=lc_model.nints)
         modellist.append(t_eclipse)
-<<<<<<< HEAD
     if 'spiderman' in meta.run_myfuncs:
-        wave_low = lc.wave_low.data
-        wave_hi = lc.wave_hi.data
-        unit = lc.wave_low.wave_units
+        wave_low = meta.wave_low
+        wave_hi = meta.wave_hi
+        if not hasattr(meta, 'wave_units'):
+            meta.wave_units = 'microns'
+        unit = meta.wave_units
         if unit == 'microns':
             unit = 'micron'
         wave_low *= getattr(astropy.units, unit).to('m')
         wave_hi *= getattr(astropy.units, unit).to('m')
-        t_spiderman = m.SpidermanModel(parameters=params, name='eclipse',
-=======
+        t_spiderman = m.SpidermanModel(parameters=params, name='spiderman',
+                                       nchan=nchannel_fitted,
+                                       paramtitles=paramtitles, l1=wave_low,
+                                       l2=wave_hi)
+        modellist.append(t_spiderman)
     if 'sinusoid_pc' in meta.run_myfuncs and 'starry' in meta.run_myfuncs:
         model_names = np.array([model.name for model in modellist])
         # Nest the starry model inside of the phase curve model
@@ -591,18 +592,11 @@
         t_phase = \
             dm.SinusoidPhaseCurveModel(starry_model,
                                        parameters=params, name='phasecurve',
->>>>>>> 0e164a5e
+
                                        fmt='r--', log=log, time=time,
                                        time_units=time_units,
                                        freenames=freenames,
                                        longparamlist=lc_model.longparamlist,
-<<<<<<< HEAD
-                                       nchan=lc_model.nchannel_fitted,
-                                       paramtitles=paramtitles, l1=wave_low,
-                                       l2=wave_hi)
-        modellist.append(t_spiderman)
-    if 'sinusoid_pc' in meta.run_myfuncs:
-=======
                                        nchannel=chanrng,
                                        nchannel_fitted=nchannel_fitted,
                                        fitted_channels=fitted_channels,
@@ -611,7 +605,6 @@
                                        nints=lc_model.nints)
         modellist.append(t_phase)
     elif 'sinusoid_pc' in meta.run_myfuncs:
->>>>>>> 0e164a5e
         model_names = np.array([model.name for model in modellist])
         t_model = None
         e_model = None
