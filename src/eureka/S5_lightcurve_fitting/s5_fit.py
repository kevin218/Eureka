import numpy as np
import os
import time as time_pkg
from glob import glob
from copy import deepcopy
import astraeus.xarrayIO as xrio

from .s5_meta import S5MetaClass
from . import models as m
<<<<<<< HEAD
from . import lightcurve
try:
    from . import jax_models as jm
    from . import jax_lightcurve
except ModuleNotFoundError:
    # jax hasn't been installed
    jm = None
=======
>>>>>>> 425422fe
from ..lib import manageevent as me
from ..lib import util, logedit
from ..lib.readEPF import Parameters
from ..version import version


def fitlc(eventlabel, ecf_path=None, s4_meta=None, input_meta=None):
    '''Fits 1D spectra with various models and fitters.

    Parameters
    ----------
    eventlabel : str
        The unique identifier for these data.
    ecf_path : str; optional
        The absolute or relative path to where ecfs are stored.
        Defaults to None which resolves to './'.
    s4_meta : eureka.lib.readECF.MetaClass; optional
        The metadata object from Eureka!'s S4 step (if running S4 and S5
        sequentially). Defaults to None.
    input_meta : eureka.lib.readECF.MetaClass; optional
        An optional input metadata object, so you can manually edit the meta
        object without having to edit the ECF file.

    Returns
    -------
    meta : eureka.lib.readECF.MetaClass
        The metadata object with attributes added by S5.
    '''
    s4_meta = deepcopy(s4_meta)
    input_meta = deepcopy(input_meta)

    if input_meta is None:
        # Load Eureka! control file and store values in Event object
        ecffile = 'S5_' + eventlabel + '.ecf'
        meta = S5MetaClass(ecf_path, ecffile)
    else:
        meta = S5MetaClass(**input_meta.__dict__)

    meta.version = version
    meta.eventlabel = eventlabel
    meta.datetime = time_pkg.strftime('%Y-%m-%d')

    if s4_meta is None:
        # Locate the old MetaClass savefile, and load new ECF into
        # that old MetaClass
        s4_meta, meta.inputdir, meta.inputdir_raw = \
            me.findevent(meta, 'S4', allowFail=False)
    else:
        # Running these stages sequentially, so can safely assume
        # the path hasn't changed
        meta.inputdir = s4_meta.outputdir
        meta.inputdir_raw = meta.inputdir[len(meta.topdir):]

    meta = S5MetaClass(**me.mergeevents(meta, s4_meta).__dict__)
    meta.set_defaults()

<<<<<<< HEAD
    # Check to make sure that jm is accessible if using jm models/fitters
    if jm is None and ('jaxopt' in meta.fit_method or
                       'nuts' in meta.fit_method):
        raise AssertionError(f"meta.fit_method is set to {meta.fit_method}, "
                             "but could not import jax-related packages. "
                             "Ensure that you installed the jax-related "
                             "packages when installing Eureka!.")

=======
>>>>>>> 425422fe
    if meta.testing_S5:
        # Only fit a single channel while testing unless doing a shared fit,
        # then do two
        chanrng = 1
    elif meta.multwhite:
        chanrng = int(len(meta.inputdirlist) + 1)
    else:
        chanrng = meta.nspecchan

    # Create directories for Stage 5 outputs
    meta.run_s5 = None
    for spec_hw_val in meta.spec_hw_range:
        for bg_hw_val in meta.bg_hw_range:
            spec_hw_val, bg_hw_val = util.get_unexpanded_hws(
                meta.expand, spec_hw_val, bg_hw_val)
            meta.run_s5 = util.makedirectory(meta, 'S5', meta.run_s5,
                                             ap=spec_hw_val,
                                             bg=bg_hw_val)

    for spec_hw_val in meta.spec_hw_range:
        for bg_hw_val in meta.bg_hw_range:

            t0 = time_pkg.time()

            meta.spec_hw = spec_hw_val
            meta.bg_hw = bg_hw_val

            # Load in the S4 metadata used for this particular aperture pair
            if meta.data_format == 'eureka':
                meta = load_specific_s4_meta_info(meta)
            filename_S4_hold = meta.filename_S4_LCData.split(os.sep)[-1]
            lc = xrio.readXR(meta.inputdir+os.sep+filename_S4_hold)

            # Get the number of integrations in this lightcurve so
            # that we know how to split the flattened arrays
            meta.nints = [len(lc.time.values), ]

            if meta.multwhite:
                # Need to normalize each one if doing a joint fit
                lc_whites = [lc, ]

                for p in range(len(meta.inputdirlist)):
                    # Specify where glob should search for the save file
                    path = os.path.join(meta.topdir, meta.inputdirlist[p])
                    # Search
                    path = glob(path+os.sep+f'**{os.sep}*LCData.h5',
                                recursive=True)

                    # Get lightcurve file with latest modified time
                    path = np.unique([os.sep.join(fname.split(os.sep))
                                      for fname in path])

                    if len(path) == 0:
                        raise AssertionError(
                            'Unable to find any LCData save files at '
                            f'{path}')
                    elif len(path) > 1:
                        print(f'WARNING: Found {len(path)} LCData save files'
                              f'... Using {max(path, key=os.path.getmtime)}')

                    # Use the latest file found
                    path = max(path, key=os.path.getmtime)
                    lc_hold = xrio.readXR(path)
                    meta.wave_low = np.append(meta.wave_low,
                                              lc_hold.wave_low.values)
                    meta.wave_hi = np.append(meta.wave_hi,
                                             lc_hold.wave_hi.values)

                    # Get the number of integrations in this white lightcurve
                    # so that we know how to split the flattened arrays
                    meta.nints = np.append(meta.nints,
                                           len(lc_hold.time.values))

                    lc_whites.append(lc_hold)

            # Directory structure should not use expanded HW values
            spec_hw_val, bg_hw_val = util.get_unexpanded_hws(
                meta.expand, spec_hw_val, bg_hw_val)
            # Get the directory for Stage 5 processing outputs
            meta.outputdir = util.pathdirectory(meta, 'S5', meta.run_s5,
                                                ap=spec_hw_val,
                                                bg=bg_hw_val)

            # Copy existing S4 log file and resume log
            meta.s5_logname = meta.outputdir + 'S5_' + meta.eventlabel + ".log"
            log = logedit.Logedit(meta.s5_logname, read=meta.s4_logname)
            log.writelog("\nStarting Stage 5: Light Curve Fitting\n")
            log.writelog(f"Eureka! Version: {meta.version}", mute=True)
            log.writelog(f"Input directory: {meta.inputdir}")
            log.writelog(f"Output directory: {meta.outputdir}")

            # Copy ECF
            log.writelog('Copying S5 control file', mute=(not meta.verbose))
            meta.copy_ecf()

            # Set the intial fitting parameters
            params = Parameters(meta.folder, meta.fit_par)
            # Copy EPF
            log.writelog('Copying S5 parameter control file',
                         mute=(not meta.verbose))
            params.write(meta.outputdir)
            meta.sharedp = False
            meta.whitep = False
            for arg, val in params.dict.items():
                if 'shared' in val:
                    meta.sharedp = True
                if 'white_free' in val or 'white_fixed' in val:
                    meta.whitep = True

            if meta.sharedp and meta.testing_S5:
                chanrng = min([2, meta.nspecchan])

            if meta.manual_clip is not None:
                # Remove requested data points
                if meta.multwhite:
                    for p in range(len(meta.inputdirlist)+1):
                        meta, lc_whites[p], log = \
                            util.manual_clip(lc_whites[p], meta, log, p)
                        meta.nints[p] = len(lc_whites[p].time.values)
                else:
                    meta, lc, log = util.manual_clip(lc, meta, log)

            # Subtract off the user provided time value to avoid floating
            # point precision problems when fitting for values like t0
            offset = params.time_offset.value
            time = lc.time.values - offset
            if offset != 0:
                time_units = lc.data.attrs['time_units']+f' - {offset}'
            else:
                time_units = lc.data.attrs['time_units']
            # Record units for Stage 6
            meta.time_units = time_units
            meta.wave_units = lc.data.attrs['wave_units']

            # Collect the covariates for potential decorrelation
            centroid_param_list = []
            for centroid_param in ['centroid_x', 'centroid_sx',
                                   'centroid_y', 'centroid_sy']:
                if hasattr(lc, centroid_param):
                    centroid_param_list.append(
                        np.ma.masked_invalid(
                            getattr(lc, centroid_param).values))
                else:
                    centroid_param_list.append(
                        np.ma.zeros(lc.time.values.shape))
            xpos, xwidth, ypos, ywidth = centroid_param_list

            # make citations for current stage
            util.make_citations(meta, 5)

            # If any of the parameters' ptypes are set to 'white_free', enforce
            # a Gaussian prior based on a white-light light curve fit. If any
            # are 'white_fixed' freeze them to the white-light curve best fit
            if meta.whitep:
                if meta.use_generate_ld:
                    # Load limb-darkening coefficients made in Stage 4
                    ld_str = meta.use_generate_ld
                    if not hasattr(lc, ld_str + '_lin'):
                        raise Exception("Limb-darkening coefficients were "
                                        "not calculated in Stage 4.")
                    log.writelog("\nUsing limb-darkening coefficients "
                                 f"generated by {ld_str} \n")
                    ld_coeffs = [lc[ld_str + '_lin_white'].values,
                                 lc[ld_str + '_quad_white'].values,
                                 lc[ld_str + '_nonlin_3para_white'].values,
                                 lc[ld_str + '_nonlin_4para_white'].values]
                elif meta.ld_file:
                    # Load limb-darkening coefficients from a custom file
                    ld_fix_file = str(meta.ld_file_white)
                    try:
                        ld_coeffs = np.genfromtxt(ld_fix_file)
                    except FileNotFoundError:
                        raise Exception("The limb-darkening file "
                                        f"{ld_fix_file} could not be found.")
                    if len(ld_coeffs.shape) == 1:
                        ld_coeffs = ld_coeffs[np.newaxis, :]
                else:
                    ld_coeffs = None

                # Make a long list of parameters for each channel
                longparamlist, paramtitles, freenames, params = \
                    make_longparamlist(meta, params, 1)

                log.writelog("\nStarting Fit of White-light Light Curve\n")

                # Get the flux and error measurements for
                # the current channel
                mask = lc.mask_white.values
                flux = np.ma.masked_where(mask, lc.flux_white.values)
                flux_err = np.ma.masked_where(mask, lc.err_white.values)

                # Normalize flux and uncertainties to avoid large
                # flux values
                flux, flux_err = util.normalize_spectrum(
                    meta, flux, flux_err, scandir=getattr(lc, 'scandir', None))

                meta, params = fit_channel(meta, time, flux, 0, flux_err,
                                           eventlabel, params, log,
                                           longparamlist, time_units,
                                           paramtitles, freenames, 1,
                                           ld_coeffs, xpos, ypos,
                                           xwidth, ywidth, True)

                # Save results
                log.writelog('Saving results', mute=(not meta.verbose))
                me.saveevent(meta, meta.outputdir+'S5_'+meta.eventlabel +
                             "_white_Meta_Save", save=[])

            if meta.use_generate_ld:
                # Load limb-darkening coefficients made in Stage 4
                ld_str = meta.use_generate_ld
                if meta.multwhite:
                    nwhitechan = len(meta.inputdirlist) + 1
                    lin_c1 = np.zeros((nwhitechan, 1))
                    quad = np.zeros((nwhitechan, 2))
                    nonlin_3 = np.zeros((nwhitechan, 3))
                    nonlin_4 = np.zeros((nwhitechan, 4))
                    # Load LD coefficient from each lc
                    for p in range(nwhitechan):
                        if not hasattr(lc_whites[p], ld_str + '_lin'):
                            raise Exception("Exotic-ld coefficients have not" +
                                            " been calculated in Stage 4")
                        log.writelog("\nUsing generated limb-darkening " +
                                     f"coefficients with {ld_str} \n")
                        lin_c1[p] = lc_whites[p][ld_str + '_lin'].values[0]
                        quad[p] = lc_whites[p][ld_str + '_quad'].values[0]
                        nonlin_3[p] = lc_whites[p][ld_str + '_nonlin_3para'] \
                            .values[0]
                        nonlin_4[p] = lc_whites[p][ld_str + '_nonlin_4para'] \
                            .values[0]
                    ld_coeffs = [lin_c1, quad, nonlin_3, nonlin_4]
                else:
                    if not hasattr(lc, ld_str + '_lin'):
                        raise Exception("Exotic-ld coefficients have not" +
                                        " been calculated in Stage 4")
                    log.writelog("\nUsing generated limb-darkening " +
                                 f"coefficients with {ld_str} \n")
                    ld_coeffs = [lc[ld_str + '_lin'].values,
                                 lc[ld_str + '_quad'].values,
                                 lc[ld_str + '_nonlin_3para'].values,
                                 lc[ld_str + '_nonlin_4para'].values]
            elif meta.ld_file:
                # Load limb-darkening coefficients from a custom file
                ld_fix_file = str(meta.ld_file)
                try:
                    ld_coeffs = np.genfromtxt(ld_fix_file)
                except FileNotFoundError:
                    raise Exception("The limb-darkening file " + ld_fix_file +
                                    " could not be found.")
                if len(ld_coeffs.shape) == 1:
                    ld_coeffs = ld_coeffs[np.newaxis, :]
            else:
                ld_coeffs = None

            # Make a long list of parameters for each channel
            longparamlist, paramtitles, freenames, params = \
                make_longparamlist(meta, params, chanrng)

            # Joint White Light Fits (may have different time axis)
            if meta.multwhite:
                log.writelog("\nStarting Shared Fit of White Lights\n")

                flux = np.ma.masked_array([])
                flux_err = np.ma.masked_array([])
                time = np.ma.masked_array([])
                xpos = np.ma.masked_array([])
                ypos = np.ma.masked_array([])
                xwidth = np.ma.masked_array([])
                ywidth = np.ma.masked_array([])

                for pi in range(len(meta.inputdirlist)+1):
                    mask = lc_whites[pi].mask.values[0, :]
                    time_temp = lc_whites[pi].time.values - offset
                    time_temp = np.ma.masked_where(mask, time_temp)
                    flux_temp = np.ma.masked_where(
                        mask, lc_whites[pi].data.values[0, :])
                    err_temp = np.ma.masked_where(
                        mask, lc_whites[pi].err.values[0, :])
                    flux_temp, err_temp = util.normalize_spectrum(
                        meta, flux_temp, err_temp, mask,
                        scandir=getattr(lc_whites[pi], 'scandir', None))
                    flux = np.ma.append(flux, flux_temp)
                    flux_err = np.ma.append(flux_err, err_temp)
                    time = np.ma.append(time, time_temp)

                    if hasattr(lc_whites[pi], 'centroid_x'):
                        xpos_temp = np.ma.masked_invalid(
                            lc_whites[pi].centroid_x.values)
                        xpos_temp = np.ma.masked_where(mask, xpos_temp)
                    else:
                        xpos_temp = None
                    if hasattr(lc_whites[pi], 'centroid_sx'):
                        xwidth_temp = np.ma.masked_invalid(
                            lc_whites[pi].centroid_sx.values)
                        xwidth_temp = np.ma.masked_where(mask, xwidth_temp)
                    else:
                        xwidth_temp = None
                    if hasattr(lc_whites[pi], 'centroid_y'):
                        ypos_temp = np.ma.masked_invalid(
                            lc_whites[pi].centroid_y.values)
                        ypos_temp = np.ma.masked_where(mask, ypos_temp)
                    else:
                        ypos_temp = None
                    if hasattr(lc_whites[pi], 'centroid_sy'):
                        ywidth_temp = np.ma.masked_invalid(
                            lc_whites[pi].centroid_sy.values)
                        ywidth_temp = np.ma.masked_where(mask, ywidth_temp)
                    else:
                        ywidth_temp = None

                    xpos = np.ma.append(xpos, xpos_temp)
                    ypos = np.ma.append(ypos, ypos_temp)
                    xwidth = np.ma.append(xwidth, xwidth_temp)
                    ywidth = np.ma.append(ywidth, ywidth_temp)

                meta, params = fit_channel(meta, time, flux, 0, flux_err,
                                           eventlabel, params, log,
                                           longparamlist, time_units,
                                           paramtitles, freenames, chanrng,
                                           ld_coeffs, xpos, ypos,
                                           xwidth, ywidth)

                # Save results
                log.writelog('Saving results')
                me.saveevent(meta, (meta.outputdir+'S5_'+meta.eventlabel +
                                    "_Meta_Save"), save=[])

            # Now fit the multi-wavelength light curves
            elif meta.sharedp and not meta.multwhite:
                # Get the number of exposures in this lightcurve so
                # that we know how to split the flattened arrays
                size = len(lc.time.values)
                meta.nints = np.ones(chanrng, dtype=int)*size

                log.writelog(f"\nStarting Shared Fit of {chanrng} Channels\n")

                flux = np.ma.masked_array([])
                flux_err = np.ma.masked_array([])
                for channel in range(chanrng):
                    mask = lc.mask.values[channel, :]
                    flux_temp = np.ma.masked_where(mask,
                                                   lc.data.values[channel, :])
                    err_temp = np.ma.masked_where(mask,
                                                  lc.err.values[channel, :])
                    flux_temp, err_temp = util.normalize_spectrum(
                        meta, flux_temp, err_temp,
                        scandir=getattr(lc, 'scandir', None))
                    flux = np.ma.append(flux, flux_temp)
                    flux_err = np.ma.append(flux_err, err_temp)

                meta, params = fit_channel(meta, time, flux, 0, flux_err,
                                           eventlabel, params, log,
                                           longparamlist, time_units,
                                           paramtitles, freenames, chanrng,
                                           ld_coeffs, xpos, ypos,
                                           xwidth, ywidth)

                # Save results
                log.writelog('Saving results')
                me.saveevent(meta, (meta.outputdir+'S5_'+meta.eventlabel +
                                    "_Meta_Save"), save=[])
            else:
                for channel in range(chanrng):
                    log.writelog(f"\nStarting Channel {channel} of "
                                 f"{chanrng}\n")

                    # Get the flux and error measurements for
                    # the current channel
                    mask = lc.mask.values[channel, :]
                    flux = np.ma.masked_where(mask,
                                              lc.data.values[channel, :])
                    flux_err = np.ma.masked_where(mask,
                                                  lc.err.values[channel, :])
                    time_temp = np.ma.masked_where(mask, time)

                    # Normalize flux and uncertainties to avoid large
                    # flux values
                    flux, flux_err = util.normalize_spectrum(
                        meta, flux, flux_err,
                        scandir=getattr(lc, 'scandir', None))

                    meta, params = fit_channel(meta, time_temp, flux, channel,
                                               flux_err, eventlabel, params,
                                               log, longparamlist, time_units,
                                               paramtitles, freenames, chanrng,
                                               ld_coeffs, xpos, ypos,
                                               xwidth, ywidth)

                    # Save results
                    log.writelog('Saving results', mute=(not meta.verbose))
                    me.saveevent(meta, (meta.outputdir+'S5_'+meta.eventlabel +
                                        "_Meta_Save"), save=[])

            # Calculate total time
            total = (time_pkg.time() - t0) / 60.
            log.writelog('\nTotal time (min): ' + str(np.round(total, 2)))

            log.closelog()

    return meta


def fit_channel(meta, time, flux, chan, flux_err, eventlabel, params,
                log, longparamlist, time_units, paramtitles, freenames,
                chanrng, ldcoeffs, xpos, ypos, xwidth, ywidth, white=False):
    """Run a fit for one channel or perform a shared fit.

    Parameters
    ----------
    meta : eureka.lib.readECF.MetaClass
        The metadata object.
    time : ndarray
        The time array.
    flux : ndarray
        The flux array.
    chan : int
        The current channel number.
    flux_err : ndarray
        The uncertainty on each data point.
    eventlabel : str
        The unique identifier for this analysis.
    params : eureka.lib.readEPF.Parameters
        The Parameters object containing the fitted parameters
        and their priors.
    log : logedit.Logedit
        The current log in which to output messages from this current stage.
    longparamlist : list
        The long list of all parameters relevant to this fit.
    time_units : str
        The units of the time array.
    paramtitles : list
        The generic names of the fitted parameters.
    freenames : list
        The specific names of all fitted parameters (e.g., including _ch#)
    chanrng : int
        The number of fitted channels.
    ldcoeffs : list
        Limb-darkening coefficients if used from Stage 4, otherwise None.
    white : bool; optional
        Is this a white-light fit? Defaults to False.

    Returns
    -------
    meta : eureka.lib.readECF.MetaClass
        The updated metadata object.
    """
    if np.all(flux.mask):
        # All of the data for this channel are masked - skip it
        log.writelog("=========================")
        log.writelog(f"All data for channel {chan} are masked, so skipping "
                     "this channel.")
        log.writelog("=========================")
        return meta, params

<<<<<<< HEAD
    if 'jaxopt' in meta.fit_method or 'nuts' in meta.fit_method:
        LightCurve = jax_lightcurve.LightCurve
        AstroModel = jm.AstroModel
        CentroidModel = jm.CentroidModel
        DampedOscillatorModel = jm.DampedOscillatorModel
        ExpRampModel = jm.ExpRampModel
        FleckTransitModel = jm.FleckTransitModel
        GPModel = jm.GPModel
        HarmonicaTransitModel = jm.HarmonicaTransitModel
        HSTRampModel = jm.HSTRampModel
        JaxoplanetModel = jm.JaxoplanetModel
        LorentzianModel = jm.LorentzianModel
        PolynomialModel = jm.PolynomialModel
        QuasiLambertianPhaseCurve = jm.QuasiLambertianPhaseCurve
        SinusoidModel = jm.SinusoidPhaseCurveModel
        StarryModel = jm.JaxoplanetStarryModel
        StepModel = jm.StepModel
        CompositeModel = jm.CompositeJaxModel

        # Need to replace masked arrays with regular arrays for jax
        # Will replace masked elements with NaN
        time = time.filled(np.nan)
        flux = flux.filled(np.nan)
        flux_err = flux_err.filled(np.nan)
    else:
        LightCurve = lightcurve.LightCurve
        AstroModel = m.AstroModel
        BatmanEclipseModel = m.BatmanEclipseModel
        BatmanTransitModel = m.BatmanTransitModel
        CatwomanTransitModel = m.CatwomanTransitModel
        CentroidModel = m.CentroidModel
        DampedOscillatorModel = m.DampedOscillatorModel
        ExpRampModel = m.ExpRampModel
        FleckTransitModel = m.FleckTransitModel
        GPModel = m.GPModel
        HarmonicaTransitModel = m.HarmonicaTransitModel
        HSTRampModel = m.HSTRampModel
        LorentzianModel = m.LorentzianModel
        PoetEclipseModel = m.PoetEclipseModel
        PoetPCModel = m.PoetPCModel
        PoetTransitModel = m.PoetTransitModel
        PolynomialModel = m.PolynomialModel
        QuasiLambertianPhaseCurve = m.QuasiLambertianPhaseCurve
        SinusoidModel = m.SinusoidPhaseCurveModel
        StepModel = m.StepModel
        CompositeModel = m.CompositeModel
=======
    LightCurve = lightcurve.LightCurve
    AstroModel = m.AstroModel
    BatmanEclipseModel = m.BatmanEclipseModel
    BatmanTransitModel = m.BatmanTransitModel
    CatwomanTransitModel = m.CatwomanTransitModel
    CentroidModel = m.CentroidModel
    CommonModeModel = m.CommonModeModel
    DampedOscillatorModel = m.DampedOscillatorModel
    ExpRampModel = m.ExpRampModel
    FleckTransitModel = m.FleckTransitModel
    GPModel = m.GPModel
    HarmonicaTransitModel = m.HarmonicaTransitModel
    HSTRampModel = m.HSTRampModel
    LorentzianModel = m.LorentzianModel
    PoetEclipseModel = m.PoetEclipseModel
    PoetPCModel = m.PoetPCModel
    PoetTransitModel = m.PoetTransitModel
    PolynomialModel = m.PolynomialModel
    QuasiLambertianPhaseCurve = m.QuasiLambertianPhaseCurve
    SinusoidModel = m.SinusoidPhaseCurveModel
    StepModel = m.StepModel
    CompositeModel = m.CompositeModel
>>>>>>> 425422fe

    # Load the relevant values into the LightCurve model object
    lc_model = LightCurve(time, flux, chan, chanrng, log,
                          longparamlist, params, freenames,
                          unc=flux_err, time_units=time_units,
                          name=eventlabel, share=meta.sharedp,
                          white=white, multwhite=meta.multwhite,
                          nints=meta.nints)

    nchannel_fitted = lc_model.nchannel_fitted
    fitted_channels = lc_model.fitted_channels

    if white:
        spotcon_file = meta.spotcon_file_white
    else:
        spotcon_file = meta.spotcon_file

    if meta.testing_model:
        # FINDME: Use this area to add systematics into the data
        # when testing new systematics models. In this case, I'm
        # introducing an exponential ramp to test m.ExpRampModel().
        log.writelog('***Adding exponential ramp systematic to light curve***')
        fakeramp = ExpRampModel(parameters=params, fmt='r--',
                                log=log, time=time, time_units=time_units,
                                freenames=freenames,
                                longparamlist=lc_model.longparamlist,
                                nchannel=chanrng,
                                nchannel_fitted=nchannel_fitted,
                                fitted_channels=fitted_channels,
                                paramtitles=paramtitles,
                                multwhite=lc_model.multwhite,
                                nints=lc_model.nints)
        fakeramp.coeffs = (np.array([-1, 40, 0, 0]).reshape(1, -1)
                           * np.ones(nchannel_fitted))
        flux *= fakeramp.eval(time=time)
        lc_model.flux = flux

    # Make the astrophysical and detector models
    modellist = []
    if 'starry' in meta.run_myfuncs:
<<<<<<< HEAD
        t_starry = StarryModel(parameters=params,
                               fmt='r--', log=log,
                               time=time, time_units=time_units,
                               freenames=freenames,
                               longparamlist=lc_model.longparamlist,
                               nchannel=chanrng,
                               nchannel_fitted=nchannel_fitted,
                               fitted_channels=fitted_channels,
                               paramtitles=paramtitles,
                               ld_from_S4=meta.use_generate_ld,
                               ld_from_file=meta.ld_file,
                               ld_coeffs=ldcoeffs,
                               recenter_ld_prior=meta.recenter_ld_prior,
                               spotcon_file=spotcon_file,
                               recenter_spotcon_prior=meta.recenter_spotcon_prior,  # noqa: E501
                               compute_ltt=meta.compute_ltt,
                               multwhite=lc_model.multwhite,
                               nints=lc_model.nints,
                               num_planets=meta.num_planets,
                               mutualOccultations=meta.mutualOccultations,
                               force_positivity=meta.force_positivity,
                               pixelsampling=meta.pixelsampling,
                               oversample=meta.oversample,
                               ydeg=meta.ydeg, npix=meta.npix)
        modellist.append(t_starry)
=======
        raise NotImplementedError(
            'PyMC3/starry support within Eureka! had to be dropped because'
            ' PyMC3 is now extremely deprecated and incompatible with the '
            'current jwst pipeline version. For the time being, you must '
            'instead use the numpy-based models.')
>>>>>>> 425422fe
    if 'batman_tr' in meta.run_myfuncs:
        t_transit = BatmanTransitModel(parameters=params,
                                       fmt='r--', log=log, time=time,
                                       time_units=time_units,
                                       freenames=freenames,
                                       longparamlist=lc_model.longparamlist,
                                       nchannel=chanrng,
                                       nchannel_fitted=nchannel_fitted,
                                       fitted_channels=fitted_channels,
                                       paramtitles=paramtitles,
                                       ld_from_S4=meta.use_generate_ld,
                                       ld_from_file=meta.ld_file,
                                       ld_coeffs=ldcoeffs,
                                       recenter_ld_prior=meta.recenter_ld_prior,  # noqa: E501
                                       compute_ltt=meta.compute_ltt,
                                       multwhite=lc_model.multwhite,
                                       nints=lc_model.nints,
                                       num_planets=meta.num_planets)
        modellist.append(t_transit)
    if 'batman_ecl' in meta.run_myfuncs:
        t_eclipse = BatmanEclipseModel(parameters=params,
                                       fmt='r--', log=log, time=time,
                                       time_units=time_units,
                                       freenames=freenames,
                                       longparamlist=lc_model.longparamlist,
                                       nchannel=chanrng,
                                       nchannel_fitted=nchannel_fitted,
                                       fitted_channels=fitted_channels,
                                       paramtitles=paramtitles,
                                       compute_ltt=meta.compute_ltt,
                                       multwhite=lc_model.multwhite,
                                       nints=lc_model.nints,
                                       num_planets=meta.num_planets)
        modellist.append(t_eclipse)
    if 'jaxoplanet' in meta.run_myfuncs:
        t_transit = JaxoplanetModel(parameters=params,
                                    fmt='r--', log=log, time=time,
                                    time_units=time_units,
                                    freenames=freenames,
                                    longparamlist=lc_model.longparamlist,
                                    nchannel=chanrng,
                                    nchannel_fitted=nchannel_fitted,
                                    fitted_channels=fitted_channels,
                                    paramtitles=paramtitles,
                                    ld_from_S4=meta.use_generate_ld,
                                    ld_from_file=meta.ld_file,
                                    ld_coeffs=ldcoeffs,
                                    recenter_ld_prior=meta.recenter_ld_prior,
                                    compute_ltt=meta.compute_ltt,
                                    multwhite=lc_model.multwhite,
                                    nints=lc_model.nints,
                                    num_planets=meta.num_planets)
        modellist.append(t_transit)
    if 'catwoman_tr' in meta.run_myfuncs:
        t_transit = CatwomanTransitModel(parameters=params,
                                         fmt='r--', log=log, time=time,
                                         time_units=time_units,
                                         freenames=freenames,
                                         longparamlist=lc_model.longparamlist,
                                         nchannel=chanrng,
                                         nchannel_fitted=nchannel_fitted,
                                         fitted_channels=fitted_channels,
                                         paramtitles=paramtitles,
                                         ld_from_S4=meta.use_generate_ld,
                                         ld_from_file=meta.ld_file,
                                         ld_coeffs=ldcoeffs,
                                         recenter_ld_prior=meta.recenter_ld_prior,  # noqa: E501
                                         compute_ltt=meta.compute_ltt,
                                         multwhite=lc_model.multwhite,
                                         nints=lc_model.nints,
                                         num_planets=meta.num_planets,
                                         fac=meta.catwoman_fac,
                                         max_err=meta.catwoman_max_err)
        modellist.append(t_transit)
    if 'harmonica_tr' in meta.run_myfuncs:
        t_transit = HarmonicaTransitModel(parameters=params,
                                          fmt='r--', log=log, time=time,
                                          time_units=time_units,
                                          freenames=freenames,
                                          longparamlist=lc_model.longparamlist,
                                          nchannel=chanrng,
                                          nchannel_fitted=nchannel_fitted,
                                          fitted_channels=fitted_channels,
                                          paramtitles=paramtitles,
                                          ld_from_S4=meta.use_generate_ld,
                                          ld_from_file=meta.ld_file,
                                          ld_coeffs=ldcoeffs,
                                          recenter_ld_prior=meta.recenter_ld_prior,  # noqa: E501
                                          compute_ltt=meta.compute_ltt,
                                          multwhite=lc_model.multwhite,
                                          nints=lc_model.nints,
                                          num_planets=meta.num_planets)
        modellist.append(t_transit)
    if 'fleck_tr' in meta.run_myfuncs:
        t_transit = FleckTransitModel(parameters=params,
                                      fmt='r--', log=log, time=time,
                                      time_units=time_units,
                                      freenames=freenames,
                                      longparamlist=lc_model.longparamlist,
                                      nchannel=chanrng,
                                      nchannel_fitted=nchannel_fitted,
                                      fitted_channels=fitted_channels,
                                      paramtitles=paramtitles,
                                      ld_from_S4=meta.use_generate_ld,
                                      ld_from_file=meta.ld_file,
                                      ld_coeffs=ldcoeffs,
                                      recenter_ld_prior=meta.recenter_ld_prior,
                                      spotcon_file=spotcon_file,
                                      recenter_spotcon_prior=meta.recenter_spotcon_prior,  # noqa: E501
                                      compute_ltt=meta.compute_ltt,
                                      multwhite=lc_model.multwhite,
                                      nints=lc_model.nints,
                                      num_planets=meta.num_planets)
        modellist.append(t_transit)
    if 'poet_tr' in meta.run_myfuncs:
        t_poet_tr = PoetTransitModel(parameters=params,
                                     fmt='r--', log=log, time=time,
                                     time_units=time_units,
                                     freenames=freenames,
                                     longparamlist=lc_model.longparamlist,
                                     nchannel=chanrng,
                                     nchannel_fitted=nchannel_fitted,
                                     fitted_channels=fitted_channels,
                                     paramtitles=paramtitles,
                                     ld_from_S4=meta.use_generate_ld,
                                     ld_from_file=meta.ld_file,
                                     ld_coeffs=ldcoeffs,
                                     recenter_ld_prior=meta.recenter_ld_prior,
                                     compute_ltt=meta.compute_ltt,
                                     multwhite=lc_model.multwhite,
                                     nints=lc_model.nints,
                                     num_planets=meta.num_planets)
        modellist.append(t_poet_tr)
    if 'poet_ecl' in meta.run_myfuncs:
        t_poet_ecl = PoetEclipseModel(parameters=params,
                                      fmt='r--', log=log, time=time,
                                      time_units=time_units,
                                      freenames=freenames,
                                      longparamlist=lc_model.longparamlist,
                                      nchannel=chanrng,
                                      nchannel_fitted=nchannel_fitted,
                                      fitted_channels=fitted_channels,
                                      paramtitles=paramtitles,
                                      compute_ltt=meta.compute_ltt,
                                      multwhite=lc_model.multwhite,
                                      nints=lc_model.nints,
                                      num_planets=meta.num_planets)
        modellist.append(t_poet_ecl)
    if 'poet_pc' in meta.run_myfuncs:
        t_poet_pc = PoetPCModel(parameters=params,
                                fmt='r--', log=log, time=time,
                                time_units=time_units,
                                freenames=freenames,
                                longparamlist=lc_model.longparamlist,
                                nchannel=chanrng,
                                nchannel_fitted=nchannel_fitted,
                                fitted_channels=fitted_channels,
                                paramtitles=paramtitles,
                                force_positivity=meta.force_positivity,
                                multwhite=lc_model.multwhite,
                                nints=lc_model.nints,
                                num_planets=meta.num_planets)
        modellist.append(t_poet_pc)
    if 'sinusoid_pc' in meta.run_myfuncs:
        t_phase = SinusoidModel(parameters=params,
                                fmt='r--', log=log, time=time,
                                time_units=time_units,
                                freenames=freenames,
                                longparamlist=lc_model.longparamlist,
                                nchannel=chanrng,
                                nchannel_fitted=nchannel_fitted,
                                fitted_channels=fitted_channels,
                                paramtitles=paramtitles,
                                force_positivity=meta.force_positivity,
                                multwhite=lc_model.multwhite,
                                nints=lc_model.nints,
                                num_planets=meta.num_planets)
        modellist.append(t_phase)
    if 'quasilambert_pc' in meta.run_myfuncs:
        t_phase = \
            QuasiLambertianPhaseCurve(parameters=params,
                                      fmt='r--', log=log, time=time,
                                      time_units=time_units,
                                      freenames=freenames,
                                      longparamlist=lc_model.longparamlist,
                                      nchannel=chanrng,
                                      nchannel_fitted=nchannel_fitted,
                                      fitted_channels=fitted_channels,
                                      paramtitles=paramtitles,
                                      multwhite=lc_model.multwhite,
                                      nints=lc_model.nints,
                                      num_planets=meta.num_planets)
        modellist.append(t_phase)
    if 'damped_osc' in meta.run_myfuncs:
        t_osc = DampedOscillatorModel(parameters=params,
                                      fmt='r--', log=log, time=time,
                                      time_units=time_units,
                                      freenames=freenames,
                                      longparamlist=lc_model.longparamlist,
                                      nchannel=chanrng,
                                      nchannel_fitted=nchannel_fitted,
                                      fitted_channels=fitted_channels,
                                      paramtitles=paramtitles,
                                      multwhite=lc_model.multwhite,
                                      nints=lc_model.nints)
        modellist.append(t_osc)
    if 'lorentzian' in meta.run_myfuncs:
        t_lorentzian = LorentzianModel(parameters=params,
                                       fmt='r--', log=log, time=time,
                                       time_units=time_units,
                                       freenames=freenames,
                                       longparamlist=lc_model.longparamlist,
                                       nchannel=chanrng,
                                       nchannel_fitted=nchannel_fitted,
                                       fitted_channels=fitted_channels,
                                       paramtitles=paramtitles,
                                       multwhite=lc_model.multwhite,
                                       nints=lc_model.nints)
        modellist.append(t_lorentzian)
    if 'polynomial' in meta.run_myfuncs:
        t_polynom = PolynomialModel(parameters=params,
                                    fmt='r--', log=log, time=time,
                                    time_units=time_units,
                                    freenames=freenames,
                                    longparamlist=lc_model.longparamlist,
                                    nchannel=chanrng,
                                    nchannel_fitted=nchannel_fitted,
                                    fitted_channels=fitted_channels,
                                    paramtitles=paramtitles,
                                    multwhite=lc_model.multwhite,
                                    nints=lc_model.nints)
        modellist.append(t_polynom)
    if 'step' in meta.run_myfuncs:
        t_step = StepModel(parameters=params, fmt='r--',
                           log=log, time=time, time_units=time_units,
                           freenames=freenames,
                           longparamlist=lc_model.longparamlist,
                           nchannel=chanrng,
                           nchannel_fitted=nchannel_fitted,
                           fitted_channels=fitted_channels,
                           paramtitles=paramtitles,
                           multwhite=lc_model.multwhite,
                           nints=lc_model.nints)
        modellist.append(t_step)
    if 'expramp' in meta.run_myfuncs:
        t_expramp = ExpRampModel(parameters=params, fmt='r--',
                                 log=log, time=time, time_units=time_units,
                                 freenames=freenames,
                                 longparamlist=lc_model.longparamlist,
                                 nchannel=chanrng,
                                 nchannel_fitted=nchannel_fitted,
                                 fitted_channels=fitted_channels,
                                 paramtitles=paramtitles,
                                 multwhite=lc_model.multwhite,
                                 nints=lc_model.nints)
        modellist.append(t_expramp)
    if 'hstramp' in meta.run_myfuncs:
        t_hstramp = HSTRampModel(parameters=params, fmt='r--',
                                 log=log, time=time, time_units=time_units,
                                 freenames=freenames,
                                 longparamlist=lc_model.longparamlist,
                                 nchannel=chanrng,
                                 nchannel_fitted=nchannel_fitted,
                                 fitted_channels=fitted_channels,
                                 paramtitles=paramtitles,
                                 multwhite=lc_model.multwhite,
                                 nints=lc_model.nints)
        modellist.append(t_hstramp)
    if 'xpos' in meta.run_myfuncs:
        t_cent = CentroidModel(parameters=params, fmt='r--',
                               log=log, time=time, time_units=time_units,
                               freenames=freenames,
                               longparamlist=lc_model.longparamlist,
                               nchannel=chanrng,
                               nchannel_fitted=nchannel_fitted,
                               fitted_channels=fitted_channels,
                               paramtitles=paramtitles,
                               axis='xpos', centroid=xpos,
                               multwhite=lc_model.multwhite,
                               nints=lc_model.nints)
        modellist.append(t_cent)
    if 'xwidth' in meta.run_myfuncs:
        t_cent = CentroidModel(parameters=params, fmt='r--',
                               log=log, time=time, time_units=time_units,
                               freenames=freenames,
                               longparamlist=lc_model.longparamlist,
                               nchannel=chanrng,
                               nchannel_fitted=nchannel_fitted,
                               fitted_channels=fitted_channels,
                               paramtitles=paramtitles,
                               axis='xwidth', centroid=xwidth,
                               multwhite=lc_model.multwhite,
                               nints=lc_model.nints)
        modellist.append(t_cent)
    if 'ypos' in meta.run_myfuncs:
        t_cent = CentroidModel(parameters=params, fmt='r--',
                               log=log, time=time, time_units=time_units,
                               freenames=freenames,
                               longparamlist=lc_model.longparamlist,
                               nchannel=chanrng,
                               nchannel_fitted=nchannel_fitted,
                               fitted_channels=fitted_channels,
                               paramtitles=paramtitles,
                               axis='ypos', centroid=ypos,
                               multwhite=lc_model.multwhite,
                               nints=lc_model.nints)
        modellist.append(t_cent)
    if 'ywidth' in meta.run_myfuncs:
        t_cent = CentroidModel(parameters=params, fmt='r--',
                               log=log, time=time, time_units=time_units,
                               freenames=freenames,
                               longparamlist=lc_model.longparamlist,
                               nchannel=chanrng,
                               nchannel_fitted=nchannel_fitted,
                               fitted_channels=fitted_channels,
                               paramtitles=paramtitles,
                               axis='ywidth', centroid=ywidth,
                               multwhite=lc_model.multwhite,
                               nints=lc_model.nints)
        modellist.append(t_cent)
    if 'common_mode' in meta.run_myfuncs:
        t_cm = CommonModeModel(parameters=params, meta=meta,
                               fmt='r--', log=log, time=time,
                               time_units=time_units,
                               freenames=freenames,
                               longparamlist=lc_model.longparamlist,
                               nchannel=chanrng,
                               nchannel_fitted=nchannel_fitted,
                               fitted_channels=fitted_channels,
                               paramtitles=paramtitles,
                               multwhite=lc_model.multwhite,
                               nints=lc_model.nints)
        modellist.append(t_cm)
    if 'GP' in meta.run_myfuncs:
        t_GP = GPModel(meta.kernel_class, meta.kernel_inputs, lc_model,
                       parameters=params, fmt='r--', log=log,
                       time=time, time_units=time_units,
                       gp_code_name=meta.GP_package,
                       useHODLR=meta.useHODLR,
                       freenames=freenames,
                       longparamlist=lc_model.longparamlist,
                       nchannel=chanrng,
                       nchannel_fitted=nchannel_fitted,
                       fitted_channels=fitted_channels,
                       paramtitles=paramtitles,
                       multwhite=lc_model.multwhite,
                       nints=lc_model.nints)
        modellist.append(t_GP)

    # Combine all physical models into an AstroModel
    physical_models = [model for model in modellist
                       if model.modeltype == 'physical']
    modellist = [model for model in modellist
                 if model.modeltype != 'physical']
    astroModel = AstroModel(components=physical_models,
                            parameters=params,
                            fmt='r--', log=log, time=time,
                            time_units=time_units,
                            freenames=freenames,
                            longparamlist=lc_model.longparamlist,
                            nchannel=chanrng,
                            nchannel_fitted=nchannel_fitted,
                            fitted_channels=fitted_channels,
                            paramtitles=paramtitles,
                            multwhite=lc_model.multwhite,
                            nints=lc_model.nints,
                            num_planets=meta.num_planets)
    modellist.append(astroModel)

    # Combine all models into a composite model
    model = CompositeModel(modellist, parameters=params,
                           log=log, time=time, time_units=time_units,
                           freenames=freenames,
                           longparamlist=lc_model.longparamlist,
                           nchannel=chanrng,
                           nchannel_fitted=nchannel_fitted,
                           fitted_channels=fitted_channels,
                           paramtitles=paramtitles,
                           multwhite=lc_model.multwhite,
                           nints=lc_model.nints,
                           num_planets=meta.num_planets)

    # Fit the models using one or more fitters
    log.writelog("=========================")
    if 'lsq' in meta.fit_method:
        log.writelog("Starting lsq fit.")
        model.fitter = 'lsq'
        lc_model.fit(model, meta, log, fitter='lsq')
        log.writelog("Completed lsq fit.")
        log.writelog("-------------------------")
    if 'emcee' in meta.fit_method:
        log.writelog("Starting emcee fit.")
        model.fitter = 'emcee'
        lc_model.fit(model, meta, log, fitter='emcee')
        log.writelog("Completed emcee fit.")
        log.writelog("-------------------------")
    if 'dynesty' in meta.fit_method:
        log.writelog("Starting dynesty fit.")
        model.fitter = 'dynesty'
        lc_model.fit(model, meta, log, fitter='dynesty')
        log.writelog("Completed dynesty fit.")
        log.writelog("-------------------------")
    if 'lmfit' in meta.fit_method:
        log.writelog("Starting lmfit fit.")
        model.fitter = 'lmfit'
        lc_model.fit(model, meta, log, fitter='lmfit')
        log.writelog("Completed lmfit fit.")
        log.writelog("-------------------------")
    if 'exoplanet' in meta.fit_method:
        raise NotImplementedError(
            'PyMC3/starry support within Eureka! had to be dropped because'
            ' PyMC3 is now extremely deprecated and incompatible with the '
            'current jwst pipeline version. For the time being, you must '
            'instead use the numpy-based models.')
    if 'nuts' in meta.fit_method:
<<<<<<< HEAD
        log.writelog("Starting NUTS fit.")
        model.fitter = 'nuts'
        lc_model.fit(model, meta, log, fitter='nuts')
        log.writelog("Completed NUTS fit.")
        log.writelog("-------------------------")
    if 'jaxopt' in meta.fit_method:
        log.writelog("Starting jaxopt fit.")
        model.fitter = 'jaxopt'
        lc_model.fit(model, meta, log, fitter='jaxopt')
        log.writelog("Completed jaxopt fit.")
        log.writelog("-------------------------")
=======
        raise NotImplementedError(
            'PyMC3/starry support within Eureka! had to be dropped because'
            ' PyMC3 is now extremely deprecated and incompatible with the '
            'current jwst pipeline version. For the time being, you must '
            'instead use the numpy-based models.')
>>>>>>> 425422fe
    log.writelog("=========================")

    # Plot the results from the fit(s)
    if meta.isplots_S5 >= 1:
        lc_model.plot(meta)

    if white:
        # Update the params to the values and uncertainties from
        # this white-light light curve fit
        best_model = None
        for model in lc_model.results:
            # Non-gradient based models: dynesty > emcee > lsq
            if model.fitter == 'dynesty':
                best_model = model
            elif (model.fitter == 'emcee' and
                  (best_model is None or best_model.fitter == 'lsq')):
                best_model = model
            elif model.fitter == 'lsq' and best_model is None:
                best_model = model
            # Gradient based models: nuts > exoplanet
            elif model.fitter == 'nuts':
                best_model = model
            elif model.fitter == 'exoplanet' and best_model is None:
                best_model = model
        if best_model is None:
            raise AssertionError('Unable to find fitter results')
        for key in params.params:
            ptype = getattr(params, key).ptype
            if 'white' in ptype:
                value = getattr(best_model.components[0].parameters,
                                key).value
                if best_model.fitter in ['lsq', 'exoplanet']:
                    ptype = 'fixed'
                    priorpar1 = None
                    priorpar2 = None
                    prior = None
                else:
                    ptype = ptype[6:]  # Remove 'white_'
                    priorpar1 = value
                    priorpar2 = best_model.errs[key]
                    prior = 'N'
                par = [value, ptype, priorpar1, priorpar2, prior]
                setattr(params, key, par)

    return meta, params


def make_longparamlist(meta, params, chanrng):
    """Make a long list of all relevant parameters.

    Parameters
    ----------
    meta : eureka.lib.readECF.MetaClass
        The current metadata object.
    params : eureka.lib.readEPF.Parameters
        The Parameters object containing the fitted parameters
        and their priors.
    chanrng : int
        The number of fitted channels.

    Returns
    -------
    longparamlist : list
        The long list of all parameters relevant to this fit.
    paramtitles : list
        The names of the fitted parameters.
    freenames : list
        The list of freely fitted parameters.
    params : eureka.lib.readEPF.Parameters
        The updated Parameters object containing the fitted parameters
        and their priors.
    """
    if meta.multwhite:
        nspecchan = int(len(meta.inputdirlist)+1)
    elif meta.sharedp:
        nspecchan = chanrng
    else:
        nspecchan = 1

    longparamlist = [[] for i in range(nspecchan)]

    order = dict([[par, i] for i, par in enumerate(params.dict.keys())])
    paramtitles = sorted(np.unique([key.split('_ch')[0]
                                    for key in params.dict.keys()]),
                         key=order.get)

    for param in paramtitles:
        for c in range(nspecchan):
            name = param
            if c > 0:
                name += f'_ch{c}'
            if name not in longparamlist[c]:
                longparamlist[c].append(name)

            if (name not in params.dict.keys() and
                    getattr(params, param).ptype != 'independent' and
                    (c == 0 or getattr(params, param).ptype != 'shared')):
                # Set this parameter based on channel 0
                params.__setattr__(name, params.dict[param])

    freenames = [key for key in params.dict.keys()
                 if getattr(params, key).ptype in
                 ['free', 'shared', 'white_fixed', 'white_free']]
    # Sort the list based on the order input by the user
    freenames_sorted = []
    for param in paramtitles:
        for c in range(nspecchan):
            name = param
            if c > 0:
                name += f'_ch{c}'
            if name in freenames and name not in freenames_sorted:
                freenames_sorted.append(name)

    return longparamlist, paramtitles, freenames_sorted, params


def load_specific_s4_meta_info(meta):
    """Load the specific S4 MetaClass object used to make this aperture pair.

    Parameters
    ----------
    meta : eureka.lib.readECF.MetaClass
        The current metadata object.

    Returns
    -------
    eureka.lib.readECF.MetaClass
        The current metadata object with values from the old MetaClass.
    """
    inputdir = os.sep.join(meta.inputdir.split(os.sep)[:-2]) + os.sep
    # Directory structure should not use expanded HW values
    spec_hw_val, bg_hw_val = util.get_unexpanded_hws(
        meta.expand, meta.spec_hw, meta.bg_hw)
    inputdir += f'ap{spec_hw_val}_bg{bg_hw_val}'+os.sep
    # Locate the old MetaClass savefile, and load new ECF into
    # that old MetaClass
    meta.inputdir = inputdir
    s4_meta, meta.inputdir, meta.inputdir_raw = \
        me.findevent(meta, 'S4', allowFail=False)
    filename_S4_LCData = s4_meta.filename_S4_LCData
    # Merge S5 meta into old S4 meta
    meta = S5MetaClass(**me.mergeevents(meta, s4_meta).__dict__)

    # Make sure the filename_S4_LCData is kept
    meta.filename_S4_LCData = filename_S4_LCData

    return meta<|MERGE_RESOLUTION|>--- conflicted
+++ resolved
@@ -7,7 +7,6 @@
 
 from .s5_meta import S5MetaClass
 from . import models as m
-<<<<<<< HEAD
 from . import lightcurve
 try:
     from . import jax_models as jm
@@ -15,8 +14,6 @@
 except ModuleNotFoundError:
     # jax hasn't been installed
     jm = None
-=======
->>>>>>> 425422fe
 from ..lib import manageevent as me
 from ..lib import util, logedit
 from ..lib.readEPF import Parameters
@@ -73,7 +70,6 @@
     meta = S5MetaClass(**me.mergeevents(meta, s4_meta).__dict__)
     meta.set_defaults()
 
-<<<<<<< HEAD
     # Check to make sure that jm is accessible if using jm models/fitters
     if jm is None and ('jaxopt' in meta.fit_method or
                        'nuts' in meta.fit_method):
@@ -82,8 +78,6 @@
                              "Ensure that you installed the jax-related "
                              "packages when installing Eureka!.")
 
-=======
->>>>>>> 425422fe
     if meta.testing_S5:
         # Only fit a single channel while testing unless doing a shared fit,
         # then do two
@@ -538,7 +532,6 @@
         log.writelog("=========================")
         return meta, params
 
-<<<<<<< HEAD
     if 'jaxopt' in meta.fit_method or 'nuts' in meta.fit_method:
         LightCurve = jax_lightcurve.LightCurve
         AstroModel = jm.AstroModel
@@ -570,6 +563,7 @@
         BatmanTransitModel = m.BatmanTransitModel
         CatwomanTransitModel = m.CatwomanTransitModel
         CentroidModel = m.CentroidModel
+        CommonModeModel = m.CommonModeModel
         DampedOscillatorModel = m.DampedOscillatorModel
         ExpRampModel = m.ExpRampModel
         FleckTransitModel = m.FleckTransitModel
@@ -585,30 +579,6 @@
         SinusoidModel = m.SinusoidPhaseCurveModel
         StepModel = m.StepModel
         CompositeModel = m.CompositeModel
-=======
-    LightCurve = lightcurve.LightCurve
-    AstroModel = m.AstroModel
-    BatmanEclipseModel = m.BatmanEclipseModel
-    BatmanTransitModel = m.BatmanTransitModel
-    CatwomanTransitModel = m.CatwomanTransitModel
-    CentroidModel = m.CentroidModel
-    CommonModeModel = m.CommonModeModel
-    DampedOscillatorModel = m.DampedOscillatorModel
-    ExpRampModel = m.ExpRampModel
-    FleckTransitModel = m.FleckTransitModel
-    GPModel = m.GPModel
-    HarmonicaTransitModel = m.HarmonicaTransitModel
-    HSTRampModel = m.HSTRampModel
-    LorentzianModel = m.LorentzianModel
-    PoetEclipseModel = m.PoetEclipseModel
-    PoetPCModel = m.PoetPCModel
-    PoetTransitModel = m.PoetTransitModel
-    PolynomialModel = m.PolynomialModel
-    QuasiLambertianPhaseCurve = m.QuasiLambertianPhaseCurve
-    SinusoidModel = m.SinusoidPhaseCurveModel
-    StepModel = m.StepModel
-    CompositeModel = m.CompositeModel
->>>>>>> 425422fe
 
     # Load the relevant values into the LightCurve model object
     lc_model = LightCurve(time, flux, chan, chanrng, log,
@@ -649,7 +619,6 @@
     # Make the astrophysical and detector models
     modellist = []
     if 'starry' in meta.run_myfuncs:
-<<<<<<< HEAD
         t_starry = StarryModel(parameters=params,
                                fmt='r--', log=log,
                                time=time, time_units=time_units,
@@ -675,13 +644,6 @@
                                oversample=meta.oversample,
                                ydeg=meta.ydeg, npix=meta.npix)
         modellist.append(t_starry)
-=======
-        raise NotImplementedError(
-            'PyMC3/starry support within Eureka! had to be dropped because'
-            ' PyMC3 is now extremely deprecated and incompatible with the '
-            'current jwst pipeline version. For the time being, you must '
-            'instead use the numpy-based models.')
->>>>>>> 425422fe
     if 'batman_tr' in meta.run_myfuncs:
         t_transit = BatmanTransitModel(parameters=params,
                                        fmt='r--', log=log, time=time,
@@ -1097,7 +1059,6 @@
             'current jwst pipeline version. For the time being, you must '
             'instead use the numpy-based models.')
     if 'nuts' in meta.fit_method:
-<<<<<<< HEAD
         log.writelog("Starting NUTS fit.")
         model.fitter = 'nuts'
         lc_model.fit(model, meta, log, fitter='nuts')
@@ -1109,13 +1070,6 @@
         lc_model.fit(model, meta, log, fitter='jaxopt')
         log.writelog("Completed jaxopt fit.")
         log.writelog("-------------------------")
-=======
-        raise NotImplementedError(
-            'PyMC3/starry support within Eureka! had to be dropped because'
-            ' PyMC3 is now extremely deprecated and incompatible with the '
-            'current jwst pipeline version. For the time being, you must '
-            'instead use the numpy-based models.')
->>>>>>> 425422fe
     log.writelog("=========================")
 
     # Plot the results from the fit(s)
