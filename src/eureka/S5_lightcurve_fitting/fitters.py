import numpy as np
import pandas as pd
import copy
from io import StringIO
import os
import sys
import h5py
import xarray as xr
from astraeus import xarrayIO as xrio
import time as time_pkg

from scipy.optimize import minimize
import lmfit
import emcee

from dynesty import NestedSampler
from dynesty.utils import resample_equal

from .likelihood import computeRedChiSq, lnprob, ln_like, ptform
from . import plots_s5 as plots
from ..lib import astropytable
from ..lib.split_channels import get_trim

from multiprocessing import Pool

from astropy import table


def lsqfitter(lc, model, meta, log, calling_function='lsq', **kwargs):
    """Perform least-squares fit.

    Parameters
    ----------
    lc : eureka.S5_lightcurve_fitting.lightcurve.LightCurve
        The lightcurve data object.
    model : eureka.S5_lightcurve_fitting.models.CompositeModel
        The composite model to fit.
    meta : eureka.lib.readECF.MetaClass
        The metadata object.
    log : logedit.Logedit
        The open log in which notes from this step can be added.
    calling_function : str
        The fitter that is being run (e.g. may be 'emcee' if running lsqfitter
        to initialize emcee walkers). Defailts to 'lsq'.
    **kwargs : dict
        Arbitrary keyword arguments.

    Returns
    -------
    best_model : eureka.S5_lightcurve_fitting.models.CompositeModel
        The composite model after fitting

    Notes
    -----
    History:

    - December 29-30, 2021 Taylor Bell
        Updated documentation and arguments. Reduced repeated code.
        Also saving covariance matrix for later estimation of sampler
        step size.
    - January 7-22, 2022 Megan Mansfield
        Adding ability to do a single shared fit across all channels
    - February 28-March 1, 2022 Caroline Piaulet
        Adding scatter_ppm parameter
    - Mar 13-Apr 18, 2022 Caroline Piaulet
        Record an astropy table for param values
    """
    # Group the different variable types
    freenames, freepars, prior1, prior2, priortype, indep_vars = \
        group_variables(model)
    if hasattr(meta, 'old_fitparams') and meta.old_fitparams is not None:
        freepars = load_old_fitparams(meta, log, lc.channel, freenames)

    start_lnprob = lnprob(freepars, lc, model, prior1, prior2, priortype,
                          freenames)
    log.writelog(f'Starting lnprob: {start_lnprob}', mute=(not meta.verbose))

    def neg_lnprob(theta, lc, model, prior1, prior2, priortype, freenames):
        return -lnprob(theta, lc, model, prior1, prior2, priortype, freenames)
    global lsq_t0
    lsq_t0 = time_pkg.time()

    def callback_full(theta, lc, model, prior1, prior2, priortype, freenames):
        global lsq_t0
        if (time_pkg.time()-lsq_t0) > 0.5:
            lsq_t0 = time_pkg.time()
            print('Current lnprob = ', lnprob(theta, lc, model, prior1, prior2,
                                              priortype, freenames), end='\r')

    def callback(theta):
        return callback_full(theta, lc, model, prior1, prior2, priortype,
                             freenames)

    if not hasattr(meta, 'lsq_method'):
        log.writelog('No lsq optimization method specified - using Nelder-Mead'
                     ' by default.')
        meta.lsq_method = 'Nelder-Mead'
    if not hasattr(meta, 'lsq_tol'):
        log.writelog('No lsq tolerance specified - using 1e-6 by default.')
        meta.lsq_tol = 1e-6
    if not hasattr(meta, 'lsq_maxiter'):
        meta.lsq_maxiter = None
    results = minimize(neg_lnprob, freepars,
                       args=(lc, model, prior1, prior2, priortype, freenames),
                       method=meta.lsq_method, tol=meta.lsq_tol,
                       options={'maxiter': meta.lsq_maxiter},
                       callback=callback)

    log.writelog("\nVerbose lsq results: {}\n".format(results),
                 mute=(not meta.verbose))
    if not meta.verbose:
        log.writelog("Success?: {}".format(results.success))
        log.writelog(results.message)

    # Get the best fit params
    fit_params = results.x

    # Create table of results
    t_results = table.Table([freenames, fit_params],
                            names=("Parameter", "Mean"))

    model.update(fit_params)
    if "scatter_ppm" in freenames:
        ind = [i for i in np.arange(len(freenames))
               if freenames[i][0:11] == "scatter_ppm"]
        for chan in range(len(ind)):
            trim1, trim2 = get_trim(meta.nints, chan)
            lc.unc_fit[trim1:trim2] = fit_params[ind[chan]]*1e-6
    elif "scatter_mult" in freenames:
        ind = [i for i in np.arange(len(freenames))
               if freenames[i][0:12] == "scatter_mult"]
        if not hasattr(lc, 'unc_fit'):
            lc.unc_fit = copy.deepcopy(lc.unc)
        for chan in range(len(ind)):
            trim1, trim2 = get_trim(meta.nints, chan)
            lc.unc_fit[trim1:trim2] = fit_params[ind[chan]]*lc.unc[trim1:trim2]
    else:
        lc.unc_fit = lc.unc

    # Save the fit ASAP
    save_fit(meta, lc, model, calling_function, t_results, freenames)

    end_lnprob = lnprob(fit_params, lc, model, prior1, prior2, priortype,
                        freenames)
    log.writelog(f'Ending lnprob: {end_lnprob}', mute=(not meta.verbose))

    # Compute reduced chi-squared
    chi2red = computeRedChiSq(lc, log, model, meta, freenames)

    log.writelog('\nLSQ RESULTS:')
    for i in range(len(freenames)):
        if 'scatter_mult' in freenames[i]:
            chan = freenames[i].split('_')[-1]
            if chan.isnumeric():
                chan = int(chan)
            else:
                chan = 0
            trim1, trim2 = get_trim(meta.nints, chan)
            unc = np.ma.median(lc.unc[trim1:trim2])
            scatter_ppm = 1e6*fit_params[i]*unc
            log.writelog(f'{freenames[i]}: {fit_params[i]}; {scatter_ppm} ppm')
        else:
            log.writelog(f'{freenames[i]}: {fit_params[i]}')
    log.writelog('')

    # Plot fit
    if meta.isplots_S5 >= 1:
        plots.plot_fit(lc, model, meta, fitter=calling_function)

    # Plot GP fit + components
    if model.GP and meta.isplots_S5 >= 1:
        plots.plot_GP_components(lc, model, meta, fitter=calling_function)

    # Zoom in on phase variations
    if meta.isplots_S5 >= 1 and 'sinusoid_pc' in meta.run_myfuncs:
        plots.plot_phase_variations(lc, model, meta, fitter=calling_function)

    # Plot Allan plot
    if meta.isplots_S5 >= 3 and calling_function == 'lsq':
        # This plot is only really useful if you're actually using the
        # lsq fitter, otherwise don't make it
        plots.plot_rms(lc, model, meta, fitter=calling_function)

    # Plot residuals distribution
    if meta.isplots_S5 >= 3 and calling_function == 'lsq':
        plots.plot_res_distr(lc, model, meta, fitter=calling_function)

    # Make a new model instance
    best_model = copy.deepcopy(model)
    best_model.components[0].update(fit_params)

    # Save the covariance matrix in case it's needed to estimate step size
    # for a sampler
    # FINDME:
    # Commented out for now because op.least_squares() doesn't provide
    # covariance matrix
    # Need to compute using Jacobian matrix instead (hess_inv = (J.T J)^{-1})
    # model_lc = model.eval()
    # if results[1] is not None:
    #     residuals = (lc.flux - model_lc)
    #     cov_mat = results[1]*np.var(residuals)
    # else:
    #     # Sometimes lsq will fail to converge and will return a None
    #     # covariance matrix
    #     cov_mat = None
    cov_mat = None
    best_model.__setattr__('cov_mat', cov_mat)
    best_model.__setattr__('chi2red', chi2red)
    best_model.__setattr__('fit_params', fit_params)

    return best_model


def demcfitter(lc, model, meta, log, **kwargs):
    """Perform sampling using Differential Evolution Markov Chain.

    This is an empty placeholder function to be filled later.

    Parameters
    ----------
    lc : eureka.S5_lightcurve_fitting.lightcurve.LightCurve
        The lightcurve data object.
    model : eureka.S5_lightcurve_fitting.models.CompositeModel
        The composite model to fit.
    meta : eureka.lib.readECF.MetaClass
        The metadata object.
    log : logedit.Logedit
        The open log in which notes from this step can be added.
    **kwargs : dict
        Arbitrary keyword arguments.

    Returns
    -------
    best_model : eureka.S5_lightcurve_fitting.models.CompositeModel
        The composite model after fitting

    Notes
    -----
    History:

    - December 29, 2021 Taylor Bell
        Updated documentation and arguments
    """
    best_model = None
    return best_model


def emceefitter(lc, model, meta, log, **kwargs):
    """Perform sampling using emcee.

    Parameters
    ----------
    lc : eureka.S5_lightcurve_fitting.lightcurve.LightCurve
        The lightcurve data object
    model : eureka.S5_lightcurve_fitting.models.CompositeModel
        The composite model to fit
    meta : eureka.lib.readECF.MetaClass
        The metadata object
    log : logedit.Logedit
        The open log in which notes from this step can be added.
    **kwargs : dict
        Arbitrary keyword arguments.

    Returns
    -------
    best_model : eureka.S5_lightcurve_fitting.models.CompositeModel
        The composite model after fitting

    Notes
    -----
    History:

    - December 29, 2021 Taylor Bell
        Updated documentation. Reduced repeated code.
    - January 7-22, 2022 Megan Mansfield
        Adding ability to do a single shared fit across all channels
    - February 23-25, 2022 Megan Mansfield
        Added log-uniform and Gaussian priors.
    - February 28-March 1, 2022 Caroline Piaulet
        Adding scatter_ppm parameter. Added statements to avoid some initial
        state issues.
    - Mar 13-Apr 18, 2022 Caroline Piaulet
        Record an astropy table for mean, median, percentiles,
        +/- 1 sigma, all params
    """
    # Group the different variable types
    freenames, freepars, prior1, prior2, priortype, indep_vars = \
        group_variables(model)
    if hasattr(meta, 'old_fitparams') and meta.old_fitparams is not None:
        freepars = load_old_fitparams(meta, log, lc.channel, freenames)
    ndim = len(freenames)

    if hasattr(meta, 'old_chain') and meta.old_chain is not None:
<<<<<<< HEAD
        ch_number = str(lc.channel).zfill(len(str(lc.nchannel)))
        pos, nwalkers = start_from_oldchain_emcee(meta, log, ndim, ch_number,
=======
        pos, nwalkers = start_from_oldchain_emcee(lc, meta, log, ndim,
>>>>>>> 5c585fb4
                                                  freenames)
    else:
        if not hasattr(meta, 'lsq_first') or meta.lsq_first:
            # Only call lsq fitter first if asked or lsq_first option wasn't
            # passed (allowing backwards compatibility)
            log.writelog('\nCalling lsqfitter first...')
            # RUN LEAST SQUARES
            lsq_sol = lsqfitter(lc, model, meta, log,
                                calling_function='emcee_lsq', **kwargs)

            freepars = lsq_sol.fit_params

            # SCALE UNCERTAINTIES WITH REDUCED CHI2
            if meta.rescale_err:
                lc.unc *= np.sqrt(lsq_sol.chi2red)
        else:
            lsq_sol = None
        pos, nwalkers = initialize_emcee_walkers(meta, log, ndim, lsq_sol,
                                                 freepars, prior1, prior2,
                                                 priortype)

    start_lnprob = lnprob(np.median(pos, axis=0), lc, model, prior1, prior2,
                          priortype, freenames)
    log.writelog(f'Starting lnprob: {start_lnprob}', mute=(not meta.verbose))

    # Initialize tread pool
    if hasattr(meta, 'ncpu') and meta.ncpu > 1:
        pool = Pool(meta.ncpu)
    else:
        meta.ncpu = 1
        pool = None

    # Run emcee burn-in
    sampler = emcee.EnsembleSampler(nwalkers, ndim, lnprob,
                                    args=(lc, model, prior1, prior2,
                                          priortype, freenames),
                                    pool=pool)
    log.writelog('Running emcee burn-in...')
    sampler.run_mcmc(pos, meta.run_nsteps, progress=True)
    # state = sampler.run_mcmc(pos, meta.run_nsteps, progress=True)
    # # Log some details about the burn-in phase
    # acceptance_fraction = np.mean(sampler.acceptance_fraction)
    # log.writelog(f"Mean acceptance fraction: {acceptance_fraction:.3f}",
    #              mute=(not meta.verbose))
    # try:
    # autocorr = sampler.get_autocorr_time()
    #     log.writelog(f"Mean autocorrelation time: {autocorr:.3f} steps",
    #                  mute=(not meta.verbose))
    # except:
    #     log.writelog("Error: Unable to estimate the autocorrelation time!",
    #                  mute=(not meta.verbose))
    # mid_lnprob = lnprob(np.median(sampler.get_chain()[-1], axis=0), lc,
    #                     model, prior1, prior2, priortype, freenames)
    # log.writelog(f'Intermediate lnprob: {mid_lnprob}',
    #              mute=(not meta.verbose))
    # if meta.isplots_S5 >= 3:
    #     plots.plot_chain(sampler.get_chain(), lc, meta, freenames,
    #                      fitter='emcee', burnin=True)
    # # Reset the sampler and do the production run
    # log.writelog('Running emcee production run...')
    # sampler.reset()
    # sampler.run_mcmc(state, meta.run_nsteps-meta.run_nburn, progress=True)
    # samples = sampler.get_chain(flat=True)

    samples = sampler.get_chain(flat=True, discard=meta.run_nburn)
    if meta.ncpu > 1:
        # Close the thread pool
        pool.close()
        pool.join()

    # Record median + percentiles
    q = np.percentile(samples, [16, 50, 84], axis=0)
    fit_params = q[1]  # median
    mean_params = np.mean(samples, axis=0)
    errs = np.std(samples, axis=0)

    # Create table of results
    t_results = table.Table([freenames, mean_params, q[0]-q[1], q[2]-q[1],
                             q[0], fit_params, q[2]],
                            names=("Parameter", "Mean", "-1sigma", "+1sigma",
                                   "16th", "50th", "84th"))

    upper_errs = q[2]-q[1]
    lower_errs = q[1]-q[0]

    model.update(fit_params)
    model.errs = dict(zip(freenames, errs))
    if "scatter_ppm" in freenames:
        ind = [i for i in np.arange(len(freenames))
               if freenames[i][0:11] == "scatter_ppm"]
        for chan in range(len(ind)):
            trim1, trim2 = get_trim(meta.nints, chan)
            lc.unc_fit[trim1:trim2] = fit_params[ind[chan]]*1e-6
    elif "scatter_mult" in freenames:
        ind = [i for i in np.arange(len(freenames))
               if freenames[i][0:12] == "scatter_mult"]
        if not hasattr(lc, 'unc_fit'):
            lc.unc_fit = copy.deepcopy(lc.unc)
        for chan in range(len(ind)):
            trim1, trim2 = get_trim(meta.nints, chan)
            lc.unc_fit[trim1:trim2] = fit_params[ind[chan]]*lc.unc[trim1:trim2]
    else:
        lc.unc_fit = lc.unc

    # Save the fit ASAP so plotting errors don't make you lose everything
    save_fit(meta, lc, model, 'emcee', t_results, freenames, samples)

    end_lnprob = lnprob(fit_params, lc, model, prior1, prior2, priortype,
                        freenames)
    log.writelog(f'Ending lnprob: {end_lnprob}', mute=(not meta.verbose))
    acceptance_fraction = np.mean(sampler.acceptance_fraction)
    log.writelog(f"Mean acceptance fraction: {acceptance_fraction:.3f}",
                 mute=(not meta.verbose))
    try:
        autocorr = np.mean(sampler.get_autocorr_time())
        log.writelog(f"Mean autocorrelation time: {autocorr:.3f} steps",
                     mute=(not meta.verbose))
    except:
        # FINDME: Need to only catch the expected exception
        log.writelog("WARNING: Unable to estimate the autocorrelation time!",
                     mute=(not meta.verbose))

    # Compute reduced chi-squared
    chi2red = computeRedChiSq(lc, log, model, meta, freenames)

    log.writelog('\nEMCEE RESULTS:')
    for i in range(ndim):
        if 'scatter_mult' in freenames[i]:
            chan = freenames[i].split('_')[-1]
            if chan.isnumeric():
                chan = int(chan)
            else:
                chan = 0
            trim1, trim2 = get_trim(meta.nints, chan)
            unc = np.ma.median(lc.unc[trim1:trim2])
            scatter_ppm = 1e6*fit_params[i]*unc
            scatter_ppm_upper = 1e6*upper_errs[i]*unc
            scatter_ppm_lower = 1e6*lower_errs[i]*unc
            log.writelog(f'{freenames[i]}: {fit_params[i]} (+{upper_errs[i]},'
                         f' -{lower_errs[i]}); {scatter_ppm} '
                         f'(+{scatter_ppm_upper}, -{scatter_ppm_lower}) ppm')
        else:
            log.writelog(f'{freenames[i]}: {fit_params[i]} (+{upper_errs[i]},'
                         f' -{lower_errs[i]})')
    log.writelog('')

    # Plot fit
    if meta.isplots_S5 >= 1:
        plots.plot_fit(lc, model, meta, fitter='emcee')

    # Plot GP fit + components
    if model.GP and meta.isplots_S5 >= 1:
        plots.plot_GP_components(lc, model, meta, fitter='emcee')

    # Zoom in on phase variations
    if meta.isplots_S5 >= 1 and 'sinusoid_pc' in meta.run_myfuncs:
        plots.plot_phase_variations(lc, model, meta, fitter='emcee')

    # Plot Allan plot
    if meta.isplots_S5 >= 3:
        plots.plot_rms(lc, model, meta, fitter='emcee')

    # Plot residuals distribution
    if meta.isplots_S5 >= 3:
        plots.plot_res_distr(lc, model, meta, fitter='emcee')

    # Plot chain evolution
    if meta.isplots_S5 >= 3:
        plots.plot_chain(sampler.get_chain(), lc, meta, freenames,
                         fitter='emcee', burnin=True, nburn=meta.run_nburn)
        plots.plot_chain(sampler.get_chain(discard=meta.run_nburn), lc, meta,
                         freenames, fitter='emcee', burnin=False)

    if meta.isplots_S5 >= 5:
        plots.plot_corner(samples, lc, meta, freenames, fitter='emcee')

    # Make a new model instance
    best_model = copy.deepcopy(model)
    best_model.components[0].update(fit_params)
    best_model.__setattr__('chi2red', chi2red)
    best_model.__setattr__('fit_params', fit_params)

    return best_model


def start_from_oldchain_emcee(lc, meta, log, ndim, freenames):
    """Restart emcee using the ending point of an old chain.

    Parameters
    ----------
    lc : eureka.S5_lightcurve_fitting.lightcurve.LightCurve
        The lightcurve data object.
    meta : eureka.lib.readECF.MetaClass
        The meta data object.
    log : logedit.Logedit
        The open log in which notes from this step can be added.
    ndim : int
        The number of fitted parameters.
<<<<<<< HEAD
    channel : string
        The channel number.
=======
>>>>>>> 5c585fb4
    freenames : list
        The names of the fitted parameters.

    Returns
    -------
    pos : ndarray
        The starting positions for all walkers.
    nwalkers : int
        The number of walkers (may differ from the requested number
        if unable to get all walkers within the priors).

    Raises
    ------
    AssertionError
        The old chain is not compatible with the current fit.
    AssertionError
        Unable to get enough walkers within the prior range.
    """
    if meta.sharedp:
        channel_key = 'shared'
    else:
        ch_number = str(lc.channel).zfill(len(str(lc.nchannel)))
        channel_key = f'ch{ch_number}'

    foldername = os.path.join(meta.topdir, *meta.old_chain.split(os.sep))
    fname = f'S5_emcee_fitparams_{channel_key}.csv'
    fitted_values = pd.read_csv(os.path.join(foldername, fname),
                                escapechar='#', skipinitialspace=True)
    full_keys = np.array(fitted_values['Parameter'])

    if np.all(full_keys != freenames):
        message = ('Old chain does not have the same fitted parameters and '
                   'cannot be used to initialize the new fit.\n'
                   'The old chain included:\n['+','.join(full_keys)+']\n'
                   'The new chain included:\n['+','.join(freenames)+']')
        log.writelog(message, mute=True)
        raise AssertionError(message)

    fname = f'S5_emcee_samples_{channel_key}'
    # Load HDF5 files
    full_fname = os.path.join(foldername, fname)+'.h5'
    ds = xrio.readXR(full_fname, verbose=False)
    if ds is None:
        # Working with an old save file
        with h5py.File(full_fname, 'r') as hf:
            samples = hf['samples'][:]
    else:
        samples = ds.to_array().T
    log.writelog(f'Old chain path: {full_fname}')

    # Initialize the walkers using samples from the old chain
    nwalkers = meta.run_nwalkers
    pos = samples[-nwalkers:]
    walkers_used = nwalkers

    # Make sure that no walkers are starting in the same place as
    # they would then exactly follow each other
    repeat_pos = np.where([np.any(np.all(pos[i] == np.delete(pos, i, axis=0),
                                         axis=1))
                           for i in range(pos.shape[0])])[0]
    while (len(repeat_pos) > 0 and
           samples.shape[0] > (walkers_used+len(repeat_pos))):
        pos[repeat_pos] = samples[:-walkers_used][-len(repeat_pos):]
        walkers_used += len(repeat_pos)
        repeat_pos = np.where([np.any(np.all(pos[i] ==
                                             np.delete(pos, i, axis=0),
                                             axis=1))
                               for i in range(pos.shape[0])])[0]

    # If unable to initialize all walkers in unique starting locations,
    # use fewer walkers unless there'd be fewer walkers than dimensions
    if len(repeat_pos) > 0 and (nwalkers-len(repeat_pos) > ndim):
        pos = np.delete(pos, repeat_pos, axis=0)
        nwalkers = pos.shape[0]
        log.writelog(f'Warning: Unable to initialize all walkers at different '
                     f'positions using old chain!\nUsing {nwalkers} walkers '
                     f'instead of the initially requested {meta.run_nwalkers} '
                     f'walkers')
    elif len(repeat_pos) > 0:
        message = (f'Error: Unable to initialize all walkers at different '
                   f'positions using old chain!\nUsing {nwalkers} walkers '
                   f'instead of the initially requested {meta.run_nwalkers} '
                   f'walkers is not permitted as there are {ndim} fitted '
                   f'parameters')
        log.writelog(message, mute=True)
        raise AssertionError(message)

    return pos, nwalkers


def initialize_emcee_walkers(meta, log, ndim, lsq_sol, freepars, prior1,
                             prior2, priortype):
    """Initialize emcee walker starting positions

    Parameters
    ----------
    meta : eureka.lib.readECF.MetaClass
        The meta data object.
    log : logedit.Logedit
        The open log in which notes from this step can be added.
    ndim : int
        The number of fitted parameters.
    lsq_sol : The results from the lsqfitter.
        The results from the lsqfitter.
    freepars : list
        The names of the fitted parameters.
    prior1 : list
        The list of prior1 values.
    prior2 : list
        The list of prior2 values.
    priortype : list
        The types of each prior (to determine meaning of prior1 and prior2).

    Returns
    -------
    pos : ndarray
        The starting position of all walkers.
    nwalkers : int
        The number of walkers (may differ from the requested number
        if unable to get all walkers within the priors).

    Raises
    ------
    AssertionError
        Failed to initialize any walkers within the priors
    AssertionError
        Failed to initialize enough walkers within the priors
    """
    u = np.where(priortype == 'U')[0]
    lu = np.where(priortype == 'LU')[0]
    n = np.where(priortype == 'N')[0]
    if lsq_sol is not None and lsq_sol.cov_mat is not None:
        step_size = np.diag(lsq_sol.cov_mat)
        if np.any(step_size == 0.):
            ind_zero_u = np.where(step_size[u] == 0.)[0]
            ind_zero_lu = np.where(step_size[lu] == 0.)[0]
            ind_zero_n = np.where(step_size[n] == 0.)[0]
            step_size[u][ind_zero_u] = (0.001*(prior2[u][ind_zero_u] -
                                               prior1[u][ind_zero_u]))
            step_size[lu][ind_zero_lu] = (0.001 *
                                          (np.exp(prior2[lu][ind_zero_lu]) -
                                           np.exp(prior1[lu][ind_zero_lu])))
            step_size[n][ind_zero_n] = 0.1*prior2[n][ind_zero_n]
    else:
        # Sometimes the lsq fitter won't converge and will give None as
        # the covariance matrix. In that case, we need to establish the
        # step size in another way. Using a fractional step compared to
        # the prior range can work best for precisely known values like
        # t0 and period
        log.writelog('No covariance matrix from LSQ - falling back on a step '
                     'size based on the prior range')
        step_size = np.ones(ndim)
        step_size[u] = 0.001*(prior2[u] - prior1[u])
        step_size[lu] = 0.001*(np.exp(prior2[lu]) - np.exp(prior1[lu]))
        step_size[n] = 0.1*prior2[n]
    nwalkers = meta.run_nwalkers

    # make it robust to lsq hitting the upper or lower bound of the param space
    ind_max = np.where(freepars[u] - prior2[u] == 0.)[0]
    ind_min = np.where(freepars[u] - prior1[u] == 0.)[0]
    ind_max_LU = np.where(np.log(freepars[lu]) - prior2[lu] == 0.)[0]
    ind_min_LU = np.where(np.log(freepars[lu]) - prior1[lu] == 0.)[0]
    pmid = (prior2+prior1)/2.

    if len(ind_max) > 0 or len(ind_max_LU) > 0:
        log.writelog('Warning: >=1 params hit the upper bound in the lsq fit. '
                     'Setting to the middle of the interval.')
        freepars[u][ind_max] = pmid[u][ind_max]
        freepars[lu][ind_max_LU] = (np.exp(prior2[lu][ind_max_LU]) +
                                    np.exp(prior1[lu][ind_max_LU]))/2.
    if len(ind_min) > 0 or len(ind_min_LU) > 0:
        log.writelog('Warning: >=1 params hit the lower bound in the lsq fit. '
                     'Setting to the middle of the interval.')
        freepars[u][ind_min] = pmid[u][ind_min]
        freepars[lu][ind_min_LU] = (np.exp(prior2[lu][ind_min_LU]) +
                                    np.exp(prior1[lu][ind_min_LU]))/2.

    # Generate the walker positions
    pos = np.array([freepars + step_size*np.random.randn(ndim)
                    for i in range(nwalkers)])

    # Make sure the walker positions obey the priors
    in_range = np.array([((prior1[u] <= ii).all() and (ii <= prior2[u]).all())
                         for ii in pos[:, u]])
    in_range2 = np.array([((prior1[lu] <= np.log(ii)).all() and
                           (np.log(ii) <= prior2[lu]).all())
                          for ii in pos[:, lu]])
    if not np.all(in_range) or not np.all(in_range2):
        log.writelog('Not all walkers were initialized within the priors, '
                     'using a smaller proposal distribution')
        pos = pos[in_range]
        # Make sure the step size is well within the limits
        uniform_step = np.abs(np.append((prior2-freepars).reshape(-1, 1)/10,
                                        (freepars-prior1).reshape(-1, 1)/10,
                                        axis=1))
        step_size_options = np.append(step_size.reshape(-1, 1), uniform_step,
                                      axis=1)
        if len(lu) != 0:
            step_size_options[lu, 1] = np.abs((np.exp(prior2[lu]) -
                                               freepars[lu]).reshape(-1, 1)/10)
            step_size_options[lu, 2] = np.abs((np.exp(prior1[lu]) -
                                               freepars[lu]).reshape(-1, 1)/10)
        if len(n) != 0:
            step_size_options[n, 1:] = step_size_options[n, 0].reshape(-1, 1)
        step_size = np.min(step_size_options, axis=1)
        if pos.shape[0] == 0:
            remove_zeroth = True
            new_nwalkers = nwalkers-len(pos)
            pos = np.zeros((1, ndim))
        else:
            remove_zeroth = False
            new_nwalkers = nwalkers-len(pos)
        pos = np.append(pos, np.array([freepars +
                                       step_size*np.random.randn(ndim)
                                       for i in range(new_nwalkers)
                                       ]).reshape(-1, ndim), axis=0)
        if remove_zeroth:
            pos = pos[1:]
        in_range = np.array([((prior1[u] <= ii).all() and
                              (ii <= prior2[u]).all())
                             for ii in pos[:, u]])
        in_range2 = np.array([((prior1[lu] <= np.log(ii)).all() and
                               (np.log(ii) <= prior2[lu]).all())
                              for ii in pos[:, lu]])
    if not np.any(in_range) and not np.any(in_range2):
        raise AssertionError('Failed to initialize any walkers within the set '
                             'bounds for all parameters!\n'
                             'Check your stating position, decrease your step '
                             'size, or increase the bounds on your parameters')
    elif not np.all(in_range) or not np.all(in_range2):
        old_nwalkers = nwalkers
        pos = pos[in_range+in_range2]
        nwalkers = pos.shape[0]
        if nwalkers > ndim:
            log.writelog(f'Warning: Failed to initialize all walkers within '
                         f'the set bounds for all parameters!\nUsing '
                         f'{nwalkers} walkers instead of the initially '
                         f'requested {old_nwalkers} walkers')
        else:
            message = (f'Error: Failed to initialize all walkers within the '
                       f'set bounds for all parameters!\nUsing '
                       f'{nwalkers} walkers instead of the initially requested'
                       f' {old_nwalkers} walkers is not permitted as there are'
                       f' {ndim} fitted parameters')
            log.writelog(message, mute=True)
            raise AssertionError(message)
    return pos, nwalkers


def dynestyfitter(lc, model, meta, log, **kwargs):
    """Perform sampling using dynesty.

    Parameters
    ----------
    lc : eureka.S5_lightcurve_fitting.lightcurve.LightCurve
        The lightcurve data object.
    model : eureka.S5_lightcurve_fitting.models.CompositeModel
        The composite model to fit.
    meta : eureka.lib.readECF.MetaClass
        The metadata object.
    log : logedit.Logedit
        The open log in which notes from this step can be added.
    **kwargs : dict
        Arbitrary keyword arguments.

    Returns
    -------
    best_model : eureka.S5_lightcurve_fitting.models.CompositeModel
        The composite model after fitting

    Notes
    -----
    History:

    - December 29, 2021 Taylor Bell
        Updated documentation. Reduced repeated code.
    - January 7-22, 2022 Megan Mansfield
        Adding ability to do a single shared fit across all channels
    - February 23-25, 2022 Megan Mansfield
        Added log-uniform and Gaussian priors.
    - February 28-March 1, 2022 Caroline Piaulet
        Adding scatter_ppm parameter.
    - Mar 13-Apr 18, 2022 Caroline Piaulet
        Record an astropy table for mean, median, percentiles,
        +/- 1 sigma, all params
    """
    # Group the different variable types
    freenames, freepars, prior1, prior2, priortype, indep_vars = \
        group_variables(model)
    if hasattr(meta, 'old_fitparams') and meta.old_fitparams is not None:
        freepars = load_old_fitparams(meta, log, lc.channel, freenames)

    # DYNESTY
    nlive = meta.run_nlive  # number of live points
    bound = meta.run_bound  # use MutliNest algorithm for bounds
    ndims = len(freepars)  # two parameters
    sample = meta.run_sample  # uniform sampling
    tol = meta.run_tol  # the stopping criterion

    start_lnprob = lnprob(freepars, lc, model, prior1, prior2, priortype,
                          freenames)
    log.writelog(f'Starting lnprob: {start_lnprob}', mute=(not meta.verbose))

    # START DYNESTY
    l_args = [lc, model, freenames]

    log.writelog('Running dynesty...')

    min_nlive = int(np.ceil(ndims*(ndims+1)//2))
    if nlive == 'min':
        nlive = min_nlive
    elif nlive < min_nlive:
        log.writelog(f'**** WARNING: You should set run_nlive to at least '
                     f'{min_nlive} ****')

    if hasattr(meta, 'ncpu') and meta.ncpu > 1:
        pool = Pool(meta.ncpu)
        queue_size = meta.ncpu
    else:
        meta.ncpu = 1
        pool = None
        queue_size = None
    sampler = NestedSampler(ln_like, ptform, ndims, pool=pool,
                            queue_size=queue_size, bound=bound, sample=sample,
                            nlive=nlive, logl_args=l_args,
                            ptform_args=[prior1, prior2, priortype])
    sampler.run_nested(dlogz=tol, print_progress=True)  # output progress bar
    res = sampler.results  # get results dictionary from sampler
    if meta.ncpu > 1:
        pool.close()
        pool.join()

    log.writelog('', mute=(not meta.verbose))
    # Need to temporarily redirect output since res.summar() prints rather
    # than returns a string
    old_stdout = sys.stdout
    sys.stdout = mystdout = StringIO()
    res.summary()
    sys.stdout = old_stdout
    log.writelog(mystdout.getvalue(), mute=(not meta.verbose))

    # get function that resamples from the nested samples to give sampler
    # with equal weight
    # draw posterior samples
    weights = np.exp(res['logwt'] - res['logz'][-1])
    samples = resample_equal(res.samples, weights)
    log.writelog('Number of posterior samples is {}'.format(len(samples)),
                 mute=(not meta.verbose))

    # Record median + percentiles
    q = np.percentile(samples, [16, 50, 84], axis=0)
    fit_params = q[1]  # median
    mean_params = np.mean(samples, axis=0)
    errs = np.std(samples, axis=0)

    # Create table of results
    t_results = table.Table([freenames, mean_params, q[0]-q[1], q[2]-q[1],
                             q[0], fit_params, q[2]],
                            names=("Parameter", "Mean", "-1sigma", "+1sigma",
                                   "16th", "50th", "84th"))

    upper_errs = q[2]-q[1]
    lower_errs = q[1]-q[0]

    model.update(fit_params)
    model.errs = dict(zip(freenames, errs))
    if "scatter_ppm" in freenames:
        ind = [i for i in np.arange(len(freenames))
               if freenames[i][0:11] == "scatter_ppm"]
        for chan in range(len(ind)):
            trim1, trim2 = get_trim(meta.nints, chan)
            lc.unc_fit[trim1:trim2] = fit_params[ind[chan]]*1e-6
    elif "scatter_mult" in freenames:
        ind = [i for i in np.arange(len(freenames))
               if freenames[i][0:12] == "scatter_mult"]
        if not hasattr(lc, 'unc_fit'):
            lc.unc_fit = copy.deepcopy(lc.unc)
        for chan in range(len(ind)):
            trim1, trim2 = get_trim(meta.nints, chan)
            lc.unc_fit[trim1:trim2] = fit_params[ind[chan]]*lc.unc[trim1:trim2]
    else:
        lc.unc_fit = lc.unc

    # Save the fit ASAP so plotting errors don't make you lose everything
    save_fit(meta, lc, model, 'dynesty', t_results, freenames, samples)

    end_lnprob = lnprob(fit_params, lc, model, prior1, prior2, priortype,
                        freenames)
    log.writelog(f'Ending lnprob: {end_lnprob}', mute=(not meta.verbose))

    # Compute reduced chi-squared
    chi2red = computeRedChiSq(lc, log, model, meta, freenames)

    log.writelog('\nDYNESTY RESULTS:')
    for i in range(ndims):
        if 'scatter_mult' in freenames[i]:
            chan = freenames[i].split('_')[-1]
            if chan.isnumeric():
                chan = int(chan)
            else:
                chan = 0
            trim1, trim2 = get_trim(meta.nints, chan)
            unc = np.ma.median(lc.unc[trim1:trim2])
            scatter_ppm = 1e6*fit_params[i]*unc
            scatter_ppm_upper = 1e6*upper_errs[i]*unc
            scatter_ppm_lower = 1e6*lower_errs[i]*unc
            log.writelog(f'{freenames[i]}: {fit_params[i]} (+{upper_errs[i]},'
                         f' -{lower_errs[i]}); {scatter_ppm} '
                         f'(+{scatter_ppm_upper}, -{scatter_ppm_lower}) ppm')
        else:
            log.writelog(f'{freenames[i]}: {fit_params[i]} (+{upper_errs[i]},'
                         f' -{lower_errs[i]})')
    log.writelog('')

    # Plot fit
    if meta.isplots_S5 >= 1:
        plots.plot_fit(lc, model, meta, fitter='dynesty')

    # Plot GP fit + components
    if model.GP and meta.isplots_S5 >= 1:
        plots.plot_GP_components(lc, model, meta, fitter='dynesty')

    # Zoom in on phase variations
    if meta.isplots_S5 >= 1 and 'sinusoid_pc' in meta.run_myfuncs:
        plots.plot_phase_variations(lc, model, meta, fitter='dynesty')

    # Plot Allan plot
    if meta.isplots_S5 >= 3:
        plots.plot_rms(lc, model, meta, fitter='dynesty')

    # Plot residuals distribution
    if meta.isplots_S5 >= 3:
        plots.plot_res_distr(lc, model, meta, fitter='dynesty')

    # plot using corner.py
    if meta.isplots_S5 >= 5:
        plots.plot_corner(samples, lc, meta, freenames, fitter='dynesty')

    # Make a new model instance
    best_model = copy.deepcopy(model)
    best_model.components[0].update(fit_params)
    best_model.__setattr__('chi2red', chi2red)
    best_model.__setattr__('fit_params', fit_params)

    return best_model


def lmfitter(lc, model, meta, log, **kwargs):
    """Perform a fit using lmfit.

    Parameters
    ----------
    lc : eureka.S5_lightcurve_fitting.lightcurve.LightCurve
        The lightcurve data object.
    model : eureka.S5_lightcurve_fitting.models.CompositeModel
        The composite model to fit.
    meta : eureka.lib.readECF.MetaClass
        The metadata object.
    log : logedit.Logedit
        The open log in which notes from this step can be added.
    **kwargs : dict
        Arbitrary keyword arguments.

    Returns
    -------
    best_model : eureka.S5_lightcurve_fitting.models.CompositeModel
        The composite model after fitting

    Notes
    -----
    History:

    - December 29, 2021 Taylor Bell
        Updated documentation. Reduced repeated code.
    - February 28-March 1, 2022 Caroline Piaulet
        Adding scatter_ppm parameter.
    - Mar 13-Apr 18, 2022 Caroline Piaulet
         Record an astropy table for parameter values
    """
    # TODO: Do something so that duplicate param names can all be handled
    # (e.g. two Polynomail models with c0). Perhaps append something to the
    # parameter name like c0_1 and c0_2?)

    # Group the different variable types
    param_list, freenames, indep_vars = group_variables_lmfit(model)

    # Add the time as an independent variable
    indep_vars['time'] = lc.time

    # Initialize lmfit Params object
    initialParams = lmfit.Parameters()
    # Insert parameters
    initialParams.add_many(*param_list)

    # Create the lmfit lightcurve model
    lcmodel = lmfit.Model(model.eval)
    lcmodel.independent_vars = indep_vars.keys()

    # Fit light curve model to the simulated data
    result = lcmodel.fit(lc.flux, weights=1/lc.unc, params=initialParams,
                         **indep_vars, **kwargs)

    # Get the best fit params
    fit_params = result.__dict__['params']
    # new_params = [(fit_params.get(i).name, fit_params.get(i).value,
    #                fit_params.get(i).vary, fit_params.get(i).min,
    #                fit_params.get(i).max) for i in fit_params]

    # Create table of results
    t_results = table.Table([freenames, fit_params],
                            names=("Parameter", "Mean"))

    model.update(fit_params)
    if "scatter_ppm" in freenames:
        ind = [i for i in np.arange(len(freenames))
               if freenames[i][0:11] == "scatter_ppm"]
        for chan in range(len(ind)):
            trim1, trim2 = get_trim(meta.nints, chan)
            lc.unc_fit[trim1:trim2] = fit_params[ind[chan]]*1e-6
    elif "scatter_mult" in freenames:
        ind = [i for i in np.arange(len(freenames))
               if freenames[i][0:12] == "scatter_mult"]
        if not hasattr(lc, 'unc_fit'):
            lc.unc_fit = copy.deepcopy(lc.unc)
        for chan in range(len(ind)):
            trim1, trim2 = get_trim(meta.nints, chan)
            lc.unc_fit[trim1:trim2] = fit_params[ind[chan]]*lc.unc[trim1:trim2]
    else:
        lc.unc_fit = lc.unc

    # Save the fit ASAP
    save_fit(meta, lc, model, 'lmfitter', t_results, freenames)

    # Compute reduced chi-squared
    chi2red = computeRedChiSq(lc, log, model, meta, freenames)

    # Log results
    log.writelog(result.fit_report(), mute=(not meta.verbose))

    # Plot fit
    if meta.isplots_S5 >= 1:
        plots.plot_fit(lc, model, meta, fitter='lmfitter')

    # Plot GP fit + components
    if model.GP and meta.isplots_S5 >= 1:
        plots.plot_GP_components(lc, model, meta, fitter='lmfitter')

    # Zoom in on phase variations
    if meta.isplots_S5 >= 1 and 'sinusoid_pc' in meta.run_myfuncs:
        plots.plot_phase_variations(lc, model, meta, fitter='lmfitter')

    # Plot Allan plot
    if meta.isplots_S5 >= 3:
        plots.plot_rms(lc, model, meta, fitter='lmfitter')

    # Plot residuals distribution
    if meta.isplots_S5 >= 3:
        plots.plot_res_distr(lc, model, meta, fitter='lmfitter')

    # Create new model with best fit parameters
    best_model = copy.deepcopy(model)
    best_model.components[0].update(fit_params)
    best_model.__setattr__('chi2red', chi2red)
    best_model.__setattr__('fit_params', fit_params)

    return best_model


def group_variables(model):
    """Group variables into fitted and frozen.

    Parameters
    ----------
    model : eureka.S5_lightcurve_fitting.models.CompositeModel
        The composite model to fit

    Returns
    -------
    freenames : np.array
        The names of fitted variables.
    freepars : np.array
        The fitted variables.
    prior1 : np.array
        The lower bound for constrained variables with uniform/log uniform
        priors, or mean for constrained variables with Gaussian priors.
    prior2 : np.array
        The upper bound for constrained variables with uniform/log uniform
        priors, or mean for constrained variables with Gaussian priors.
    priortype : np.array
        Keywords indicating the type of prior for each free parameter.
    indep_vars : dict
        The frozen variables.

    Notes
    -----
    History:

    - December 29, 2021 Taylor Bell
        Moved code to separate function to reduce repeated code.
    - January 11, 2022 Megan Mansfield
        Added ability to have shared parameters
    - February 23-25, 2022 Megan Mansfield
        Added log-uniform and Gaussian priors.
    """
    all_params = []
    alreadylist = []
    for c in range(model.components[0].nchannel_fitted):
        temp = model.components[0].longparamlist[c]
        for par in list(model.components[0].parameters.dict.items()):
            if par[0] in temp:
                if not all_params:
                    all_params.append(par)
                    alreadylist.append(par[0])
                if par[0] not in alreadylist:
                    all_params.append(par)
                    alreadylist.append(par[0])

    # Group the different variable types
    freenames = []
    freepars = []
    prior1 = []
    prior2 = []
    priortype = []
    indep_vars = {}
    for ii, item in enumerate(all_params):
        name, param = item
        # param = list(param)
        if ((param[1] == 'free') or (param[1] == 'shared')
                or ('white' in param[1])):
            freenames.append(name)
            freepars.append(param[0])
            if len(param) == 5:  # If prior is specified.
                prior1.append(param[2])
                prior2.append(param[3])
                priortype.append(param[4])
            elif (len(param) > 3) & (len(param) < 5):
                # If prior bounds are specified but not the prior type
                raise IndexError("If you want to specify prior parameters, you"
                                 " must also specify the prior type: 'U', 'LU'"
                                 ", or 'N'.")
            else:
                # If no prior is specified,
                # assume uniform prior with infinite bounds.
                prior1.append(-np.inf)
                prior2.append(np.inf)
                priortype.append('U')
        elif param[1] == 'independent':
            indep_vars[name] = param[0]
    freenames = np.array(freenames)
    freepars = np.array(freepars)
    prior1 = np.array(prior1)
    prior2 = np.array(prior2)
    priortype = np.array(priortype)

    model.freenames = freenames

    return freenames, freepars, prior1, prior2, priortype, indep_vars


def group_variables_lmfit(model):
    """Group variables into fitted and frozen for lmfit fitter.

    Parameters
    ----------
    model : eureka.S5_lightcurve_fitting.models.CompositeModel
        The composite model to fit

    Returns
    -------
    paramlist : list
        The fitted variables.
    freenames : np.array
        The names of fitted variables.
    indep_vars : dict
        The frozen variables.

    Notes
    -----
    History:

    - December 29, 2021 Taylor Bell
        Moved code to separate function to look similar to other fitters.
    """
    all_params = [i for j in [model.components[n].parameters.dict.items()
                  for n in range(len(model.components))] for i in j]

    # Group the different variable types
    param_list = []
    freenames = []
    indep_vars = {}
    for param in all_params:
        param = list(param)
        if param[1][1] == 'free':
            freenames.append(param[0])
            param[1][1] = True
            param_list.append(tuple(param))
        elif param[1][1] == 'fixed':
            param[1][1] = False
            param_list.append(tuple(param))
        else:
            indep_vars[param[0]] = param[1]
    freenames = np.array(freenames)

    return param_list, freenames, indep_vars


def load_old_fitparams(meta, log, channel, freenames):
    """Load in the best-fit values from a previous fit.

    Parameters
    ----------
    meta : eureka.lib.readECF.MetaClass
        The metadata object.
    log : logedit.Logedit
        The open log in which notes from this step can be added.
    channel : int
        Unused. The current channel.
    freenames : list
        The names of the fitted parameters.

    Returns
    -------
    fitted_values : np.array
        The best-fit values from a previous fit

    Raises
    ------
    AssertionError
        The old fit is incompatible with the current fit.
    """
    fname = os.path.join(meta.topdir, *meta.old_fitparams.split(os.sep))
    fitted_values = pd.read_csv(fname, escapechar='#', skipinitialspace=True)
    full_keys = np.array(fitted_values.keys())
    # Remove the " " from the start of the first key
    full_keys[0] = full_keys[0][1:]

    if np.all(full_keys != freenames):
        log.writelog('Old fit does not have the same fitted parameters and '
                     'cannot be used to initialize the new fit.\n'
                     'The old fit included:\n['+','.join(full_keys)+']\n'
                     'The new fit included:\n['+','.join(freenames)+']',
                     mute=True)
        raise AssertionError('Old fit does not have the same fitted parameters'
                             ' and cannot be used to initialize the new fit.\n'
                             'The old fit included:\n['+','.join(full_keys) +
                             ']\nThe new fit included:\n['+','.join(freenames)
                             + ']')

    return np.array(fitted_values)[0]


def save_fit(meta, lc, model, fitter, results_table, freenames, samples=[]):
    """Save a fit as a txt file as well as the entire chain if provided.

    Parameters
    ----------
    meta : eureka.lib.readECF.MetaClass
        The metadata object.
    lc : eureka.S5_lightcurve_fitting.lightcurve.LightCurve
        The lightcurve data object.
    model : eureka.S5_lightcurve_fitting.models.CompositeModel
        The composite model to fit.
    fitter : str
        The current fitter being used.
    fit_params : np.array
        The best-fit values from the current fit.
    freenames : list
        The list of fitted parameter names.
    samples : ndarray; optional
        The full chain from a sampling method, by default [].

    Notes
    -----
    History:

    - Mar 13-Apr 18, 2022 Caroline Piaulet
        Record an astropy table for mean, median, percentiles,
        +/- 1 sigma, all params
    """
    if lc.white:
        channel_tag = '_white'
    elif lc.share:
        channel_tag = '_shared'
    else:
        ch_number = str(lc.channel).zfill(len(str(lc.nchannel)))
        channel_tag = f'_ch{ch_number}'

    # Save the fitted parameters and their uncertainties (if possible)
    fname = f'S5_{fitter}_fitparams{channel_tag}'
    results_table.write(meta.outputdir+fname+'.csv', format='csv',
                        overwrite=False)

    # Save the chain from the sampler using Astraeus (if a chain was provided)
    if len(samples) != 0:
        fname = meta.outputdir+f'S5_{fitter}_samples{channel_tag}.h5'
        ds = dict([(freenames[i], xr.DataArray(samples[:, i], dims=['sample'],
                                               name=freenames[i]))
                   for i in range(len(freenames))])
        ds = xrio.makeDataset(ds)
        xrio.writeXR(fname, ds)

    # Save the S5 outputs in a human readable ecsv file
    event_ap_bg = meta.eventlabel+"_ap"+str(meta.spec_hw)+'_bg'+str(meta.bg_hw)
    meta.tab_filename_s5 = (meta.outputdir+'S5_'+event_ap_bg+"_Table_Save" +
                            channel_tag+'.txt')
    wavelengths = np.mean(np.append(meta.wave_low.reshape(1, -1),
                                    meta.wave_hi.reshape(1, -1), axis=0),
                          axis=0)
    wave_errs = (meta.wave_hi-meta.wave_low)/2
    # Evaluate each individual model for easier access outside of Eureka!
    individual_models = np.array([[comp.name, comp.eval()]
                                  for comp in model.components], dtype=object)
    model_lc = model.eval()
    residuals = lc.flux-model_lc
    astropytable.savetable_S5(meta.tab_filename_s5, meta, lc.time,
                              wavelengths[lc.fitted_channels],
                              wave_errs[lc.fitted_channels],
                              lc.flux, lc.unc_fit, individual_models, model_lc,
                              residuals)

    return<|MERGE_RESOLUTION|>--- conflicted
+++ resolved
@@ -291,12 +291,7 @@
     ndim = len(freenames)
 
     if hasattr(meta, 'old_chain') and meta.old_chain is not None:
-<<<<<<< HEAD
-        ch_number = str(lc.channel).zfill(len(str(lc.nchannel)))
-        pos, nwalkers = start_from_oldchain_emcee(meta, log, ndim, ch_number,
-=======
         pos, nwalkers = start_from_oldchain_emcee(lc, meta, log, ndim,
->>>>>>> 5c585fb4
                                                   freenames)
     else:
         if not hasattr(meta, 'lsq_first') or meta.lsq_first:
@@ -495,11 +490,6 @@
         The open log in which notes from this step can be added.
     ndim : int
         The number of fitted parameters.
-<<<<<<< HEAD
-    channel : string
-        The channel number.
-=======
->>>>>>> 5c585fb4
     freenames : list
         The names of the fitted parameters.
 
