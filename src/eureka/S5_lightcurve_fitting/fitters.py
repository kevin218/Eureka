import numpy as np
import pandas as pd
import copy
from io import StringIO
import os
import sys
import h5py
import xarray as xr
from astraeus import xarrayIO as xrio
import time as time_pkg

from scipy.optimize import minimize
import lmfit
import emcee

from dynesty import NestedSampler
from dynesty.utils import resample_equal

from .likelihood import (computeRedChiSq, lnprob, ln_like, ptform,
                         update_uncertainty)
from . import plots_s5 as plots
from ..lib import astropytable
from ..lib.split_channels import get_trim

from multiprocessing import Pool

from astropy import table


def lsqfitter(lc, model, meta, log, calling_function='lsq', **kwargs):
    """Perform least-squares fit.

    Parameters
    ----------
    lc : eureka.S5_lightcurve_fitting.lightcurve.LightCurve
        The lightcurve data object.
    model : eureka.S5_lightcurve_fitting.models.CompositeModel
        The composite model to fit.
    meta : eureka.lib.readECF.MetaClass
        The metadata object.
    log : logedit.Logedit
        The open log in which notes from this step can be added.
    calling_function : str
        The fitter that is being run (e.g. may be 'emcee' if running lsqfitter
        to initialize emcee walkers). Defailts to 'lsq'.
    **kwargs : dict
        Arbitrary keyword arguments.

    Returns
    -------
    best_model : eureka.S5_lightcurve_fitting.models.CompositeModel
        The composite model after fitting

    Notes
    -----
    History:

    - December 29-30, 2021 Taylor Bell
        Updated documentation and arguments. Reduced repeated code.
        Also saving covariance matrix for later estimation of sampler
        step size.
    - January 7-22, 2022 Megan Mansfield
        Adding ability to do a single shared fit across all channels
    - February 28-March 1, 2022 Caroline Piaulet
        Adding scatter_ppm parameter
    - Mar 13-Apr 18, 2022 Caroline Piaulet
        Record an astropy table for param values
    """
    # Group the different variable types
    freenames = lc.freenames
    freepars, prior1, prior2, priortype, indep_vars = \
        group_variables(model)
    if meta.old_fitparams is not None:
        freepars = load_old_fitparams(meta, log, lc.channel, freenames)

    start_lnprob = lnprob(freepars, lc, model, prior1, prior2, priortype,
                          freenames)
    log.writelog(f'Starting lnprob: {start_lnprob}', mute=(not meta.verbose))

    # Plot starting point
    if meta.isplots_S5 >= 1:
        plots.plot_fit(lc, model, meta,
                       fitter=calling_function+'StartingPoint')
        # Plot GP starting point
        if model.GP:
            plots.plot_GP_components(lc, model, meta,
                                     fitter=calling_function+'StartingPoint')

    def neg_lnprob(theta, lc, model, prior1, prior2, priortype, freenames):
        return -lnprob(theta, lc, model, prior1, prior2, priortype, freenames)
    global lsq_t0
    lsq_t0 = time_pkg.time()

    def callback_full(theta, lc, model, prior1, prior2, priortype, freenames):
        global lsq_t0
        if (time_pkg.time()-lsq_t0) > 0.5:
            lsq_t0 = time_pkg.time()
            print('Current lnprob = ', lnprob(theta, lc, model, prior1, prior2,
                                              priortype, freenames), end='\r')

    def callback(theta):
        return callback_full(theta, lc, model, prior1, prior2, priortype,
                             freenames)

    results = minimize(neg_lnprob, freepars,
                       args=(lc, model, prior1, prior2, priortype, freenames),
                       method=meta.lsq_method, tol=meta.lsq_tol,
                       options={'maxiter': meta.lsq_maxiter},
                       callback=callback)

    log.writelog("\nVerbose lsq results: {}\n".format(results),
                 mute=(not meta.verbose))
    if not meta.verbose:
        log.writelog("Success?: {}".format(results.success))
        log.writelog(results.message)

    # Get the best fit params
    fit_params = results.x

    # Create table of results
    t_results = table.Table([freenames, fit_params],
                            names=("Parameter", "Mean"))

    model.update(fit_params)
    lc.unc_fit = update_uncertainty(fit_params, lc.nints, lc.unc, freenames,
                                    lc.nchannel_fitted)

    # Save the fit ASAP
    save_fit(meta, lc, model, calling_function, t_results, freenames)

    end_lnprob = lnprob(fit_params, lc, model, prior1, prior2, priortype,
                        freenames)
    log.writelog(f'Ending lnprob: {end_lnprob}', mute=(not meta.verbose))

    # Compute reduced chi-squared
    chi2red = computeRedChiSq(lc, log, model, meta, freenames)

    log.writelog('\nLSQ RESULTS:')
    for i in range(len(freenames)):
        if 'scatter_mult' in freenames[i]:
            chan = freenames[i].split('_')[-1]
            if chan.isnumeric():
                chan = int(chan)
            else:
                chan = 0
            trim1, trim2 = get_trim(meta.nints, chan)
            unc = np.ma.median(lc.unc[trim1:trim2])
            scatter_ppm = 1e6*fit_params[i]*unc
            log.writelog(f'{freenames[i]}: {fit_params[i]}; {scatter_ppm} ppm')
        else:
            log.writelog(f'{freenames[i]}: {fit_params[i]}')
    log.writelog('')

    # Plot fit
    if meta.isplots_S5 >= 1:
        plots.plot_fit(lc, model, meta, fitter=calling_function)

    # Plot GP fit + components
    if model.GP and meta.isplots_S5 >= 1:
        plots.plot_GP_components(lc, model, meta, fitter=calling_function)

    # Zoom in on phase variations
    if meta.isplots_S5 >= 1 and ('sinusoid_pc' in meta.run_myfuncs
                                 or 'poet_pc' in meta.run_myfuncs):
        plots.plot_phase_variations(lc, model, meta, fitter=calling_function)

    # Plot Allan plot
    if meta.isplots_S5 >= 3 and calling_function == 'lsq' and \
            np.size(lc.flux) > 20:
        # This plot is only really useful if you're actually using the
        # lsq fitter, otherwise don't make it
        # Also, mc3.stats.time_avg breaks when testing with a small
        # number of integrations
        plots.plot_rms(lc, model, meta, fitter=calling_function)

    # Plot residuals distribution
    if meta.isplots_S5 >= 3 and calling_function == 'lsq':
        plots.plot_res_distr(lc, model, meta, fitter=calling_function)

    # Make a new model instance
    best_model = copy.deepcopy(model)
    best_model.components[0].update(fit_params)

    # Save the covariance matrix in case it's needed to estimate step size
    # for a sampler
    # FINDME:
    # Commented out for now because op.least_squares() doesn't provide
    # covariance matrix
    # Need to compute using Jacobian matrix instead (hess_inv = (J.T J)^{-1})
    # model_lc = model.eval()
    # if results[1] is not None:
    #     residuals = (lc.flux - model_lc)
    #     cov_mat = results[1]*np.var(residuals)
    # else:
    #     # Sometimes lsq will fail to converge and will return a None
    #     # covariance matrix
    #     cov_mat = None
    cov_mat = None
    best_model.__setattr__('cov_mat', cov_mat)
    best_model.__setattr__('chi2red', chi2red)
    best_model.__setattr__('fit_params', fit_params)

    return best_model


def demcfitter(lc, model, meta, log, **kwargs):
    """Perform sampling using Differential Evolution Markov Chain.

    This is an empty placeholder function to be filled later.

    Parameters
    ----------
    lc : eureka.S5_lightcurve_fitting.lightcurve.LightCurve
        The lightcurve data object.
    model : eureka.S5_lightcurve_fitting.models.CompositeModel
        The composite model to fit.
    meta : eureka.lib.readECF.MetaClass
        The metadata object.
    log : logedit.Logedit
        The open log in which notes from this step can be added.
    **kwargs : dict
        Arbitrary keyword arguments.

    Returns
    -------
    best_model : eureka.S5_lightcurve_fitting.models.CompositeModel
        The composite model after fitting

    Notes
    -----
    History:

    - December 29, 2021 Taylor Bell
        Updated documentation and arguments
    """
    best_model = None
    return best_model


def emceefitter(lc, model, meta, log, **kwargs):
    """Perform sampling using emcee.

    Parameters
    ----------
    lc : eureka.S5_lightcurve_fitting.lightcurve.LightCurve
        The lightcurve data object
    model : eureka.S5_lightcurve_fitting.models.CompositeModel
        The composite model to fit
    meta : eureka.lib.readECF.MetaClass
        The metadata object
    log : logedit.Logedit
        The open log in which notes from this step can be added.
    **kwargs : dict
        Arbitrary keyword arguments.

    Returns
    -------
    best_model : eureka.S5_lightcurve_fitting.models.CompositeModel
        The composite model after fitting

    Notes
    -----
    History:

    - December 29, 2021 Taylor Bell
        Updated documentation. Reduced repeated code.
    - January 7-22, 2022 Megan Mansfield
        Adding ability to do a single shared fit across all channels
    - February 23-25, 2022 Megan Mansfield
        Added log-uniform and Gaussian priors.
    - February 28-March 1, 2022 Caroline Piaulet
        Adding scatter_ppm parameter. Added statements to avoid some initial
        state issues.
    - Mar 13-Apr 18, 2022 Caroline Piaulet
        Record an astropy table for mean, median, percentiles,
        +/- 1 sigma, all params
    """
    # Group the different variable types
    freenames = lc.freenames
    freepars, prior1, prior2, priortype, indep_vars = \
        group_variables(model)
<<<<<<< HEAD
    if meta.old_fitparams is not None:
        freepars = load_old_fitparams(meta, log, lc.channel, freenames)
=======
>>>>>>> 00c987e6
    ndim = len(freenames)

    if meta.old_chain is not None:
        pos, nwalkers = start_from_oldchain_emcee(lc, meta, log, ndim,
                                                  freenames)
    else:
        if meta.lsq_first:
            # Only call lsq fitter first if asked or lsq_first option wasn't
            # passed (allowing backwards compatibility)
            log.writelog('\nCalling lsqfitter first...')
            # RUN LEAST SQUARES
            lsq_sol = lsqfitter(lc, model, meta, log,
                                calling_function='emcee_lsq', **kwargs)

            freepars = lsq_sol.fit_params

            # SCALE UNCERTAINTIES WITH REDUCED CHI2
            if meta.rescale_err:
                lc.unc *= np.sqrt(lsq_sol.chi2red)
        else:
            lsq_sol = None
        pos, nwalkers = initialize_emcee_walkers(meta, log, ndim, lsq_sol,
                                                 freepars, prior1, prior2,
                                                 priortype)

    start_lnprob = lnprob(np.median(pos, axis=0), lc, model, prior1, prior2,
                          priortype, freenames)
    log.writelog(f'Starting lnprob: {start_lnprob}', mute=(not meta.verbose))

    # Plot starting point
    if meta.isplots_S5 >= 1:
        plots.plot_fit(lc, model, meta,
                       fitter='emceeStartingPoint')
        # Plot GP starting point
        if model.GP:
            plots.plot_GP_components(lc, model, meta,
                                     fitter='emceeStartingPoint')

    # Initialize tread pool
    if meta.ncpu > 1:
        pool = Pool(meta.ncpu)
    else:
        meta.ncpu = 1
        pool = None

    # Run emcee burn-in
    sampler = emcee.EnsembleSampler(nwalkers, ndim, lnprob,
                                    args=(lc, model, prior1, prior2,
                                          priortype, freenames),
                                    pool=pool)
<<<<<<< HEAD
    log.writelog('Running emcee burn-in and production steps...')
=======
    log.writelog('Running emcee sampler...')
>>>>>>> 00c987e6
    sampler.run_mcmc(pos, meta.run_nsteps, progress=True)
    # log.writelog('Running emcee burn-in...')
    # state = sampler.run_mcmc(pos, meta.run_nsteps, progress=True)
    # # Log some details about the burn-in phase
    # acceptance_fraction = np.mean(sampler.acceptance_fraction)
    # log.writelog(f"Mean acceptance fraction: {acceptance_fraction:.3f}",
    #              mute=(not meta.verbose))
    # try:
    # autocorr = sampler.get_autocorr_time()
    #     log.writelog(f"Mean autocorrelation time: {autocorr:.3f} steps",
    #                  mute=(not meta.verbose))
    # except:
    #     log.writelog("Error: Unable to estimate the autocorrelation time!",
    #                  mute=(not meta.verbose))
    # mid_lnprob = lnprob(np.median(sampler.get_chain()[-1], axis=0), lc,
    #                     model, prior1, prior2, priortype, freenames)
    # log.writelog(f'Intermediate lnprob: {mid_lnprob}',
    #              mute=(not meta.verbose))
    # if meta.isplots_S5 >= 3:
    #     plots.plot_chain(sampler.get_chain(), lc, meta, freenames,
    #                      fitter='emcee', burnin=True)
    # # Reset the sampler and do the production run
    # log.writelog('Running emcee production run...')
    # sampler.reset()
    # sampler.run_mcmc(state, meta.run_nsteps-meta.run_nburn, progress=True)
    # samples = sampler.get_chain(flat=True)

    samples = sampler.get_chain(flat=True, discard=meta.run_nburn)
    if meta.ncpu > 1:
        # Close the thread pool
        pool.close()
        pool.join()

    # Record median + percentiles
    q = np.percentile(samples, [16, 50, 84], axis=0)
    fit_params = q[1]  # median
    mean_params = np.mean(samples, axis=0)
    errs = np.std(samples, axis=0)

    # Create table of results
    t_results = table.Table([freenames, mean_params, q[0]-q[1], q[2]-q[1],
                             q[0], fit_params, q[2]],
                            names=("Parameter", "Mean", "-1sigma", "+1sigma",
                                   "16th", "50th", "84th"))

    upper_errs = q[2]-q[1]
    lower_errs = q[1]-q[0]

    model.update(fit_params)
    model.errs = dict(zip(freenames, errs))
    lc.unc_fit = update_uncertainty(fit_params, lc.nints, lc.unc, freenames,
                                    lc.nchannel_fitted)

    # Save the fit ASAP so plotting errors don't make you lose everything
    save_fit(meta, lc, model, 'emcee', t_results, freenames, samples)

    end_lnprob = lnprob(fit_params, lc, model, prior1, prior2, priortype,
                        freenames)
    log.writelog(f'Ending lnprob: {end_lnprob}', mute=(not meta.verbose))
    acceptance_fraction = np.mean(sampler.acceptance_fraction)
    log.writelog(f"Mean acceptance fraction: {acceptance_fraction:.3f}",
                 mute=(not meta.verbose))
    try:
        autocorr = np.mean(sampler.get_autocorr_time())
        log.writelog(f"Mean autocorrelation time: {autocorr:.3f} steps",
                     mute=(not meta.verbose))
    except:
        # FINDME: Need to only catch the expected exception
        log.writelog("WARNING: Unable to estimate the autocorrelation time!",
                     mute=(not meta.verbose))

    # Compute reduced chi-squared
    chi2red = computeRedChiSq(lc, log, model, meta, freenames)

    log.writelog('\nEMCEE RESULTS:')
    for i in range(ndim):
        if 'scatter_mult' in freenames[i]:
            chan = freenames[i].split('_')[-1]
            if chan.isnumeric():
                chan = int(chan)
            else:
                chan = 0
            trim1, trim2 = get_trim(meta.nints, chan)
            unc = np.ma.median(lc.unc[trim1:trim2])
            scatter_ppm = 1e6*fit_params[i]*unc
            scatter_ppm_upper = 1e6*upper_errs[i]*unc
            scatter_ppm_lower = 1e6*lower_errs[i]*unc
            log.writelog(f'{freenames[i]}: {fit_params[i]} (+{upper_errs[i]},'
                         f' -{lower_errs[i]}); {scatter_ppm} '
                         f'(+{scatter_ppm_upper}, -{scatter_ppm_lower}) ppm')
        else:
            log.writelog(f'{freenames[i]}: {fit_params[i]} (+{upper_errs[i]},'
                         f' -{lower_errs[i]})')
    log.writelog('')

    # Plot fit
    if meta.isplots_S5 >= 1:
        plots.plot_fit(lc, model, meta, fitter='emcee')

    # Plot GP fit + components
    if model.GP and meta.isplots_S5 >= 1:
        plots.plot_GP_components(lc, model, meta, fitter='emcee')

    # Zoom in on phase variations
    if meta.isplots_S5 >= 1 and 'sinusoid_pc' in meta.run_myfuncs:
        plots.plot_phase_variations(lc, model, meta, fitter='emcee')

    # Plot Allan plot
    if meta.isplots_S5 >= 3 and np.size(lc.flux) > 20:
        # mc3.stats.time_avg breaks when testing with a small
        # number of integrations
        plots.plot_rms(lc, model, meta, fitter='emcee')

    # Plot residuals distribution
    if meta.isplots_S5 >= 3:
        plots.plot_res_distr(lc, model, meta, fitter='emcee')

    # Plot chain evolution
    if meta.isplots_S5 >= 3:
        plots.plot_chain(sampler.get_chain(), lc, meta, freenames,
                         fitter='emcee', burnin=True, nburn=meta.run_nburn)
        plots.plot_chain(sampler.get_chain(discard=meta.run_nburn), lc, meta,
                         freenames, fitter='emcee', burnin=False)

    if meta.isplots_S5 >= 5:
        plots.plot_corner(samples, lc, meta, freenames, fitter='emcee')

    # Make a new model instance
    best_model = copy.deepcopy(model)
    best_model.components[0].update(fit_params)
    best_model.__setattr__('chi2red', chi2red)
    best_model.__setattr__('fit_params', fit_params)

    return best_model


def start_from_oldchain_emcee(lc, meta, log, ndim, freenames):
    """Restart emcee using the ending point of an old chain.

    Parameters
    ----------
    lc : eureka.S5_lightcurve_fitting.lightcurve.LightCurve
        The lightcurve data object.
    meta : eureka.lib.readECF.MetaClass
        The meta data object.
    log : logedit.Logedit
        The open log in which notes from this step can be added.
    ndim : int
        The number of fitted parameters.
    freenames : list
        The names of the fitted parameters.

    Returns
    -------
    pos : ndarray
        The starting positions for all walkers.
    nwalkers : int
        The number of walkers (may differ from the requested number
        if unable to get all walkers within the priors).

    Raises
    ------
    AssertionError
        The old chain is not compatible with the current fit.
    AssertionError
        Unable to get enough walkers within the prior range.
    """
    if lc.white:
        channel_tag = '_white'
    elif lc.share:
        channel_tag = '_shared'
    else:
        ch_number = str(lc.channel).zfill(len(str(lc.nchannel)))
        channel_tag = f'_ch{ch_number}'

    foldername = os.path.join(meta.topdir, *meta.old_chain.split(os.sep))
    fname = f'S5_emcee_fitparams{channel_tag}.csv'
    fitted_values = pd.read_csv(os.path.join(foldername, fname),
                                escapechar='#', skipinitialspace=True)
    full_keys = np.array(fitted_values['Parameter'])

    # Make sure at least all the currently fitted parameters were present
    if not np.all([key in full_keys for key in freenames]):
        message = ('Old chain does not have the same fitted parameters and '
                   'cannot be used to initialize the new fit.\n'
                   'The old chain included:\n['+','.join(full_keys)+']\n'
                   'The new chain included:\n['+','.join(freenames)+']')
        log.writelog(message, mute=True)
        raise AssertionError(message)

    fname = f'S5_emcee_samples{channel_tag}'
    # Load HDF5 files
    full_fname = os.path.join(foldername, fname)+'.h5'
    ds = xrio.readXR(full_fname, verbose=False)
    if ds is None:
        # Working with an old save file
        with h5py.File(full_fname, 'r') as hf:
            samples = hf['samples'][:]
    else:
        samples = ds.to_array().T.values
    log.writelog(f'Old chain path: {full_fname}')

    if np.all(full_keys != freenames):
        # There were more free parameters before - just get the relevant ones
        relevant_inds = np.array([key in freenames for key in full_keys])
        samples = samples[:, relevant_inds]
        log.writelog('Removing previously fitted parameters: '
                     f'{full_keys[~relevant_inds]}')

    # Initialize the walkers using samples from the old chain
    nwalkers = meta.run_nwalkers
    pos = samples[-nwalkers:]
    walkers_used = nwalkers

    # Make sure that no walkers are starting in the same place as
    # they would then exactly follow each other
    repeat_pos = np.where([np.any(np.all(pos[i] == np.delete(pos, i, axis=0),
                                         axis=1))
                           for i in range(pos.shape[0])])[0]
    while (len(repeat_pos) > 0 and
           samples.shape[0] > (walkers_used+len(repeat_pos))):
        pos[repeat_pos] = samples[:-walkers_used][-len(repeat_pos):]
        walkers_used += len(repeat_pos)
        repeat_pos = np.where([np.any(np.all(pos[i] ==
                                             np.delete(pos, i, axis=0),
                                             axis=1))
                               for i in range(pos.shape[0])])[0]

    # If unable to initialize all walkers in unique starting locations,
    # use fewer walkers unless there'd be fewer walkers than dimensions
    if len(repeat_pos) > 0 and (nwalkers-len(repeat_pos) > ndim):
        pos = np.delete(pos, repeat_pos, axis=0)
        nwalkers = pos.shape[0]
        log.writelog(f'Warning: Unable to initialize all walkers at different '
                     f'positions using old chain!\nUsing {nwalkers} walkers '
                     f'instead of the initially requested {meta.run_nwalkers} '
                     f'walkers')
    elif len(repeat_pos) > 0:
        message = (f'Error: Unable to initialize all walkers at different '
                   f'positions using old chain!\nUsing {nwalkers} walkers '
                   f'instead of the initially requested {meta.run_nwalkers} '
                   f'walkers is not permitted as there are {ndim} fitted '
                   f'parameters')
        log.writelog(message, mute=True)
        raise AssertionError(message)

    return pos, nwalkers


def initialize_emcee_walkers(meta, log, ndim, lsq_sol, freepars, prior1,
                             prior2, priortype):
    """Initialize emcee walker starting positions

    Parameters
    ----------
    meta : eureka.lib.readECF.MetaClass
        The meta data object.
    log : logedit.Logedit
        The open log in which notes from this step can be added.
    ndim : int
        The number of fitted parameters.
    lsq_sol : The results from the lsqfitter.
        The results from the lsqfitter.
    freepars : list
        The names of the fitted parameters.
    prior1 : list
        The list of prior1 values.
    prior2 : list
        The list of prior2 values.
    priortype : list
        The types of each prior (to determine meaning of prior1 and prior2).

    Returns
    -------
    pos : ndarray
        The starting position of all walkers.
    nwalkers : int
        The number of walkers (may differ from the requested number
        if unable to get all walkers within the priors).

    Raises
    ------
    AssertionError
        Failed to initialize any walkers within the priors
    AssertionError
        Failed to initialize enough walkers within the priors
    """
    u = np.where(priortype == 'U')[0]
    lu = np.where(priortype == 'LU')[0]
    n = np.where(priortype == 'N')[0]
    if lsq_sol is not None and lsq_sol.cov_mat is not None:
        step_size = np.diag(lsq_sol.cov_mat)
        if np.any(step_size == 0.):
            ind_zero_u = np.where(step_size[u] == 0.)[0]
            ind_zero_lu = np.where(step_size[lu] == 0.)[0]
            ind_zero_n = np.where(step_size[n] == 0.)[0]
            step_size[u][ind_zero_u] = (0.001*(prior2[u][ind_zero_u] -
                                               prior1[u][ind_zero_u]))
            step_size[lu][ind_zero_lu] = (0.001 *
                                          (np.exp(prior2[lu][ind_zero_lu]) -
                                           np.exp(prior1[lu][ind_zero_lu])))
            step_size[n][ind_zero_n] = 0.1*prior2[n][ind_zero_n]
    else:
        # Sometimes the lsq fitter won't converge and will give None as
        # the covariance matrix. In that case, we need to establish the
        # step size in another way. Using a fractional step compared to
        # the prior range can work best for precisely known values like
        # t0 and period
        log.writelog('No covariance matrix from LSQ - falling back on a step '
                     'size based on the prior range')
        step_size = np.ones(ndim)
        step_size[u] = 0.001*(prior2[u] - prior1[u])
        step_size[lu] = 0.001*(np.exp(prior2[lu]) - np.exp(prior1[lu]))
        step_size[n] = 0.1*prior2[n]
    nwalkers = meta.run_nwalkers

    # make it robust to lsq hitting the upper or lower bound of the param space
    ind_max = np.where(freepars[u] - prior2[u] == 0.)[0]
    ind_min = np.where(freepars[u] - prior1[u] == 0.)[0]
    ind_max_LU = np.where(np.log(freepars[lu]) - prior2[lu] == 0.)[0]
    ind_min_LU = np.where(np.log(freepars[lu]) - prior1[lu] == 0.)[0]
    pmid = (prior2+prior1)/2.

    if len(ind_max) > 0 or len(ind_max_LU) > 0:
        log.writelog('Warning: >=1 params hit the upper bound in the lsq fit. '
                     'Setting to the middle of the interval.')
        freepars[u][ind_max] = pmid[u][ind_max]
        freepars[lu][ind_max_LU] = (np.exp(prior2[lu][ind_max_LU]) +
                                    np.exp(prior1[lu][ind_max_LU]))/2.
    if len(ind_min) > 0 or len(ind_min_LU) > 0:
        log.writelog('Warning: >=1 params hit the lower bound in the lsq fit. '
                     'Setting to the middle of the interval.')
        freepars[u][ind_min] = pmid[u][ind_min]
        freepars[lu][ind_min_LU] = (np.exp(prior2[lu][ind_min_LU]) +
                                    np.exp(prior1[lu][ind_min_LU]))/2.

    # Generate the walker positions
    pos = np.array([freepars + step_size*np.random.randn(ndim)
                    for i in range(nwalkers)])

    # Make sure the walker positions obey the priors
    in_range = np.array([((prior1[u] <= ii).all() and (ii <= prior2[u]).all())
                         for ii in pos[:, u]])
    in_range2 = np.array([((prior1[lu] <= np.log(ii)).all() and
                           (np.log(ii) <= prior2[lu]).all())
                          for ii in pos[:, lu]])
    if not np.all(in_range) or not np.all(in_range2):
        log.writelog('Not all walkers were initialized within the priors, '
                     'using a smaller proposal distribution')
        pos = pos[in_range]
        # Make sure the step size is well within the limits
        uniform_step = np.abs(np.append((prior2-freepars).reshape(-1, 1)/10,
                                        (freepars-prior1).reshape(-1, 1)/10,
                                        axis=1))
        step_size_options = np.append(step_size.reshape(-1, 1), uniform_step,
                                      axis=1)
        if len(lu) != 0:
            step_size_options[lu, 1] = np.abs((np.exp(prior2[lu]) -
                                               freepars[lu]).reshape(-1, 1)/10)
            step_size_options[lu, 2] = np.abs((np.exp(prior1[lu]) -
                                               freepars[lu]).reshape(-1, 1)/10)
        if len(n) != 0:
            step_size_options[n, 1:] = step_size_options[n, 0].reshape(-1, 1)
        step_size = np.min(step_size_options, axis=1)
        if pos.shape[0] == 0:
            remove_zeroth = True
            new_nwalkers = nwalkers-len(pos)
            pos = np.zeros((1, ndim))
        else:
            remove_zeroth = False
            new_nwalkers = nwalkers-len(pos)
        pos = np.append(pos, np.array([freepars +
                                       step_size*np.random.randn(ndim)
                                       for i in range(new_nwalkers)
                                       ]).reshape(-1, ndim), axis=0)
        if remove_zeroth:
            pos = pos[1:]
        in_range = np.array([((prior1[u] <= ii).all() and
                              (ii <= prior2[u]).all())
                             for ii in pos[:, u]])
        in_range2 = np.array([((prior1[lu] <= np.log(ii)).all() and
                               (np.log(ii) <= prior2[lu]).all())
                              for ii in pos[:, lu]])
    if not np.any(in_range) and not np.any(in_range2):
        raise AssertionError('Failed to initialize any walkers within the set '
                             'bounds for all parameters!\n'
                             'Check your stating position, decrease your step '
                             'size, or increase the bounds on your parameters')
    elif not np.all(in_range) or not np.all(in_range2):
        old_nwalkers = nwalkers
        pos = pos[in_range+in_range2]
        nwalkers = pos.shape[0]
        if nwalkers > ndim:
            log.writelog(f'Warning: Failed to initialize all walkers within '
                         f'the set bounds for all parameters!\nUsing '
                         f'{nwalkers} walkers instead of the initially '
                         f'requested {old_nwalkers} walkers')
        else:
            message = (f'Error: Failed to initialize all walkers within the '
                       f'set bounds for all parameters!\nUsing '
                       f'{nwalkers} walkers instead of the initially requested'
                       f' {old_nwalkers} walkers is not permitted as there are'
                       f' {ndim} fitted parameters')
            log.writelog(message, mute=True)
            raise AssertionError(message)
    return pos, nwalkers


def dynestyfitter(lc, model, meta, log, **kwargs):
    """Perform sampling using dynesty.

    Parameters
    ----------
    lc : eureka.S5_lightcurve_fitting.lightcurve.LightCurve
        The lightcurve data object.
    model : eureka.S5_lightcurve_fitting.models.CompositeModel
        The composite model to fit.
    meta : eureka.lib.readECF.MetaClass
        The metadata object.
    log : logedit.Logedit
        The open log in which notes from this step can be added.
    **kwargs : dict
        Arbitrary keyword arguments.

    Returns
    -------
    best_model : eureka.S5_lightcurve_fitting.models.CompositeModel
        The composite model after fitting

    Notes
    -----
    History:

    - December 29, 2021 Taylor Bell
        Updated documentation. Reduced repeated code.
    - January 7-22, 2022 Megan Mansfield
        Adding ability to do a single shared fit across all channels
    - February 23-25, 2022 Megan Mansfield
        Added log-uniform and Gaussian priors.
    - February 28-March 1, 2022 Caroline Piaulet
        Adding scatter_ppm parameter.
    - Mar 13-Apr 18, 2022 Caroline Piaulet
        Record an astropy table for mean, median, percentiles,
        +/- 1 sigma, all params
    """
    # Group the different variable types
    freenames = lc.freenames
    freepars, prior1, prior2, priortype, indep_vars = \
        group_variables(model)
<<<<<<< HEAD
    if meta.old_fitparams is not None:
        freepars = load_old_fitparams(meta, log, lc.channel, freenames)
=======
>>>>>>> 00c987e6

    # DYNESTY
    nlive = meta.run_nlive  # number of live points
    bound = meta.run_bound  # use MutliNest algorithm for bounds
    ndims = len(freepars)  # two parameters
    sample = meta.run_sample  # uniform sampling
    tol = meta.run_tol  # the stopping criterion

    start_lnprob = lnprob(freepars, lc, model, prior1, prior2, priortype,
                          freenames)
    log.writelog(f'Starting lnprob: {start_lnprob}', mute=(not meta.verbose))

    # Plot starting point
    if meta.isplots_S5 >= 1:
        plots.plot_fit(lc, model, meta,
                       fitter='dynestyStartingPoint')
        # Plot GP starting point
        if model.GP:
            plots.plot_GP_components(lc, model, meta,
                                     fitter='dynestyStartingPoint')

    # START DYNESTY
    l_args = [lc, model, freenames]

    log.writelog('Running dynesty...')

    min_nlive = int(np.ceil(ndims*(ndims+1)//2))
    if nlive == 'min':
        nlive = min_nlive
        log.writelog(f'Using {nlive} live points...')
    elif nlive < min_nlive:
        log.writelog(f'**** WARNING: You should set run_nlive to at least '
                     f'{min_nlive} ****')

    if meta.ncpu > 1:
        pool = Pool(meta.ncpu)
        queue_size = meta.ncpu
    else:
        meta.ncpu = 1
        pool = None
        queue_size = None
    sampler = NestedSampler(ln_like, ptform, ndims, pool=pool,
                            queue_size=queue_size, bound=bound, sample=sample,
                            nlive=nlive, logl_args=l_args,
                            ptform_args=[prior1, prior2, priortype])
    sampler.run_nested(dlogz=tol, print_progress=True)  # output progress bar
    res = sampler.results  # get results dictionary from sampler
    if meta.ncpu > 1:
        pool.close()
        pool.join()

    log.writelog('', mute=(not meta.verbose))
    # Need to temporarily redirect output since res.summar() prints rather
    # than returns a string
    old_stdout = sys.stdout
    sys.stdout = mystdout = StringIO()
    res.summary()
    sys.stdout = old_stdout
    log.writelog(mystdout.getvalue(), mute=(not meta.verbose))

    # get function that resamples from the nested samples to give sampler
    # with equal weight
    # draw posterior samples
    weights = np.exp(res['logwt'] - res['logz'][-1])
    samples = resample_equal(res.samples, weights)
    log.writelog('Number of posterior samples is {}'.format(len(samples)),
                 mute=(not meta.verbose))

    # Record median + percentiles
    q = np.percentile(samples, [16, 50, 84], axis=0)
    fit_params = q[1]  # median
    mean_params = np.mean(samples, axis=0)
    errs = np.std(samples, axis=0)

    # Create table of results
    t_results = table.Table([freenames, mean_params, q[0]-q[1], q[2]-q[1],
                             q[0], fit_params, q[2]],
                            names=("Parameter", "Mean", "-1sigma", "+1sigma",
                                   "16th", "50th", "84th"))

    upper_errs = q[2]-q[1]
    lower_errs = q[1]-q[0]

    model.update(fit_params)
    model.errs = dict(zip(freenames, errs))
    lc.unc_fit = update_uncertainty(fit_params, lc.nints, lc.unc, freenames,
                                    lc.nchannel_fitted)

    # Save the fit ASAP so plotting errors don't make you lose everything
    save_fit(meta, lc, model, 'dynesty', t_results, freenames, samples)

    end_lnprob = lnprob(fit_params, lc, model, prior1, prior2, priortype,
                        freenames)
    log.writelog(f'Ending lnprob: {end_lnprob}', mute=(not meta.verbose))

    # Compute reduced chi-squared
    chi2red = computeRedChiSq(lc, log, model, meta, freenames)

    log.writelog('\nDYNESTY RESULTS:')
    for i in range(ndims):
        if 'scatter_mult' in freenames[i]:
            chan = freenames[i].split('_')[-1]
            if chan.isnumeric():
                chan = int(chan)
            else:
                chan = 0
            trim1, trim2 = get_trim(meta.nints, chan)
            unc = np.ma.median(lc.unc[trim1:trim2])
            scatter_ppm = 1e6*fit_params[i]*unc
            scatter_ppm_upper = 1e6*upper_errs[i]*unc
            scatter_ppm_lower = 1e6*lower_errs[i]*unc
            log.writelog(f'{freenames[i]}: {fit_params[i]} (+{upper_errs[i]},'
                         f' -{lower_errs[i]}); {scatter_ppm} '
                         f'(+{scatter_ppm_upper}, -{scatter_ppm_lower}) ppm')
        else:
            log.writelog(f'{freenames[i]}: {fit_params[i]} (+{upper_errs[i]},'
                         f' -{lower_errs[i]})')
    log.writelog('')

    # Plot fit
    if meta.isplots_S5 >= 1:
        plots.plot_fit(lc, model, meta, fitter='dynesty')

    # Plot GP fit + components
    if model.GP and meta.isplots_S5 >= 1:
        plots.plot_GP_components(lc, model, meta, fitter='dynesty')

    # Zoom in on phase variations
    if meta.isplots_S5 >= 1 and 'sinusoid_pc' in meta.run_myfuncs:
        plots.plot_phase_variations(lc, model, meta, fitter='dynesty')

    # Plot Allan plot
    if meta.isplots_S5 >= 3 and np.size(lc.flux) > 20:
        # mc3.stats.time_avg breaks when testing with a small
        # number of integrations
        plots.plot_rms(lc, model, meta, fitter='dynesty')

    # Plot residuals distribution
    if meta.isplots_S5 >= 3:
        plots.plot_res_distr(lc, model, meta, fitter='dynesty')

    # plot using corner.py
    if meta.isplots_S5 >= 5:
        plots.plot_corner(samples, lc, meta, freenames, fitter='dynesty')

    # Make a new model instance
    best_model = copy.deepcopy(model)
    best_model.components[0].update(fit_params)
    best_model.__setattr__('chi2red', chi2red)
    best_model.__setattr__('fit_params', fit_params)

    return best_model


def lmfitter(lc, model, meta, log, **kwargs):
    """Perform a fit using lmfit.

    Parameters
    ----------
    lc : eureka.S5_lightcurve_fitting.lightcurve.LightCurve
        The lightcurve data object.
    model : eureka.S5_lightcurve_fitting.models.CompositeModel
        The composite model to fit.
    meta : eureka.lib.readECF.MetaClass
        The metadata object.
    log : logedit.Logedit
        The open log in which notes from this step can be added.
    **kwargs : dict
        Arbitrary keyword arguments.

    Returns
    -------
    best_model : eureka.S5_lightcurve_fitting.models.CompositeModel
        The composite model after fitting

    Notes
    -----
    History:

    - December 29, 2021 Taylor Bell
        Updated documentation. Reduced repeated code.
    - February 28-March 1, 2022 Caroline Piaulet
        Adding scatter_ppm parameter.
    - Mar 13-Apr 18, 2022 Caroline Piaulet
         Record an astropy table for parameter values
    """
    # TODO: Do something so that duplicate param names can all be handled
    # (e.g. two Polynomail models with c0). Perhaps append something to the
    # parameter name like c0_1 and c0_2?)
    freenames = lc.freenames

    # Group the different variable types
    param_list, indep_vars = group_variables_lmfit(model)

    # Add the time as an independent variable
    indep_vars['time'] = lc.time

    # Initialize lmfit Params object
    initialParams = lmfit.Parameters()
    # Insert parameters
    initialParams.add_many(*param_list)

    # Create the lmfit lightcurve model
    lcmodel = lmfit.Model(model.eval)
    lcmodel.independent_vars = indep_vars.keys()

    # Fit light curve model to the simulated data
    result = lcmodel.fit(lc.flux, weights=1/lc.unc, params=initialParams,
                         **indep_vars, **kwargs)

    # Get the best fit params
    fit_params = result.__dict__['params']
    # new_params = [(fit_params.get(i).name, fit_params.get(i).value,
    #                fit_params.get(i).vary, fit_params.get(i).min,
    #                fit_params.get(i).max) for i in fit_params]

    # Create table of results
    t_results = table.Table([freenames, fit_params],
                            names=("Parameter", "Mean"))

    model.update(fit_params)
    lc.unc_fit = update_uncertainty(fit_params, lc.nints, lc.unc, freenames,
                                    lc.nchannel_fitted)

    # Save the fit ASAP
    save_fit(meta, lc, model, 'lmfitter', t_results, freenames)

    # Compute reduced chi-squared
    chi2red = computeRedChiSq(lc, log, model, meta, freenames)

    # Log results
    log.writelog(result.fit_report(), mute=(not meta.verbose))

    # Plot fit
    if meta.isplots_S5 >= 1:
        plots.plot_fit(lc, model, meta, fitter='lmfitter')

    # Plot GP fit + components
    if model.GP and meta.isplots_S5 >= 1:
        plots.plot_GP_components(lc, model, meta, fitter='lmfitter')

    # Zoom in on phase variations
    if meta.isplots_S5 >= 1 and 'sinusoid_pc' in meta.run_myfuncs:
        plots.plot_phase_variations(lc, model, meta, fitter='lmfitter')

    # Plot Allan plot
    if meta.isplots_S5 >= 3 and np.size(lc.flux) > 20:
        # mc3.stats.time_avg breaks when testing with a small
        # number of integrations
        plots.plot_rms(lc, model, meta, fitter='lmfitter')

    # Plot residuals distribution
    if meta.isplots_S5 >= 3:
        plots.plot_res_distr(lc, model, meta, fitter='lmfitter')

    # Create new model with best fit parameters
    best_model = copy.deepcopy(model)
    best_model.components[0].update(fit_params)
    best_model.__setattr__('chi2red', chi2red)
    best_model.__setattr__('fit_params', fit_params)

    return best_model


def group_variables(model):
    """Group variables into fitted and frozen.

    Parameters
    ----------
    model : eureka.S5_lightcurve_fitting.models.CompositeModel
        The composite model to fit

    Returns
    -------
    freepars : np.array
        The fitted variables.
    prior1 : np.array
        The lower bound for constrained variables with uniform/log uniform
        priors, or mean for constrained variables with Gaussian priors.
    prior2 : np.array
        The upper bound for constrained variables with uniform/log uniform
        priors, or mean for constrained variables with Gaussian priors.
    priortype : np.array
        Keywords indicating the type of prior for each free parameter.
    indep_vars : dict
        The frozen variables.

    Notes
    -----
    History:

    - December 29, 2021 Taylor Bell
        Moved code to separate function to reduce repeated code.
    - January 11, 2022 Megan Mansfield
        Added ability to have shared parameters
    - February 23-25, 2022 Megan Mansfield
        Added log-uniform and Gaussian priors.
    """
    parameters_dict = model.components[0].parameters.dict
    freenames = model.components[0].freenames

    # Group the different variable types
    freepars = []
    prior1 = []
    prior2 = []
    priortype = []
    for ii, name in enumerate(freenames):
        param = parameters_dict[name]
        # param = list(param)
        if ((param[1] == 'free') or (param[1] == 'shared')
                or ('white' in param[1])):
            freepars.append(param[0])
            if len(param) == 5:  # If prior is specified.
                prior1.append(param[2])
                prior2.append(param[3])
                priortype.append(param[4])
            elif (len(param) > 3) & (len(param) < 5):
                # If prior bounds are specified but not the prior type
                raise IndexError("If you want to specify prior parameters, you"
                                 " must also specify the prior type: 'U', 'LU'"
                                 ", or 'N'.")
            else:
                # If no prior is specified,
                # assume uniform prior with infinite bounds.
                prior1.append(-np.inf)
                prior2.append(np.inf)
                priortype.append('U')
    freepars = np.array(freepars)
    prior1 = np.array(prior1)
    prior2 = np.array(prior2)
    priortype = np.array(priortype)
    indep_vars = dict([[key, parameters_dict[key][0]]
                       for key in parameters_dict.keys()
                       if key not in freenames])

    return freepars, prior1, prior2, priortype, indep_vars


def group_variables_lmfit(model):
    """Group variables into fitted and frozen for lmfit fitter.

    Parameters
    ----------
    model : eureka.S5_lightcurve_fitting.models.CompositeModel
        The composite model to fit

    Returns
    -------
    paramlist : list
        The fitted variables.
    indep_vars : dict
        The frozen variables.

    Notes
    -----
    History:

    - December 29, 2021 Taylor Bell
        Moved code to separate function to look similar to other fitters.
    """
    all_params = [i for j in [model.components[n].parameters.dict.items()
                  for n in range(len(model.components))] for i in j]

    # Group the different variable types
    param_list = []
    indep_vars = {}
    for param in all_params:
        param = list(param)
        if param[1][1] == 'free':
            param[1][1] = True
            param_list.append(tuple(param))
        elif param[1][1] == 'fixed':
            param[1][1] = False
            param_list.append(tuple(param))
        else:
            indep_vars[param[0]] = param[1]

    return param_list, indep_vars


def load_old_fitparams(meta, log, channel, freenames):
    """Load in the best-fit values from a previous fit.

    Parameters
    ----------
    meta : eureka.lib.readECF.MetaClass
        The metadata object.
    log : logedit.Logedit
        The open log in which notes from this step can be added.
    channel : int
        Unused. The current channel.
    freenames : list
        The names of the fitted parameters.

    Returns
    -------
    fitted_values : np.array
        The best-fit values from a previous fit

    Raises
    ------
    AssertionError
        The old fit is incompatible with the current fit.
    """
    fname = os.path.join(meta.topdir, *meta.old_fitparams.split(os.sep))
    fitted_values = pd.read_csv(fname, escapechar='#', skipinitialspace=True)
    full_keys = np.array(fitted_values.keys())
    # Remove the " " from the start of the first key
    full_keys[0] = full_keys[0][1:]

    if np.all(full_keys != freenames):
        log.writelog('Old fit does not have the same fitted parameters and '
                     'cannot be used to initialize the new fit.\n'
                     'The old fit included:\n['+','.join(full_keys)+']\n'
                     'The new fit included:\n['+','.join(freenames)+']',
                     mute=True)
        raise AssertionError('Old fit does not have the same fitted parameters'
                             ' and cannot be used to initialize the new fit.\n'
                             'The old fit included:\n['+','.join(full_keys) +
                             ']\nThe new fit included:\n['+','.join(freenames)
                             + ']')

    return np.array(fitted_values)[0]


def save_fit(meta, lc, model, fitter, results_table, freenames, samples=[]):
    """Save a fit as a txt file as well as the entire chain if provided.

    Parameters
    ----------
    meta : eureka.lib.readECF.MetaClass
        The metadata object.
    lc : eureka.S5_lightcurve_fitting.lightcurve.LightCurve
        The lightcurve data object.
    model : eureka.S5_lightcurve_fitting.models.CompositeModel
        The composite model to fit.
    fitter : str
        The current fitter being used.
    fit_params : np.array
        The best-fit values from the current fit.
    freenames : list
        The list of fitted parameter names.
    samples : ndarray; optional
        The full chain from a sampling method, by default [].

    Notes
    -----
    History:

    - Mar 13-Apr 18, 2022 Caroline Piaulet
        Record an astropy table for mean, median, percentiles,
        +/- 1 sigma, all params
    """
    if lc.white:
        channel_tag = '_white'
    elif lc.share:
        channel_tag = '_shared'
    else:
        ch_number = str(lc.channel).zfill(len(str(lc.nchannel)))
        channel_tag = f'_ch{ch_number}'

    # Save the fitted parameters and their uncertainties (if possible)
    fname = f'S5_{fitter}_fitparams{channel_tag}'
    results_table.write(meta.outputdir+fname+'.csv', format='csv',
                        overwrite=False)

    # Save the chain from the sampler using Astraeus (if a chain was provided)
    if len(samples) != 0:
        fname = meta.outputdir+f'S5_{fitter}_samples{channel_tag}.h5'
        ds = dict([(freenames[i], xr.DataArray(samples[:, i], dims=['sample'],
                                               name=freenames[i]))
                   for i in range(len(freenames))])
        ds = xrio.makeDataset(ds)
        xrio.writeXR(fname, ds)

    # Directory structure should not use expanded HW values
    spec_hw_val = meta.spec_hw
    bg_hw_val = meta.bg_hw
    spec_hw_val //= meta.expand
    if not isinstance(bg_hw_val, str):
        # Only divide if value is not a string (spectroscopic modes)
        bg_hw_val //= meta.expand
    # Save the S5 outputs in a human readable ecsv file
    if not isinstance(meta.bg_hw, str):
        # Only divide if value is not a string (spectroscopic modes)
        bg_hw = meta.bg_hw//meta.expand
    else:
        bg_hw = meta.bg_hw
    event_ap_bg = meta.eventlabel+"_ap"+str(meta.spec_hw//meta.expand) + \
        '_bg'+str(bg_hw)
    meta.tab_filename_s5 = (meta.outputdir+'S5_'+event_ap_bg+"_Table_Save" +
                            channel_tag+'.txt')
    wavelengths = np.mean(np.append(meta.wave_low.reshape(1, -1),
                                    meta.wave_hi.reshape(1, -1), axis=0),
                          axis=0)
    wave_errs = (meta.wave_hi-meta.wave_low)/2
    # Evaluate each individual model for easier access outside of Eureka!
    individual_models = []
    for comp in model.components:
        if comp.name != 'GP':
            individual_models.append([comp.name, comp.eval()])
        else:
            fit = model.eval(incl_GP=False)
            individual_models.append([comp.name, comp.eval(fit)])
    individual_models = np.array(individual_models, dtype=object)

    model_lc = model.eval()
    residuals = lc.flux-model_lc
    astropytable.savetable_S5(meta.tab_filename_s5, meta, lc.time,
                              wavelengths[lc.fitted_channels],
                              wave_errs[lc.fitted_channels],
                              lc.flux, lc.unc_fit, individual_models, model_lc,
                              residuals)

    return<|MERGE_RESOLUTION|>--- conflicted
+++ resolved
@@ -279,11 +279,8 @@
     freenames = lc.freenames
     freepars, prior1, prior2, priortype, indep_vars = \
         group_variables(model)
-<<<<<<< HEAD
     if meta.old_fitparams is not None:
         freepars = load_old_fitparams(meta, log, lc.channel, freenames)
-=======
->>>>>>> 00c987e6
     ndim = len(freenames)
 
     if meta.old_chain is not None:
@@ -334,11 +331,7 @@
                                     args=(lc, model, prior1, prior2,
                                           priortype, freenames),
                                     pool=pool)
-<<<<<<< HEAD
     log.writelog('Running emcee burn-in and production steps...')
-=======
-    log.writelog('Running emcee sampler...')
->>>>>>> 00c987e6
     sampler.run_mcmc(pos, meta.run_nsteps, progress=True)
     # log.writelog('Running emcee burn-in...')
     # state = sampler.run_mcmc(pos, meta.run_nsteps, progress=True)
@@ -788,11 +781,8 @@
     freenames = lc.freenames
     freepars, prior1, prior2, priortype, indep_vars = \
         group_variables(model)
-<<<<<<< HEAD
     if meta.old_fitparams is not None:
         freepars = load_old_fitparams(meta, log, lc.channel, freenames)
-=======
->>>>>>> 00c987e6
 
     # DYNESTY
     nlive = meta.run_nlive  # number of live points
