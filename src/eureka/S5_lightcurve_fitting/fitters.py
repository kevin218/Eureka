import numpy as np
import pandas as pd
import copy
from io import StringIO
import os
import sys
import h5py
import xarray as xr
from astraeus import xarrayIO as xrio
import time as time_pkg

from scipy.optimize import minimize
import lmfit
import emcee

from dynesty import NestedSampler, DynamicNestedSampler
from dynesty.utils import resample_equal

from .likelihood import (computeRedChiSq, lnprob, ln_like, ptform,
                         update_uncertainty)
from . import plots_s5 as plots
from ..lib import astropytable, util
from ..lib.split_channels import get_trim

from multiprocessing import Pool

from astropy import table


def lsqfitter(lc, model, meta, log, calling_function='lsq', **kwargs):
    """Perform least-squares fit.

    Parameters
    ----------
    lc : eureka.S5_lightcurve_fitting.lightcurve.LightCurve
        The lightcurve data object.
    model : eureka.S5_lightcurve_fitting.models.CompositeModel
        The composite model to fit.
    meta : eureka.lib.readECF.MetaClass
        The metadata object.
    log : logedit.Logedit
        The open log in which notes from this step can be added.
    calling_function : str
        The fitter that is being run (e.g. may be 'emcee' if running lsqfitter
        to initialize emcee walkers). Defailts to 'lsq'.
    **kwargs : dict
        Arbitrary keyword arguments.

    Returns
    -------
    best_model : eureka.S5_lightcurve_fitting.models.CompositeModel
        The composite model after fitting
    """
    # Group the different variable types
    freenames = lc.freenames
    freepars, prior1, prior2, priortype, indep_vars = \
        group_variables(model)
    if meta.old_fitparams is not None:
        freepars = load_old_fitparams(lc, meta, log, freenames,
                                      calling_function)

    start_lnprob = lnprob(freepars, lc, model, prior1, prior2, priortype,
                          freenames)
    log.writelog(f'Starting lnprob: {start_lnprob}', mute=(not meta.verbose))

    # Plot starting point
    if meta.isplots_S5 >= 1:
        plots.plot_fit(lc, model, meta,
                       fitter=calling_function+'StartingPoint')
        # Plot GP starting point
        if model.GP:
            plots.plot_GP_components(lc, model, meta,
                                     fitter=calling_function+'StartingPoint')

    # Plot star spots starting point
    if 'fleck_tr' in meta.run_myfuncs and meta.isplots_S5 >= 3:
        plots.plot_fleck_star(lc, model, meta,
                              fitter=calling_function+'StartingPoint')

    # Plot Harmonica string starting point
    if ('harmonica_tr' in meta.run_myfuncs and 'a1' in freenames
            and meta.isplots_S5 >= 3):
        plots.plot_harmonica_string(lc, model, meta,
                                    fitter=calling_function+'StartingPoint')

    if not np.isfinite(start_lnprob):
        raise AssertionError(
            'The starting lnprob value must be finite. Most likely, one of '
            'your initial parameter values are outside of the bounds of its '
            'prior.')

    # Plot Harmonica string starting point
    if 'harmonica_tr' in meta.run_myfuncs and meta.isplots_S5 >= 3:
        plots.plot_harmonica_string(lc, model, meta,
                                    fitter=calling_function+'StartingPoint')

    if not np.isfinite(start_lnprob):
        raise AssertionError(
            'The starting lnprob value must be finite. Most likely, one of '
            'your priors is outside of its bounds.')

    def neg_lnprob(theta, lc, model, prior1, prior2, priortype, freenames):
        return -lnprob(theta, lc, model, prior1, prior2, priortype, freenames)
    global lsq_t0
    lsq_t0 = time_pkg.time()

    def callback_full(theta, lc, model, prior1, prior2, priortype, freenames):
        global lsq_t0
        if (time_pkg.time()-lsq_t0) > 0.5:
            lsq_t0 = time_pkg.time()
            print('Current lnprob = ', lnprob(theta, lc, model, prior1, prior2,
                                              priortype, freenames), end='\r')

    def callback(theta):
        return callback_full(theta, lc, model, prior1, prior2, priortype,
                             freenames)

    results = minimize(neg_lnprob, freepars,
                       args=(lc, model, prior1, prior2, priortype, freenames),
                       method=meta.lsq_method, tol=meta.lsq_tol,
                       options={'maxiter': meta.lsq_maxiter},
                       callback=callback)

    log.writelog("\nVerbose lsq results: {}\n".format(results),
                 mute=(not meta.verbose))
    if not meta.verbose:
        log.writelog("Success?: {}".format(results.success))
        log.writelog(results.message)

    # Get the best fit params
    fit_params = results.x

    # Create table of results
    t_results = table.Table([freenames, fit_params],
                            names=("Parameter", "Mean"))

    model.update(fit_params)
    lc.unc_fit = update_uncertainty(fit_params, lc.nints, lc.unc, freenames,
                                    lc.nchannel_fitted)

    # Save the fit ASAP
    save_fit(meta, lc, model, calling_function, t_results, freenames)

    end_lnprob = lnprob(fit_params, lc, model, prior1, prior2, priortype,
                        freenames)
    log.writelog(f'Ending lnprob: {end_lnprob}', mute=(not meta.verbose))

    # Compute reduced chi-squared
    chi2red = computeRedChiSq(lc, log, model, meta, freenames)

    log.writelog('\nLSQ RESULTS:')
    for i in range(len(freenames)):
        if 'scatter_mult' in freenames[i]:
            chan = freenames[i].split('_')[-1]
            if chan.isnumeric():
                chan = int(chan)
            else:
                chan = 0
            trim1, trim2 = get_trim(meta.nints, chan)
            unc = np.ma.median(lc.unc[trim1:trim2])
            scatter_ppm = 1e6*fit_params[i]*unc
            log.writelog(f'{freenames[i]}: {fit_params[i]}; {scatter_ppm} ppm')
        else:
            log.writelog(f'{freenames[i]}: {fit_params[i]}')
    log.writelog('')

    # Plot fit
    if meta.isplots_S5 >= 1:
        plots.plot_fit(lc, model, meta, fitter=calling_function)

    # Plot star spots
    if 'fleck_tr' in meta.run_myfuncs and meta.isplots_S5 >= 3:
        plots.plot_fleck_star(lc, model, meta, fitter=calling_function)

    # Plot Harmonica string
    if ('harmonica_tr' in meta.run_myfuncs and 'a1' in freenames
            and meta.isplots_S5 >= 3):
        plots.plot_harmonica_string(lc, model, meta, fitter=calling_function)

    # Plot GP fit + components
    if model.GP and meta.isplots_S5 >= 1:
        plots.plot_GP_components(lc, model, meta, fitter=calling_function)

    # Zoom in on phase variations
    if meta.isplots_S5 >= 1 and ('sinusoid_pc' in meta.run_myfuncs
                                 or 'poet_pc' in meta.run_myfuncs
                                 or 'quasilambert_pc' in meta.run_myfuncs):
        plots.plot_phase_variations(lc, model, meta, fitter=calling_function)

    # Make RMS time-averaging plot
    if meta.isplots_S5 >= 3 and calling_function == 'lsq' and \
            np.size(lc.flux) > 20:
        # This plot is only really useful if you're actually using the
        # lsq fitter, otherwise don't make it
        # Also, mc3.stats.time_avg breaks when testing with a small
        # number of integrations
        plots.plot_rms(lc, model, meta, fitter=calling_function)

    # Plot residuals distribution
    if meta.isplots_S5 >= 3 and calling_function == 'lsq':
        plots.plot_res_distr(lc, model, meta, fitter=calling_function)

    # Make a new model instance
    best_model = copy.deepcopy(model)
    best_model.components[0].update(fit_params)

    # Save the covariance matrix in case it's needed to estimate step size
    # for a sampler
    # FINDME:
    # Commented out for now because op.least_squares() doesn't provide
    # covariance matrix
    # Need to compute using Jacobian matrix instead (hess_inv = (J.T J)^{-1})
    # model_lc = model.eval()
    # if results[1] is not None:
    #     residuals = (lc.flux - model_lc)
    #     cov_mat = results[1]*np.var(residuals)
    # else:
    #     # Sometimes lsq will fail to converge and will return a None
    #     # covariance matrix
    #     cov_mat = None
    cov_mat = None
    best_model.__setattr__('cov_mat', cov_mat)
    best_model.__setattr__('chi2red', chi2red)
    best_model.__setattr__('fit_params', fit_params)

    return best_model


def demcfitter(lc, model, meta, log, **kwargs):
    """Perform sampling using Differential Evolution Markov Chain.

    This is an empty placeholder function to be filled later.

    Parameters
    ----------
    lc : eureka.S5_lightcurve_fitting.lightcurve.LightCurve
        The lightcurve data object.
    model : eureka.S5_lightcurve_fitting.models.CompositeModel
        The composite model to fit.
    meta : eureka.lib.readECF.MetaClass
        The metadata object.
    log : logedit.Logedit
        The open log in which notes from this step can be added.
    **kwargs : dict
        Arbitrary keyword arguments.

    Returns
    -------
    best_model : eureka.S5_lightcurve_fitting.models.CompositeModel
        The composite model after fitting
    """
    best_model = None
    return best_model


def emceefitter(lc, model, meta, log, **kwargs):
    """Perform sampling using emcee.

    Parameters
    ----------
    lc : eureka.S5_lightcurve_fitting.lightcurve.LightCurve
        The lightcurve data object
    model : eureka.S5_lightcurve_fitting.models.CompositeModel
        The composite model to fit
    meta : eureka.lib.readECF.MetaClass
        The metadata object
    log : logedit.Logedit
        The open log in which notes from this step can be added.
    **kwargs : dict
        Arbitrary keyword arguments.

    Returns
    -------
    best_model : eureka.S5_lightcurve_fitting.models.CompositeModel
        The composite model after fitting
    """
    # Group the different variable types
    freenames = lc.freenames
    freepars, prior1, prior2, priortype, indep_vars = \
        group_variables(model)
    if meta.old_fitparams is not None:
        freepars = load_old_fitparams(lc, meta, log, freenames, 'emcee')
    ndim = len(freenames)

    if meta.old_chain is not None:
        pos, nwalkers = start_from_oldchain_emcee(lc, meta, log, ndim,
                                                  freenames, freepars,
                                                  prior1, prior2,
                                                  priortype)
    else:
        if meta.lsq_first:
            # Only call lsq fitter first if asked
            log.writelog('\nCalling lsqfitter first...')
            # RUN LEAST SQUARES
            lsq_sol = lsqfitter(lc, model, meta, log,
                                calling_function='emcee_lsq', **kwargs)

            freepars = lsq_sol.fit_params
        else:
            lsq_sol = None
        pos, nwalkers = initialize_emcee_walkers(meta, log, ndim, lsq_sol,
                                                 freepars, prior1, prior2,
                                                 priortype)

    start_lnprob = lnprob(np.median(pos, axis=0), lc, model, prior1, prior2,
                          priortype, freenames)
    log.writelog(f'Starting lnprob: {start_lnprob}', mute=(not meta.verbose))

    # Plot starting point
    if meta.isplots_S5 >= 1:
        plots.plot_fit(lc, model, meta,
                       fitter='emceeStartingPoint')
        # Plot GP starting point
        if model.GP:
            plots.plot_GP_components(lc, model, meta,
                                     fitter='emceeStartingPoint')

    # Plot star spots starting point
    if 'fleck_tr' in meta.run_myfuncs and meta.isplots_S5 >= 3:
        plots.plot_fleck_star(lc, model, meta, fitter='emceeStartingPoint')

    # Plot Harmonica string starting point
    if ('harmonica_tr' in meta.run_myfuncs and 'a1' in freenames
            and meta.isplots_S5 >= 3):
        plots.plot_harmonica_string(lc, model, meta,
                                    fitter='emceeStartingPoint')

    # Plot Harmonica string starting point
    if 'harmonica_tr' in meta.run_myfuncs and meta.isplots_S5 >= 3:
        plots.plot_harmonica_string(lc, model, meta,
                                    fitter='emceeStartingPoint')

    # Initialize tread pool
    if meta.ncpu > 1:
        pool = Pool(meta.ncpu)
    else:
        meta.ncpu = 1
        pool = None

    # Run emcee burn-in
    sampler = emcee.EnsembleSampler(nwalkers, ndim, lnprob,
                                    args=(lc, model, prior1, prior2,
                                          priortype, freenames),
                                    pool=pool)
    log.writelog('Running emcee burn-in and production steps...')
    sampler.run_mcmc(pos, meta.run_nsteps, progress=True)
    # log.writelog('Running emcee burn-in...')
    # state = sampler.run_mcmc(pos, meta.run_nsteps, progress=True)
    # # Log some details about the burn-in phase
    # acceptance_fraction = np.mean(sampler.acceptance_fraction)
    # log.writelog(f"Mean acceptance fraction: {acceptance_fraction:.3f}",
    #              mute=(not meta.verbose))
    # try:
    # autocorr = sampler.get_autocorr_time()
    #     log.writelog(f"Mean autocorrelation time: {autocorr:.3f} steps",
    #                  mute=(not meta.verbose))
    # except:
    #     log.writelog("Error: Unable to estimate the autocorrelation time!",
    #                  mute=(not meta.verbose))
    # mid_lnprob = lnprob(np.median(sampler.get_chain()[-1], axis=0), lc,
    #                     model, prior1, prior2, priortype, freenames)
    # log.writelog(f'Intermediate lnprob: {mid_lnprob}',
    #              mute=(not meta.verbose))
    # if meta.isplots_S5 >= 3:
    #     plots.plot_chain(sampler.get_chain(), lc, meta, freenames,
    #                      fitter='emcee', burnin=True)
    # # Reset the sampler and do the production run
    # log.writelog('Running emcee production run...')
    # sampler.reset()
    # sampler.run_mcmc(state, meta.run_nsteps-meta.run_nburn, progress=True)
    # samples = sampler.get_chain(flat=True)

    samples = sampler.get_chain(flat=True, discard=meta.run_nburn)
    if meta.ncpu > 1:
        # Close the thread pool
        pool.close()
        pool.join()

    # Record median + percentiles
    q = np.percentile(samples, [16, 50, 84], axis=0)
    fit_params = q[1]  # median
    mean_params = np.mean(samples, axis=0)
    errs = np.std(samples, axis=0)

    # Create table of results
    t_results = table.Table([freenames, mean_params, q[0]-q[1], q[2]-q[1],
                             q[0], fit_params, q[2]],
                            names=("Parameter", "Mean", "-1sigma", "+1sigma",
                                   "16th", "50th", "84th"))

    upper_errs = q[2]-q[1]
    lower_errs = q[1]-q[0]

    model.update(fit_params)
    model.errs = dict(zip(freenames, errs))
    lc.unc_fit = update_uncertainty(fit_params, lc.nints, lc.unc, freenames,
                                    lc.nchannel_fitted)

    # Save the fit ASAP so plotting errors don't make you lose everything
    save_fit(meta, lc, model, 'emcee', t_results, freenames, samples)

    end_lnprob = lnprob(fit_params, lc, model, prior1, prior2, priortype,
                        freenames)
    log.writelog(f'Ending lnprob: {end_lnprob}', mute=(not meta.verbose))
    acceptance_fraction = np.mean(sampler.acceptance_fraction)
    log.writelog(f"Mean acceptance fraction: {acceptance_fraction:.3f}",
                 mute=(not meta.verbose))
    try:
        autocorr = np.mean(sampler.get_autocorr_time())
        log.writelog(f"Mean autocorrelation time: {autocorr:.3f} steps",
                     mute=(not meta.verbose))
    except:
        # FINDME: Need to only catch the expected exception
        log.writelog("WARNING: Unable to estimate the autocorrelation time!",
                     mute=(not meta.verbose))

    # Compute reduced chi-squared
    chi2red = computeRedChiSq(lc, log, model, meta, freenames)

    log.writelog('\nEMCEE RESULTS:')
    for i in range(ndim):
        if 'scatter_mult' in freenames[i]:
            chan = freenames[i].split('_')[-1]
            if chan.isnumeric():
                chan = int(chan)
            else:
                chan = 0
            trim1, trim2 = get_trim(meta.nints, chan)
            unc = np.ma.median(lc.unc[trim1:trim2])
            scatter_ppm = 1e6*fit_params[i]*unc
            scatter_ppm_upper = 1e6*upper_errs[i]*unc
            scatter_ppm_lower = 1e6*lower_errs[i]*unc
            log.writelog(f'{freenames[i]}: {fit_params[i]} (+{upper_errs[i]},'
                         f' -{lower_errs[i]}); {scatter_ppm} '
                         f'(+{scatter_ppm_upper}, -{scatter_ppm_lower}) ppm')
        else:
            log.writelog(f'{freenames[i]}: {fit_params[i]} (+{upper_errs[i]},'
                         f' -{lower_errs[i]})')
    log.writelog('')

    # Plot fit
    if meta.isplots_S5 >= 1:
        plots.plot_fit(lc, model, meta, fitter='emcee')

    # Plot star spots
    if 'fleck_tr' in meta.run_myfuncs and meta.isplots_S5 >= 3:
        plots.plot_fleck_star(lc, model, meta, fitter='emcee')

    # Plot Harmonica string
    if ('harmonica_tr' in meta.run_myfuncs and 'a1' in freenames
            and meta.isplots_S5 >= 3):
        plots.plot_harmonica_string(lc, model, meta, fitter='emcee')

    # Plot GP fit + components
    if model.GP and meta.isplots_S5 >= 1:
        plots.plot_GP_components(lc, model, meta, fitter='emcee')

    # Zoom in on phase variations
    if meta.isplots_S5 >= 1 and ('sinusoid_pc' in meta.run_myfuncs
                                 or 'poet_pc' in meta.run_myfuncs
                                 or 'quasilambert_pc' in meta.run_myfuncs):
        plots.plot_phase_variations(lc, model, meta, fitter='emcee')

    # Make RMS time-averaging plot
    if meta.isplots_S5 >= 3 and np.size(lc.flux) > 20:
        # mc3.stats.time_avg breaks when testing with a small
        # number of integrations
        plots.plot_rms(lc, model, meta, fitter='emcee')

    # Plot residuals distribution
    if meta.isplots_S5 >= 3:
        plots.plot_res_distr(lc, model, meta, fitter='emcee')

    # Plot chain evolution
    if meta.isplots_S5 >= 3:
        plots.plot_chain(sampler.get_chain(), lc, meta, freenames,
                         fitter='emcee', burnin=True, nburn=meta.run_nburn)
        plots.plot_chain(sampler.get_chain(discard=meta.run_nburn), lc, meta,
                         freenames, fitter='emcee', burnin=False)

    if meta.isplots_S5 >= 5:
        plots.plot_corner(samples, lc, meta, freenames, fitter='emcee')

    # Make a new model instance
    best_model = copy.deepcopy(model)
    best_model.components[0].update(fit_params)
    best_model.__setattr__('chi2red', chi2red)
    best_model.__setattr__('fit_params', fit_params)

    return best_model


def start_from_oldchain_emcee(lc, meta, log, ndim, freenames, freepars,
                              prior1, prior2, priortype):
    """Restart emcee using the ending point of an old chain.

    Parameters
    ----------
    lc : eureka.S5_lightcurve_fitting.lightcurve.LightCurve
        The lightcurve data object.
    meta : eureka.lib.readECF.MetaClass
        The meta data object.
    log : logedit.Logedit
        The open log in which notes from this step can be added.
    ndim : int
        The number of fitted parameters.
    freenames : list
        The names of the fitted parameters.
    freepars : list
        The starting values of the fitted parameters.
    prior1 : list
        The list of prior1 values.
    prior2 : list
        The list of prior2 values.
    priortype : list
        The types of each prior (to determine meaning of prior1 and prior2).

    Returns
    -------
    pos : ndarray
        The starting positions for all walkers.
    nwalkers : int
        The number of walkers (may differ from the requested number
        if unable to get all walkers within the priors).

    Raises
    ------
    AssertionError
        The old chain is not compatible with the current fit.
    AssertionError
        Unable to get enough walkers within the prior range.
    """
    if lc.white:
        channel_tag = '_white'
    elif lc.share:
        channel_tag = '_shared'
    else:
        ch_number = str(lc.channel).zfill(len(str(lc.nchannel)))
        channel_tag = f'_ch{ch_number}'

    foldername = os.path.join(meta.topdir, *meta.old_chain.split(os.sep))
    fname = f'S5_emcee_fitparams{channel_tag}.csv'
    fitted_values = pd.read_csv(os.path.join(foldername, fname),
                                escapechar='#', skipinitialspace=True)
    full_keys = np.array(fitted_values['Parameter'])

    fname = f'S5_emcee_samples{channel_tag}'
    # Load HDF5 files
    full_fname = os.path.join(foldername, fname)+'.h5'
    ds = xrio.readXR(full_fname, verbose=False)
    if ds is None:
        # Working with an old save file
        with h5py.File(full_fname, 'r') as hf:
            samples = hf['samples'][:]
    else:
        samples = ds.to_array().T.values
    log.writelog(f'Old chain path: {full_fname}')

    if not np.all([key in freenames for key in full_keys]):
        # There were extra free parameters before - just get the relevant ones
        relevant_inds = np.array([key in freenames for key in full_keys])
        removed_inds = full_keys[~relevant_inds]
        full_keys = full_keys[relevant_inds]
        samples = samples[:, relevant_inds]
        message = ('Old chain had extra fitted parameters. '
                   'Removing the previously fitted parameters:\n'
                   f'    {removed_inds}')
        log.writelog(message, mute=(not meta.verbose))

    # Initialize the walkers using samples from the old chain
    nwalkers = meta.run_nwalkers
    pos = samples[-nwalkers:]
    walkers_used = nwalkers

    # Make sure that no walkers are starting in the same place as
    # they would then exactly follow each other
    repeat_pos = np.array([
        i for i in range(pos.shape[0])
        if np.any(np.all(pos[i] == np.delete(pos, i, axis=0), axis=1))
    ])

    while (
        repeat_pos.size > 0
        and samples.shape[0] > (walkers_used + repeat_pos.size)
    ):
        pos[repeat_pos] = samples[:-walkers_used][-repeat_pos.size:]
        walkers_used += repeat_pos.size
        repeat_pos = np.array([
            i for i in range(pos.shape[0])
            if np.any(np.all(pos[i] == np.delete(pos, i, axis=0), axis=1))
        ])

    # If unable to initialize all walkers in unique starting locations,
    # use fewer walkers unless there'd be fewer walkers than dimensions
    if len(repeat_pos) > 0 and (nwalkers-len(repeat_pos) > ndim):
        pos = np.delete(pos, repeat_pos, axis=0)
        nwalkers = pos.shape[0]
        log.writelog(f'Warning: Unable to initialize all walkers at different '
                     f'positions using old chain!\nUsing {nwalkers} walkers '
                     f'instead of the initially requested {meta.run_nwalkers} '
                     f'walkers')
    elif len(repeat_pos) > 0:
        message = (f'Error: Unable to initialize all walkers at different '
                   f'positions using old chain!\nUsing {nwalkers} walkers '
                   f'instead of the initially requested {meta.run_nwalkers} '
                   f'walkers is not permitted as there are {ndim} fitted '
                   f'parameters')
        log.writelog(message, mute=True)
        raise AssertionError(message)

    if not np.all([key in full_keys for key in freenames]):
        # There are now extra free parameters
        # Populate them using initialize_emcee_walkers
        missing_freenames = np.array([key for key in freenames
                                      if key not in full_keys])
        message = ('Old chain was missing some fitted parameters. '
                   'Adding the new fitted parameters:\n'
                   f'    {missing_freenames}')
        log.writelog(message, mute=(not meta.verbose))

        meta.run_nwalkers = nwalkers
        temp_pos, nwalkers = initialize_emcee_walkers(
            meta, log, ndim, None, freepars, prior1, prior2, priortype)

        new_pos = np.zeros((nwalkers, len(freenames)))
        for i, key in enumerate(freenames):
            if key not in full_keys:
                # There are now extra free parameters
                # Populate them using initialize_emcee_walkers
                new_pos[:, i] = temp_pos[:, i]
            else:
                # This variable already existed, so just add it
                idx = np.flatnonzero(full_keys == key)[0]
                new_pos[:, i] = pos[:, idx]

        pos = new_pos

    return pos, nwalkers


def initialize_emcee_walkers(meta, log, ndim, lsq_sol, freepars, prior1,
                             prior2, priortype):
    """Initialize emcee walker starting positions

    Parameters
    ----------
    meta : eureka.lib.readECF.MetaClass
        The meta data object.
    log : logedit.Logedit
        The open log in which notes from this step can be added.
    ndim : int
        The number of fitted parameters.
    lsq_sol : The results from the lsqfitter.
        The results from the lsqfitter.
    freepars : list
        The initial values of the fitted parameters.
    prior1 : list
        The list of prior1 values.
    prior2 : list
        The list of prior2 values.
    priortype : list
        The types of each prior (to determine meaning of prior1 and prior2).

    Returns
    -------
    pos : ndarray
        The starting position of all walkers.
    nwalkers : int
        The number of walkers (may differ from the requested number
        if unable to get all walkers within the priors).

    Raises
    ------
    AssertionError
        Failed to initialize any walkers within the priors
    AssertionError
        Failed to initialize enough walkers within the priors
    """
    u = np.where(priortype == 'U')[0]
    lu = np.where(priortype == 'LU')[0]
    n = np.where(priortype == 'N')[0]
    if lsq_sol is not None and lsq_sol.cov_mat is not None:
        step_size = np.diag(lsq_sol.cov_mat)
        if np.any(step_size == 0.):
            zero_u = np.flatnonzero(step_size[u] == 0.)
            zero_lu = np.flatnonzero(step_size[lu] == 0.)
            zero_n = np.flatnonzero(step_size[n] == 0.)

            delta_u = prior2[u][zero_u] - prior1[u][zero_u]
            step_size[u][zero_u] = 0.001 * delta_u

            delta_lu = (np.exp(prior2[lu][zero_lu])
                        - np.exp(prior1[lu][zero_lu]))
            step_size[lu][zero_lu] = 0.001 * delta_lu

            step_size[n][zero_n] = 0.1 * prior2[n][zero_n]
    else:
        # Sometimes the lsq fitter won't converge and will give None as
        # the covariance matrix. In that case, we need to establish the
        # step size in another way. Using a fractional step compared to
        # the prior range can work best for precisely known values like
        # t0 and period
        log.writelog('No covariance matrix from LSQ - falling back on a step '
                     'size based on the prior range', mute=(not meta.verbose))
        step_size = np.ones(ndim)
        step_size[u] = 0.001*(prior2[u] - prior1[u])
        step_size[lu] = 0.001*(np.exp(prior2[lu]) - np.exp(prior1[lu]))
        step_size[n] = 0.1*prior2[n]
    nwalkers = meta.run_nwalkers

    # make it robust to lsq hitting the upper or lower bound of the param space
    ind_max = np.flatnonzero(freepars[u] == prior2[u])
    ind_min = np.flatnonzero(freepars[u] == prior1[u])
    ind_max_LU = np.flatnonzero(np.log(freepars[lu]) == prior2[lu])
    ind_min_LU = np.flatnonzero(np.log(freepars[lu]) == prior1[lu])
    pmid = (prior2+prior1)/2.

    if len(ind_max) > 0 or len(ind_max_LU) > 0:
        log.writelog('Warning: >=1 params hit the upper bound in the lsq fit. '
                     'Setting to the middle of the interval.')
        freepars[u][ind_max] = pmid[u][ind_max]
        freepars[lu][ind_max_LU] = (np.exp(prior2[lu][ind_max_LU]) +
                                    np.exp(prior1[lu][ind_max_LU]))/2.
    if len(ind_min) > 0 or len(ind_min_LU) > 0:
        log.writelog('Warning: >=1 params hit the lower bound in the lsq fit. '
                     'Setting to the middle of the interval.')
        freepars[u][ind_min] = pmid[u][ind_min]
        freepars[lu][ind_min_LU] = (np.exp(prior2[lu][ind_min_LU]) +
                                    np.exp(prior1[lu][ind_min_LU]))/2.

    # Generate the walker positions
    pos = np.array([freepars + step_size*np.random.randn(ndim)
                    for i in range(nwalkers)])

    # Make sure the walker positions obey the priors
    in_range = np.array([((prior1[u] <= ii).all() and (ii <= prior2[u]).all())
                         for ii in pos[:, u]])
    in_range2 = np.array([((prior1[lu] <= np.log(ii)).all() and
                           (np.log(ii) <= prior2[lu]).all())
                          for ii in pos[:, lu]])
    if not np.all(in_range) or not np.all(in_range2):
        log.writelog('Not all walkers were initialized within the priors, '
                     'using a smaller proposal distribution')
        pos = pos[in_range]
        # Make sure the step size is well within the limits
        uniform_step = np.abs(np.append((prior2-freepars).reshape(-1, 1)/10,
                                        (freepars-prior1).reshape(-1, 1)/10,
                                        axis=1))
        step_size_options = np.append(step_size.reshape(-1, 1), uniform_step,
                                      axis=1)
        if len(lu) != 0:
            step_size_options[lu, 1] = np.abs((np.exp(prior2[lu]) -
                                               freepars[lu]).reshape(-1, 1)/10)
            step_size_options[lu, 2] = np.abs((np.exp(prior1[lu]) -
                                               freepars[lu]).reshape(-1, 1)/10)
        if len(n) != 0:
            step_size_options[n, 1:] = step_size_options[n, 0].reshape(-1, 1)
        step_size = np.min(step_size_options, axis=1)
        if pos.shape[0] == 0:
            remove_zeroth = True
            new_nwalkers = nwalkers-len(pos)
            pos = np.zeros((1, ndim))
        else:
            remove_zeroth = False
            new_nwalkers = nwalkers-len(pos)
        pos = np.append(pos, np.array([freepars +
                                       step_size*np.random.randn(ndim)
                                       for i in range(new_nwalkers)
                                       ]).reshape(-1, ndim), axis=0)
        if remove_zeroth:
            pos = pos[1:]
        in_range = np.array([((prior1[u] <= ii).all() and
                              (ii <= prior2[u]).all())
                             for ii in pos[:, u]])
        in_range2 = np.array([((prior1[lu] <= np.log(ii)).all() and
                               (np.log(ii) <= prior2[lu]).all())
                              for ii in pos[:, lu]])
    if not np.any(in_range) and not np.any(in_range2):
        raise AssertionError('Failed to initialize any walkers within the set '
                             'bounds for all parameters!\n'
                             'Check your stating position, decrease your step '
                             'size, or increase the bounds on your parameters')
    elif not np.all(in_range) or not np.all(in_range2):
        old_nwalkers = nwalkers
        pos = pos[in_range+in_range2]
        nwalkers = pos.shape[0]
        if nwalkers > ndim:
            log.writelog(f'Warning: Failed to initialize all walkers within '
                         f'the set bounds for all parameters!\nUsing '
                         f'{nwalkers} walkers instead of the initially '
                         f'requested {old_nwalkers} walkers')
        else:
            message = (f'Error: Failed to initialize all walkers within the '
                       f'set bounds for all parameters!\nUsing '
                       f'{nwalkers} walkers instead of the initially requested'
                       f' {old_nwalkers} walkers is not permitted as there are'
                       f' {ndim} fitted parameters')
            log.writelog(message, mute=True)
            raise AssertionError(message)
    return pos, nwalkers


def dynestyfitter(lc, model, meta, log, **kwargs):
    """Perform sampling using dynesty.

    Parameters
    ----------
    lc : eureka.S5_lightcurve_fitting.lightcurve.LightCurve
        The lightcurve data object.
    model : eureka.S5_lightcurve_fitting.models.CompositeModel
        The composite model to fit.
    meta : eureka.lib.readECF.MetaClass
        The metadata object.
    log : logedit.Logedit
        The open log in which notes from this step can be added.
    **kwargs : dict
        Arbitrary keyword arguments.

    Returns
    -------
    best_model : eureka.S5_lightcurve_fitting.models.CompositeModel
        The composite model after fitting.

    Notes
    -----
    Uses either dynesty's static or dynamic nested sampling based on
    the `meta.run_dynamic` flag.
    """
    fittername = 'dynamicdynesty' if meta.run_dynamic else 'dynesty'

    # Group the different variable types
    freenames = lc.freenames
    freepars, prior1, prior2, priortype, indep_vars = group_variables(model)
    if meta.old_fitparams is not None:
        freepars = load_old_fitparams(lc, meta, log, freenames, fittername)

    # Set up common dynesty parameters
    ndims = len(freepars)
    bound = meta.run_bound
    sample = meta.run_sample
    l_args = [lc, model, freenames]

    # Handle 'min' for meta.run_nlive
    nlive = meta.run_nlive
    min_nlive = int(np.ceil(ndims * (ndims + 1) // 2))
    if nlive == 'min':
        nlive = min_nlive
        nlive_log = (f'  Setting run_nlive = {nlive} (minimum '
                     f'recommended for ndim = {ndims})')
    elif nlive < min_nlive:
        nlive_log = (f'**** WARNING: You should set run_nlive to at least '
                     f'{min_nlive} ****')
    else:
        nlive_log = None

    # Initial log-likelihood
    start_lnprob = lnprob(freepars, lc, model, prior1, prior2, priortype,
                          freenames)
    log.writelog(f'  Starting lnprob: {start_lnprob}', mute=(not meta.verbose))

    # Plot starting point
    if meta.isplots_S5 >= 1:
        plots.plot_fit(lc, model, meta, fitter=fittername+'StartingPoint')
        # Plot GP starting point
        if model.GP:
            plots.plot_GP_components(lc, model, meta,
                                     fitter=fittername+'StartingPoint')

    # Plot star spots starting point
    if 'fleck_tr' in meta.run_myfuncs and meta.isplots_S5 >= 3:
        plots.plot_fleck_star(lc, model, meta, fittername+'StartingPoint')

    # Plot Harmonica string starting point
<<<<<<< HEAD
    if 'harmonica_tr' in meta.run_myfuncs and meta.isplots_S5 >= 3:
        plots.plot_harmonica_string(lc, model, meta,
                                    fitter='dynestyStartingPoint')

    # START DYNESTY
    l_args = [lc, model, freenames]

    log.writelog('Running dynesty...')

    min_nlive = int(np.ceil(ndims*(ndims+1)//2))
    if nlive == 'min':
        nlive = min_nlive
        log.writelog(f'Using {nlive} live points...')
    elif nlive < min_nlive:
        log.writelog(f'**** WARNING: You should set run_nlive to at least '
                     f'{min_nlive} ****')
=======
    if ('harmonica_tr' in meta.run_myfuncs and 'a1' in freenames
            and meta.isplots_S5 >= 3):
        plots.plot_harmonica_string(lc, model, meta,
                                    fitter=fittername+'StartingPoint')
>>>>>>> 425422fe

    # Set up multiprocessing if applicable
    if meta.ncpu > 1:
        pool = Pool(meta.ncpu)
        queue_size = meta.ncpu
    else:
        meta.ncpu = 1
        pool = None
        queue_size = None

    # Choose between dynamic and static nested sampling
    if meta.run_dynamic:
        log.writelog('  Using dynamic nested sampling...')
        if nlive_log is not None:
            log.writelog(nlive_log, mute=(not meta.verbose))

        sampler = DynamicNestedSampler(
            ln_like, ptform, ndims, pool=pool,
            queue_size=queue_size, bound=bound, sample=sample,
            logl_args=l_args, ptform_args=[prior1, prior2, priortype])

        # Handle 'auto' for meta.run_nlive_batch
        nlive_batch = meta.run_nlive_batch
        if nlive_batch == 'auto':
            nlive_batch = max(25, nlive // 2)
            log.writelog(f'  Setting run_nlive_batch = {nlive_batch} (auto '
                         f'default based on run_nlive = {nlive})',
                         mute=(not meta.verbose))

        # Run the sampler
        sampler.run_nested(nlive_init=nlive, nlive_batch=nlive_batch,
                           dlogz_init=meta.run_tol,
                           wt_kwargs={"pfrac": meta.run_pfrac},
                           print_progress=True)
    else:
        log.writelog('  Using static nested sampling...')
        if nlive_log is not None:
            log.writelog(nlive_log, mute=(not meta.verbose))

        sampler = NestedSampler(
            ln_like, ptform, ndims, nlive=nlive, pool=pool,
            queue_size=queue_size, bound=bound, sample=sample,
            logl_args=l_args, ptform_args=[prior1, prior2, priortype])

        # Run the sampler
        sampler.run_nested(dlogz=meta.run_tol, print_progress=True)

    # Get the results from the sampler
    res = sampler.results

    # Clean up pool
    if meta.ncpu > 1:
        pool.close()
        pool.join()

    # Log summary of results
    log.writelog('', mute=(not meta.verbose))
    # Need to temporarily redirect output since res.summar() prints rather
    # than returns a string
    old_stdout = sys.stdout
    sys.stdout = mystdout = StringIO()
    res.summary()
    sys.stdout = old_stdout
    log.writelog(mystdout.getvalue(), mute=(not meta.verbose))

    # Extract posterior samples
    weights = np.exp(res.logwt - res.logz[-1])
    samples = resample_equal(res.samples, weights)
    log.writelog('Number of posterior samples is {}'.format(len(samples)),
                 mute=(not meta.verbose))

    # Record median + percentiles
    q = np.percentile(samples, [16, 50, 84], axis=0)
    fit_params = q[1]  # median
    mean_params = np.mean(samples, axis=0)
    errs = np.std(samples, axis=0)

    # Create table of results
    t_results = table.Table([freenames, mean_params, q[0]-q[1], q[2]-q[1],
                             q[0], fit_params, q[2]],
                            names=("Parameter", "Mean", "-1sigma", "+1sigma",
                                   "16th", "50th", "84th"))

    upper_errs = q[2] - q[1]
    lower_errs = q[1] - q[0]

    # Update model and uncertainty
    model.update(fit_params)
    model.errs = dict(zip(freenames, errs))
    lc.unc_fit = update_uncertainty(fit_params, lc.nints, lc.unc, freenames,
                                    lc.nchannel_fitted)

    # Save the fit ASAP so plotting errors don't make you lose everything
    save_fit(meta, lc, model, fittername, t_results, freenames, samples)

    # Final log-likelihood
    end_lnprob = lnprob(fit_params, lc, model, prior1, prior2, priortype,
                        freenames)
    log.writelog(f'Ending lnprob: {end_lnprob}', mute=(not meta.verbose))

    # Compute reduced chi-squared
    chi2red = computeRedChiSq(lc, log, model, meta, freenames)

    log.writelog(f'\n{fittername.upper()} RESULTS:')
    for i in range(ndims):
        if 'scatter_mult' in freenames[i]:
            chan = freenames[i].split('_')[-1]
            if chan.isnumeric():
                chan = int(chan)
            else:
                chan = 0
            trim1, trim2 = get_trim(meta.nints, chan)
            unc = np.ma.median(lc.unc[trim1:trim2])
            scatter_ppm = 1e6*fit_params[i]*unc
            scatter_ppm_upper = 1e6*upper_errs[i]*unc
            scatter_ppm_lower = 1e6*lower_errs[i]*unc
            log.writelog(f'{freenames[i]}: {fit_params[i]} (+{upper_errs[i]},'
                         f' -{lower_errs[i]}); {scatter_ppm} '
                         f'(+{scatter_ppm_upper}, -{scatter_ppm_lower}) ppm')
        else:
            log.writelog(f'{freenames[i]}: {fit_params[i]} (+{upper_errs[i]},'
                         f' -{lower_errs[i]})')
    log.writelog('')

    # Plot fit
    if meta.isplots_S5 >= 1:
        plots.plot_fit(lc, model, meta, fitter=fittername)

    # Plot star spots
    if 'fleck_tr' in meta.run_myfuncs and meta.isplots_S5 >= 3:
        plots.plot_fleck_star(lc, model, meta, fitter=fittername)

    # Plot Harmonica string
    if ('harmonica_tr' in meta.run_myfuncs and 'a1' in freenames
            and meta.isplots_S5 >= 3):
        plots.plot_harmonica_string(lc, model, meta, fitter=fittername)

    # Plot GP fit + components
    if model.GP and meta.isplots_S5 >= 1:
        plots.plot_GP_components(lc, model, meta, fitter=fittername)

    # Zoom in on phase variations
    if meta.isplots_S5 >= 1 and ('sinusoid_pc' in meta.run_myfuncs
                                 or 'poet_pc' in meta.run_myfuncs
                                 or 'quasilambert_pc' in meta.run_myfuncs):
        plots.plot_phase_variations(lc, model, meta, fitter=fittername)

    # Make RMS time-averaging plot
    if meta.isplots_S5 >= 3 and np.size(lc.flux) > 20:
        # mc3.stats.time_avg breaks when testing with a small
        # number of integrations
        plots.plot_rms(lc, model, meta, fitter=fittername)

    # Plot residuals distribution
    if meta.isplots_S5 >= 3:
        plots.plot_res_distr(lc, model, meta, fitter=fittername)

    # plot using corner.py
    if meta.isplots_S5 >= 5:
        plots.plot_corner(samples, lc, meta, freenames, fitter=fittername)

    # Make a new model instance
    best_model = copy.deepcopy(model)
    best_model.components[0].update(fit_params)
    best_model.__setattr__('chi2red', chi2red)
    best_model.__setattr__('fit_params', fit_params)

    return best_model


def lmfitter(lc, model, meta, log, **kwargs):
    """Perform a fit using lmfit.

    Parameters
    ----------
    lc : eureka.S5_lightcurve_fitting.lightcurve.LightCurve
        The lightcurve data object.
    model : eureka.S5_lightcurve_fitting.models.CompositeModel
        The composite model to fit.
    meta : eureka.lib.readECF.MetaClass
        The metadata object.
    log : logedit.Logedit
        The open log in which notes from this step can be added.
    **kwargs : dict
        Arbitrary keyword arguments.

    Returns
    -------
    best_model : eureka.S5_lightcurve_fitting.models.CompositeModel
        The composite model after fitting
    """
    # TODO: Do something so that duplicate param names can all be handled
    # (e.g. two Polynomail models with c0). Perhaps append something to the
    # parameter name like c0_1 and c0_2?)
    freenames = lc.freenames

    # Group the different variable types
    param_list, indep_vars = group_variables_lmfit(model)

    # Add the time as an independent variable
    indep_vars['time'] = lc.time

    # Initialize lmfit Params object
    initialParams = lmfit.Parameters()
    # Insert parameters
    initialParams.add_many(*param_list)

    # Create the lmfit lightcurve model
    lcmodel = lmfit.Model(model.eval)
    lcmodel.independent_vars = indep_vars.keys()

    # Fit light curve model to the simulated data
    result = lcmodel.fit(lc.flux, weights=1/lc.unc, params=initialParams,
                         **indep_vars, **kwargs)

    # Get the best fit params
    fit_params = result.__dict__['params']
    # new_params = [(fit_params.get(i).name, fit_params.get(i).value,
    #                fit_params.get(i).vary, fit_params.get(i).min,
    #                fit_params.get(i).max) for i in fit_params]

    # Create table of results
    t_results = table.Table([freenames, fit_params],
                            names=("Parameter", "Mean"))

    model.update(fit_params)
    lc.unc_fit = update_uncertainty(fit_params, lc.nints, lc.unc, freenames,
                                    lc.nchannel_fitted)

    # Save the fit ASAP
    save_fit(meta, lc, model, 'lmfitter', t_results, freenames)

    # Compute reduced chi-squared
    chi2red = computeRedChiSq(lc, log, model, meta, freenames)

    # Log results
    log.writelog(result.fit_report(), mute=(not meta.verbose))

    # Plot fit
    if meta.isplots_S5 >= 1:
        plots.plot_fit(lc, model, meta, fitter='lmfitter')

    # Plot star spots
    if 'fleck_tr' in meta.run_myfuncs and meta.isplots_S5 >= 3:
        plots.plot_fleck_star(lc, model, meta, fitter='lmfitter')

    # Plot Harmonica string
    if ('harmonica_tr' in meta.run_myfuncs and 'a1' in freenames
            and meta.isplots_S5 >= 3):
        plots.plot_harmonica_string(lc, model, meta, fitter='lmfitter')

    # Plot GP fit + components
    if model.GP and meta.isplots_S5 >= 1:
        plots.plot_GP_components(lc, model, meta, fitter='lmfitter')

    # Zoom in on phase variations
    if meta.isplots_S5 >= 1 and ('sinusoid_pc' in meta.run_myfuncs
                                 or 'poet_pc' in meta.run_myfuncs
                                 or 'quasilambert_pc' in meta.run_myfuncs):
        plots.plot_phase_variations(lc, model, meta, fitter='lmfitter')

    # Make RMS time-averaging plot
    if meta.isplots_S5 >= 3 and np.size(lc.flux) > 20:
        # mc3.stats.time_avg breaks when testing with a small
        # number of integrations
        plots.plot_rms(lc, model, meta, fitter='lmfitter')

    # Plot residuals distribution
    if meta.isplots_S5 >= 3:
        plots.plot_res_distr(lc, model, meta, fitter='lmfitter')

    # Create new model with best fit parameters
    best_model = copy.deepcopy(model)
    best_model.components[0].update(fit_params)
    best_model.__setattr__('chi2red', chi2red)
    best_model.__setattr__('fit_params', fit_params)

    return best_model


def group_variables(model):
    """Group variables into fitted and frozen.

    Parameters
    ----------
    model : eureka.S5_lightcurve_fitting.models.CompositeModel
        The composite model to fit

    Returns
    -------
    freepars : np.array
        The fitted variables.
    prior1 : np.array
        The lower bound for constrained variables with uniform/log uniform
        priors, or mean for constrained variables with Gaussian priors.
    prior2 : np.array
        The upper bound for constrained variables with uniform/log uniform
        priors, or mean for constrained variables with Gaussian priors.
    priortype : np.array
        Keywords indicating the type of prior for each free parameter.
    indep_vars : dict
        The frozen variables.
    """
    parameters_dict = model.components[0].parameters.dict
    freenames = model.components[0].freenames

    # Group the different variable types
    freepars = []
    prior1 = []
    prior2 = []
    priortype = []
    for ii, name in enumerate(freenames):
        param = parameters_dict[name]
        # param = list(param)
        if ((param[1] == 'free') or (param[1] == 'shared')
                or ('white' in param[1])):
            freepars.append(param[0])
            if len(param) == 5:  # If prior is specified.
                prior1.append(param[2])
                prior2.append(param[3])
                priortype.append(param[4])
            elif (len(param) > 3) & (len(param) < 5):
                # If prior bounds are specified but not the prior type
                raise IndexError("If you want to specify prior parameters, you"
                                 " must also specify the prior type: 'U', 'LU'"
                                 ", or 'N'.")
            else:
                # If no prior is specified,
                # assume uniform prior with infinite bounds.
                prior1.append(-np.inf)
                prior2.append(np.inf)
                priortype.append('U')
    freepars = np.array(freepars)
    prior1 = np.array(prior1)
    prior2 = np.array(prior2)
    priortype = np.array(priortype)
    indep_vars = dict([[key, parameters_dict[key][0]]
                       for key in parameters_dict.keys()
                       if key not in freenames])

    return freepars, prior1, prior2, priortype, indep_vars


def group_variables_lmfit(model):
    """Group variables into fitted and frozen for lmfit fitter.

    Parameters
    ----------
    model : eureka.S5_lightcurve_fitting.models.CompositeModel
        The composite model to fit

    Returns
    -------
    paramlist : list
        The fitted variables.
    indep_vars : dict
        The frozen variables.
    """
    all_params = [i for j in [model.components[n].parameters.dict.items()
                  for n in range(len(model.components))] for i in j]

    # Group the different variable types
    param_list = []
    indep_vars = {}
    for param in all_params:
        param = list(param)
        if param[1][1] == 'free':
            param[1][1] = True
            param_list.append(tuple(param))
        elif param[1][1] == 'fixed':
            param[1][1] = False
            param_list.append(tuple(param))
        else:
            indep_vars[param[0]] = param[1]

    return param_list, indep_vars


def load_old_fitparams(lc, meta, log, freenames, fitter):
    """Load in the best-fit values from a previous fit.

    Parameters
    ----------
    lc : eureka.S5_lightcurve_fitting.lightcurve.LightCurve
        The lightcurve data object.
    meta : eureka.lib.readECF.MetaClass
        The metadata object.
    log : logedit.Logedit
        The open log in which notes from this step can be added.
    freenames : list
        The names of the fitted parameters.
    fitter : str
        The name of the fitter, to figure out the old fitparams filename name.

    Returns
    -------
    fitted_values : np.array
        The best-fit values from a previous fit

    Raises
    ------
    AssertionError
        The old fit is incompatible with the current fit.
    """
    if lc.white:
        channel_tag = '_white'
    elif lc.share:
        channel_tag = '_shared'
    else:
        ch_number = str(lc.channel).zfill(len(str(lc.nchannel)))
        channel_tag = f'_ch{ch_number}'

    foldername = os.path.join(meta.topdir, *meta.old_fitparams.split(os.sep))
    fname = f'S5_{fitter}_fitparams{channel_tag}.csv'
    fitted_values = pd.read_csv(os.path.join(foldername, fname),
                                escapechar='#', skipinitialspace=True)
    full_keys = np.array(fitted_values['Parameter'])

    if np.all(full_keys != freenames):
        log.writelog('Old fit does not have the same fitted parameters and '
                     'cannot be used to initialize the new fit.\n'
                     'The old fit included:\n['+','.join(full_keys)+']\n'
                     'The new fit included:\n['+','.join(freenames)+']',
                     mute=True)
        raise AssertionError('Old fit does not have the same fitted parameters'
                             ' and cannot be used to initialize the new fit.\n'
                             'The old fit included:\n['+','.join(full_keys) +
                             ']\nThe new fit included:\n['+','.join(freenames)
                             + ']')

    if '50th' in fitted_values.keys():
        # A sampler was used, so use the (more reliable) median
        oldfitparam = fitted_values['50th'].to_numpy()
    else:
        # An optimizer was used, so only the Mean column will be populated
        oldfitparam = fitted_values['Mean'].to_numpy()

    return oldfitparam


def save_fit(meta, lc, model, fitter, results_table, freenames, samples=[]):
    """Save a fit as a txt file as well as the entire chain if provided.

    Parameters
    ----------
    meta : eureka.lib.readECF.MetaClass
        The metadata object.
    lc : eureka.S5_lightcurve_fitting.lightcurve.LightCurve
        The lightcurve data object.
    model : eureka.S5_lightcurve_fitting.models.CompositeModel
        The composite model to fit.
    fitter : str
        The current fitter being used.
    fit_params : np.array
        The best-fit values from the current fit.
    freenames : list
        The list of fitted parameter names.
    samples : ndarray; optional
        The full chain from a sampling method, by default [].
    """
    if lc.white:
        channel_tag = '_white'
    elif lc.share:
        channel_tag = '_shared'
    else:
        ch_number = str(lc.channel).zfill(len(str(lc.nchannel)))
        channel_tag = f'_ch{ch_number}'

    # Save the fitted parameters and their uncertainties (if possible)
    fname = f'S5_{fitter}_fitparams{channel_tag}'
    results_table.write(meta.outputdir+fname+'.csv', format='csv',
                        overwrite=False)

    # Save the chain from the sampler using Astraeus (if a chain was provided)
    if len(samples) != 0:
        fname = meta.outputdir+f'S5_{fitter}_samples{channel_tag}.h5'
        ds = dict([(freenames[i], xr.DataArray(samples[:, i], dims=['sample'],
                                               name=freenames[i]))
                   for i in range(len(freenames))])
        ds = xrio.makeDataset(ds)
        xrio.writeXR(fname, ds)

    # Directory structure should not use expanded HW values
    spec_hw_val, bg_hw_val = util.get_unexpanded_hws(
        meta.expand, meta.spec_hw, meta.bg_hw)
    event_ap_bg = meta.eventlabel+"_ap"+str(spec_hw_val) + \
        '_bg'+str(bg_hw_val)
    meta.tab_filename_s5 = (meta.outputdir+'S5_'+event_ap_bg+"_Table_Save" +
                            channel_tag+'.txt')
    wavelengths = np.mean(np.append(meta.wave_low.reshape(1, -1),
                                    meta.wave_hi.reshape(1, -1), axis=0),
                          axis=0)
    wave_errs = (meta.wave_hi-meta.wave_low)/2
    # Evaluate each individual model for easier access outside of Eureka!
    individual_models = []
    for comp in model.components:
        if comp.name != 'GP':
            individual_models.append([comp.name, comp.eval()])
        else:
            fit = model.eval(incl_GP=False)
            individual_models.append([comp.name, comp.eval(fit)])
    individual_models = np.array(individual_models, dtype=object)

    model_lc = model.eval()
    residuals = lc.flux-model_lc
    astropytable.savetable_S5(meta.tab_filename_s5, meta, lc.time,
                              wavelengths[lc.fitted_channels],
                              wave_errs[lc.fitted_channels],
                              lc.flux, lc.unc_fit, individual_models, model_lc,
                              residuals)

    return<|MERGE_RESOLUTION|>--- conflicted
+++ resolved
@@ -871,29 +871,10 @@
         plots.plot_fleck_star(lc, model, meta, fittername+'StartingPoint')
 
     # Plot Harmonica string starting point
-<<<<<<< HEAD
-    if 'harmonica_tr' in meta.run_myfuncs and meta.isplots_S5 >= 3:
-        plots.plot_harmonica_string(lc, model, meta,
-                                    fitter='dynestyStartingPoint')
-
-    # START DYNESTY
-    l_args = [lc, model, freenames]
-
-    log.writelog('Running dynesty...')
-
-    min_nlive = int(np.ceil(ndims*(ndims+1)//2))
-    if nlive == 'min':
-        nlive = min_nlive
-        log.writelog(f'Using {nlive} live points...')
-    elif nlive < min_nlive:
-        log.writelog(f'**** WARNING: You should set run_nlive to at least '
-                     f'{min_nlive} ****')
-=======
     if ('harmonica_tr' in meta.run_myfuncs and 'a1' in freenames
             and meta.isplots_S5 >= 3):
         plots.plot_harmonica_string(lc, model, meta,
                                     fitter=fittername+'StartingPoint')
->>>>>>> 425422fe
 
     # Set up multiprocessing if applicable
     if meta.ncpu > 1:
