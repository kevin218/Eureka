--- conflicted
+++ resolved
@@ -162,13 +162,9 @@
 
     # Zoom in on phase variations
     if meta.isplots_S5 >= 1 and ('sinusoid_pc' in meta.run_myfuncs
-<<<<<<< HEAD
                                  or 'spiderman' in meta.run_myfuncs
-                                 or 'poet_pc' in meta.run_myfuncs):
-=======
                                  or 'poet_pc' in meta.run_myfuncs
                                  or 'quasilambert_pc' in meta.run_myfuncs):
->>>>>>> 58f4a0eb
         plots.plot_phase_variations(lc, model, meta, fitter=calling_function)
 
     # Plot Allan plot
@@ -440,14 +436,10 @@
         plots.plot_GP_components(lc, model, meta, fitter='emcee')
 
     # Zoom in on phase variations
-<<<<<<< HEAD
-    if meta.isplots_S5 >= 1 and ('sinusoid_pc' in meta.run_myfuncs or
-                                 'spiderman' in meta.run_myfuncs):
-=======
     if meta.isplots_S5 >= 1 and ('sinusoid_pc' in meta.run_myfuncs
+                                 or 'spiderman' in meta.run_myfuncs
                                  or 'poet_pc' in meta.run_myfuncs
                                  or 'quasilambert_pc' in meta.run_myfuncs):
->>>>>>> 58f4a0eb
         plots.plot_phase_variations(lc, model, meta, fitter='emcee')
 
     # Plot Allan plot
@@ -952,14 +944,10 @@
         plots.plot_GP_components(lc, model, meta, fitter='dynesty')
 
     # Zoom in on phase variations
-<<<<<<< HEAD
-    if meta.isplots_S5 >= 1 and ('sinusoid_pc' in meta.run_myfuncs or
-                                 'spiderman' in meta.run_myfuncs):
-=======
     if meta.isplots_S5 >= 1 and ('sinusoid_pc' in meta.run_myfuncs
+                                 or 'spiderman' in meta.run_myfuncs
                                  or 'poet_pc' in meta.run_myfuncs
                                  or 'quasilambert_pc' in meta.run_myfuncs):
->>>>>>> 58f4a0eb
         plots.plot_phase_variations(lc, model, meta, fitter='dynesty')
 
     # Plot Allan plot
@@ -1073,14 +1061,10 @@
         plots.plot_GP_components(lc, model, meta, fitter='lmfitter')
 
     # Zoom in on phase variations
-<<<<<<< HEAD
-    if meta.isplots_S5 >= 1 and ('sinusoid_pc' in meta.run_myfuncs or
-                                 'spiderman' in meta.run_myfuncs):
-=======
     if meta.isplots_S5 >= 1 and ('sinusoid_pc' in meta.run_myfuncs
+                                 or 'spiderman' in meta.run_myfuncs
                                  or 'poet_pc' in meta.run_myfuncs
                                  or 'quasilambert_pc' in meta.run_myfuncs):
->>>>>>> 58f4a0eb
         plots.plot_phase_variations(lc, model, meta, fitter='lmfitter')
 
     # Plot Allan plot
