--- conflicted
+++ resolved
@@ -30,15 +30,7 @@
         # Define model type (physical, systematic, other)
         self.modeltype = 'systematic'
 
-<<<<<<< HEAD
-        self.coeff_keys = [f'{self.axis}_{c}' if c > 0 else self.axis
-=======
-        # Figure out if using xpos, ypos, xwidth, ywidth
-        self.axis = kwargs.get('axis')
-        self.centroid = kwargs.get('centroid')
-
         self.coeff_keys = [f'{self.axis}_ch{c}' if c > 0 else self.axis
->>>>>>> 00c987e6
                            for c in range(self.nchannel_fitted)]
 
     @property
