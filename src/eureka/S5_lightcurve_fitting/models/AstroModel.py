import numpy as np
import astropy.constants as const
from copy import copy
import inspect

<<<<<<< HEAD

=======
>>>>>>> 566c20a4
from .Model import Model
from .KeplerOrbit import KeplerOrbit
from ..limb_darkening_fit import ld_profile
from ...lib.split_channels import split


class PlanetParams():
    """
    Define planet parameters.
    """
    def __init__(self, model, pid=0, channel=0, eval=True):
        """
        Set attributes to PlanetParams object.

        Parameters
        ----------
        model : object
            The model.eval object that contains a dictionary of parameter names
            and their current values.
        pid : int; optional
            Planet ID, default is 0.
        channel : int, optional
            The channel number for multi-wavelength fits or mutli-white fits.
            Defaults to 0.
        eval : bool; optional
            If true evaluate the model, otherwise simply compile the model.
            Defaults to True.
        """

        if eval:
            parameterObject = model.parameters
            lib = np
        else:
<<<<<<< HEAD
            # Raise error while jax is not yet supported
            raise NotImplementedError(
                'The eval=False option is not yet implemented for the '
                'PlanetParams class. Please set eval=True to use this class.')
=======
            # No other option is currently supported until jax is added
            raise NotImplementedError(
                'JAX support is not yet implemented. '
                'Please use eval=True to evaluate the model in numpy mode.')
>>>>>>> 566c20a4

        # Planet ID
        self.pid = pid
        if pid == 0:
            self.pid_id = ''
        else:
            self.pid_id = f'_pl{self.pid}'
        # Channel ID
        self.channel = channel
        if channel == 0:
            self.channel_id = ''
        else:
            self.channel_id = f'_ch{self.channel}'
        # Transit/eclipse parameters
        self.t0 = None
        self.rprs = None
        self.rp = None
        self.rprs2 = None
        self.rp2 = None
        self.phi = 90.
        self.inc = None
        self.b = None
        self.ars = None
        self.a = None
        self.per = None
        self.ecc = None
        self.w = None
        self.ecosw = None
        self.esinw = None
        self.fpfs = None
        self.fp = None
        self.t_secondary = None
        # Harmonica parameters
        self.a1 = 0.
        self.b1 = 0.
        self.a2 = 0.
        self.b2 = 0.
        self.a3 = 0.
        self.b3 = 0.
        # POET phase curve parameters
        self.cos1_amp = 0.
        self.cos1_off = 0.
        self.cos2_amp = 0.
        self.cos2_off = 0.
        # Sinusoidal phase curve parameters
        self.AmpCos1 = 0.
        self.AmpSin1 = 0.
        self.AmpCos2 = 0.
        self.AmpSin2 = 0.
        # Quasi-Lambertian parameters
        self.quasi_gamma = 0.
        self.quasi_offset = 0.
        # Limb-darkening parameters
        self.u1 = 0.
        self.u2 = 0.
        self.u3 = 0.
        self.u4 = 0.
        # Fleck/starry star-spot parameters
        # Figure out how many star spots
        self.nspots = len([s for s in model.parameters.dict.keys()
                           if 'spotrad' in s and '_' not in s])
        self.spotrad = 0.
        self.spotlat = 0.
        self.spotlon = 0.
        self.spotcon = 0.
        for n in range(1, self.nspots):
            # read radii, latitudes, longitudes, and contrasts
            spot_id = f'{n}'
            setattr(self, f'spotrad{spot_id}', 0.)
            setattr(self, f'spotlat{spot_id}', 0.)
            setattr(self, f'spotlon{spot_id}', 0.)
            setattr(self, f'spotcon{spot_id}', 0.)
        self.spotstari = 90.
        self.spotstarobl = 0.
        self.spotrot = None
        self.spotnpts = None

        # Figure out how many planet map pixels
        self.npix = len([s for s in model.parameters.dict.keys()
                         if 'pixel' in s and '_' not in s])
        for pix in range(self.npix):
            # read radii, latitudes, longitudes, and contrasts
            pixname = 'pixel'
            if pix > 0:
                pixname += f'{pix}'
            setattr(self, pixname, 0.)

        # Figure out how many planet Ylm spherical harmonics
        ylm_params = [i for i, par in enumerate(model.parameters.dict.keys())
                      if par.startswith('Y') and par[1:].isnumeric()]
        if len(ylm_params) > 0:
            l_vals = [int(list(model.parameters.dict.keys())[ind][1])
                      for ind in ylm_params]
            self.ydeg = max(l_vals)
            for ell in range(1, self.ydeg+1):
                for m in range(-ell, ell+1):
                    setattr(self, f'Y{ell}{m}', 0.)
        else:
            self.ydeg = 0

        # Load in all the values for each astro parameter
        for item in self.__dict__.keys():
            item0 = item+self.pid_id
            try:
                item_temp = item0 + self.channel_id
                if item_temp in model.parameters.dict.keys():
                    item0 = item_temp
                value = getattr(parameterObject, item0)
                if eval:
                    value = value.value
                setattr(self, item, value)
            except (KeyError, AttributeError):
                # Item not in model.parameters, so check for some special cases
                if (item in [f'u{i}' for i in range(1, 5)] or
                        'spot' == item[:4]):
                    # Limb darkening and spots probably don't vary with planet
                    try:
                        item0 = item
                        item_temp = item0 + self.channel_id
                        if item_temp in model.parameters.dict.keys():
                            item0 = item_temp
                        value = getattr(parameterObject, item0)
                        if eval:
                            value = value.value
                        setattr(self, item, value)
                    except (KeyError, AttributeError):
                        # Item not in model.parameters, so leave it as default
                        pass
        # Allow for rp or rprs
        if (self.rprs is None) and ('rp' in model.parameters.dict.keys()):
            item0 = 'rp' + self.pid_id
            if model.parameters.dict[item0][1] == 'free':
                item0 += self.channel_id
            value = getattr(parameterObject, item0)
            if eval:
                value = value.value
            self.rprs = value
        if (self.rp is None) and ('rprs' in model.parameters.dict.keys()):
            item0 = 'rprs' + self.pid_id
            if model.parameters.dict[item0][1] == 'free':
                item0 += self.channel_id
            value = getattr(parameterObject, item0)
            if eval:
                value = value.value
            self.rp = value
        # Allow for rp2 or rprs2
        if (self.rprs2 is None) and ('rp2' in model.parameters.dict.keys()):
            item0 = 'rp2' + self.pid_id
            if model.parameters.dict[item0][1] == 'free':
                item0 += self.channel_id
            value = getattr(parameterObject, item0)
            if eval:
                value = value.value
            self.rprs2 = value
        if (self.rp2 is None) and ('rprs2' in model.parameters.dict.keys()):
            item0 = 'rprs2' + self.pid_id
            if model.parameters.dict[item0][1] == 'free':
                item0 += self.channel_id
            value = getattr(parameterObject, item0)
            if eval:
                value = value.value
            self.rp2 = value
        # Allow for a or ars
        if (self.ars is None) and ('a' in model.parameters.dict.keys()):
            item0 = 'a' + self.pid_id
            if model.parameters.dict[item0][1] == 'free':
                item0 += self.channel_id
            value = getattr(parameterObject, item0)
            if eval:
                value = value.value
            self.ars = value
        if (self.a is None) and ('ars' in model.parameters.dict.keys()):
            item0 = 'ars' + self.pid_id
            if model.parameters.dict[item0][1] == 'free':
                item0 += self.channel_id
            value = getattr(parameterObject, item0)
            if eval:
                value = value.value
            self.a = value
        # Allow for inc or b
        if (self.b is None) and ('inc' in model.parameters.dict.keys()):
            item0 = 'inc' + self.pid_id
            if model.parameters.dict[item0][1] == 'free':
                item0 += self.channel_id
            inc_value = getattr(parameterObject, item0)
            a_value = self.a
            if eval:
                inc_value = inc_value.value
            self.b = a_value*lib.cos(inc_value*np.pi/180)
        if (self.inc is None) and ('b' in model.parameters.dict.keys()):
            item0 = 'b' + self.pid_id
            if model.parameters.dict[item0][1] == 'free':
                item0 += self.channel_id
            b_value = getattr(parameterObject, item0)
            a_value = self.a
            if eval:
                b_value = b_value.value
            self.inc = lib.arccos(b_value/a_value)*180/np.pi
        # Allow for (ecc, w) or (ecosw, esinw)
        if (self.ecosw is None) and self.ecc == 0:
            self.ecosw = 0.
            self.esinw = 0.
        elif (self.ecc is None) and self.ecosw == 0 and self.esinw == 0:
            self.ecc = 0.
            self.w = 180.
        if (self.ecosw is None) and ('ecc' in model.parameters.dict.keys()):
            item0 = 'ecc' + self.pid_id
            item1 = 'w' + self.pid_id
            if model.parameters.dict[item0][1] == 'free':
                item0 += self.channel_id
            if model.parameters.dict[item1][1] == 'free':
                item1 += self.channel_id
            value0 = getattr(parameterObject, item0)
            value1 = getattr(parameterObject, item1)
            if eval:
                value0 = value0.value
                value1 = value1.value
            ecc = value0
            w = value1
            self.ecosw = ecc*lib.cos(w*np.pi/180)
            self.esinw = ecc*lib.sin(w*np.pi/180)
        elif (self.ecc is None) and ('ecosw' in model.parameters.dict.keys()):
            item0 = 'ecosw' + self.pid_id
            item1 = 'esinw' + self.pid_id
            if model.parameters.dict[item0][1] == 'free':
                item0 += self.channel_id
            if model.parameters.dict[item1][1] == 'free':
                item1 += self.channel_id
            value0 = getattr(parameterObject, item0)
            value1 = getattr(parameterObject, item1)
            if eval:
                value0 = value0.value
                value1 = value1.value
            ecosw = value0
            esinw = value1
            self.ecc = lib.sqrt(ecosw**2+esinw**2)
            self.w = lib.arctan2(esinw, ecosw)*180/np.pi
        # Allow for fp or fpfs
        if (self.fpfs is None) and ('fp' in model.parameters.dict.keys()):
            item0 = 'fp' + self.pid_id
            if model.parameters.dict[item0][1] == 'free':
                item0 += self.channel_id
            value = getattr(parameterObject, item0)
            if eval:
                value = value.value
            self.fpfs = value
        elif self.fpfs is None:
            self.fpfs = 0.
        if (self.fp is None) and ('fpfs' in model.parameters.dict.keys()):
            item0 = 'fpfs' + self.pid_id
            if model.parameters.dict[item0][1] == 'free':
                item0 += self.channel_id
            value = getattr(parameterObject, item0)
            if eval:
                value = value.value
            self.fp = value
        elif self.fp is None:
            self.fp = 0.
        # Set stellar radius
        if 'Rs' in model.parameters.dict.keys():
            item0 = 'Rs'
            if model.parameters.dict[item0][1] == 'free':
                item0 += self.channel_id
            try:
                value = getattr(parameterObject, item0)
            except AttributeError as message:
                message = ('Missing required parameter Rs in your EPF. Make'
                           ' sure it is not set to \'independent\' as'
                           ' this is no longer a supported option; you can set'
                           ' these parameters to fixed if you want to maintain'
                           ' the old \'independent\' behavior.')
                raise AssertionError(message)
            if eval:
                value = value.value
            self.Rs = value

        # Nicely packaging limb-darkening coefficients
        if not hasattr(model.parameters, 'limb_dark'):
            self.limb_dark = 'uniform'
        else:
            self.limb_dark = model.parameters.limb_dark.value
        ld_func = ld_profile(self.limb_dark)
        len_params = len(inspect.signature(ld_func).parameters)
        coeffs = ['u{}'.format(n) for n in range(1, len_params)]
        self.u = [getattr(self, coeff) for coeff in coeffs]
        if self.limb_dark == '4-parameter':
            self.limb_dark = 'nonlinear'
        elif self.limb_dark == 'kipping2013':
            self.limb_dark = 'quadratic'
            if eval:
                self.u_original = copy(self.u)
                self.u1 = 2*lib.sqrt(self.u[0])*self.u[1]
                self.u2 = lib.sqrt(self.u[0])*(1-2*self.u[1])
                self.u = lib.array([self.u1, self.u2])
            else:
                self.u1 = 2*lib.sqrt(self.u1)*self.u2
                self.u2 = lib.sqrt(self.u1)*(1-2*self.u2)
                self.u = lib.array([self.u1, self.u2])

        # Nicely packaging Harmonica coefficients
        self.ab = lib.array([self.rp,
                            self.a1, self.b1,
                            self.a2, self.b2,
                            self.a3, self.b3])

        # Make sure (e, w, ecosw, and esinw) are all defined (assuming e=0)
        if self.ecc is None:
            self.ecc = 0.
            self.w = 180.
            self.ecosw = 0.
            self.esinw = 0.

        if self.spotrot is None:
            # spotrot will default to 10k years (important if t0 is not ~0)
            self.spotrot = 3650000.
            self.fleck_fast = True
        else:
            self.fleck_fast = False

        self.inc_rad = self.inc * np.pi / 180
        self.w_rad = self.w * np.pi / 180


class AstroModel(Model):
    """A model that combines all astrophysical components."""
    def __init__(self, components, **kwargs):
        """Initialize the phase curve model.

        Parameters
        ----------
        components : list
            A list of eureka.S5_lightcurve_fitting.models.Model which together
            comprise the astrophysical model.
        **kwargs : dict
            Additional parameters to pass to
            eureka.S5_lightcurve_fitting.models.Model.__init__().
            Can pass in the parameters, longparamlist, nchan, and
            paramtitles arguments here.
        """
        # Inherit from Model class
        super().__init__(components=components, **kwargs)
        self.name = 'astrophysical model'

        # Define model type (physical, systematic, other)
        self.modeltype = 'physical'

    @property
    def components(self):
        """A getter for the flux."""
        return self._components

    @components.setter
    def components(self, components):
        """A setter for the flux

        Parameters
        ----------
        flux_array : sequence
            The flux array
        """
        self._components = components
        self.transit_model = None
        self.eclipse_model = None
        self.phasevariation_models = []
        self.stellar_models = []
        for component in self.components:
            if 'transit' in component.name.lower():
                self.transit_model = component
            elif 'eclipse' in component.name.lower():
                self.eclipse_model = component
            elif 'phase curve' in component.name.lower():
                self.phasevariation_models.append(component)
            else:
                self.stellar_models.append(component)

    @property
    def fit(self):
        """A getter for the fit object."""
        return self._fit

    @fit.setter
    def fit(self, fit):
        """A setter for the fit object.

        Parameters
        ----------
        fit : object
            The fit object
        """
        self._fit = fit
        for component in self.components:
            component.fit = fit

    def eval(self, channel=None, pid=None, **kwargs):
        """Evaluate the function with the given values.

        Parameters
        ----------
        channel : int; optional
            If not None, only consider one of the channels. Defaults to None.
        pid : int; optional
            Planet ID, default is None which combines the eclipse models from
            all planets.
        **kwargs : dict
            Must pass in the time array here if not already set.

        Returns
        -------
        lcfinal : ndarray
            The value of the model at the times self.time.
        """
        if channel is None:
            nchan = self.nchannel_fitted
            channels = self.fitted_channels
        else:
            nchan = 1
            channels = [channel, ]

        pid_input = copy(pid)
        if pid_input is None:
            pid_iter = range(self.num_planets)
        else:
            pid_iter = [pid_input,]

        # Get the time
        if self.time is None:
            self.time = kwargs.get('time')

        # Set all parameters
        lcfinal = np.ma.zeros(0)
        for c in range(nchan):
            if self.nchannel_fitted > 1:
                chan = channels[c]
            else:
                chan = 0

            time = self.time
            if self.multwhite:
                # Split the arrays that have lengths of the original time axis
                time = split([time, ], self.nints, chan)[0]

            starFlux = np.ma.ones(len(time))
            for component in self.stellar_models:
                starFlux *= component.eval(channel=chan, eval=eval, **kwargs)
            if self.transit_model is not None:
                starFlux *= self.transit_model.eval(channel=chan,
                                                    pid=pid_input,
                                                    **kwargs)

            planetFluxes = np.ma.zeros(len(time))
            for pid in pid_iter:
                # Initial default value
                planetFlux = 0

                if self.eclipse_model is not None:
                    # User is fitting an eclipse model
                    planetFlux = self.eclipse_model.eval(channel=chan, pid=pid,
                                                         **kwargs)
                elif len(self.phasevariation_models) > 0:
                    # User is dealing with phase variations of a
                    # non-eclipsing object
                    planetFlux = np.ma.ones(len(time))

                for model in self.phasevariation_models:
                    planetFlux *= model.eval(channel=chan, pid=pid, **kwargs)

                planetFluxes += planetFlux

            lcfinal = np.ma.append(lcfinal, starFlux+planetFluxes)
        return lcfinal


def get_ecl_midpt(params, lib=np):
    """
    Return the time of secondary eclipse center.

    Parameters
    ----------
    params : object
        Contains the physical parameters for the transit model.
    lib : library; optional
        Either np (numpy) or jnp (jax.numpy), depending on whether the
        code is being run in numpy or jax mode. Defaults to np.

    Returns
    -------
    t_secondary : float
        The time of secondary eclipse.
    """
    # Start with primary transit
    TA = np.pi/2-params.w*np.pi/180
    E = 2*lib.arctan(lib.sqrt((1-params.ecc)/(1+params.ecc))
                     * lib.tan(TA/2))
    M = E-params.ecc*lib.sin(E)
    phase_tr = M/2/np.pi

    # Now do secondary eclipse
    TA = 3*np.pi/2-params.w*np.pi/180
    E = 2*lib.arctan(lib.sqrt((1-params.ecc)/(1+params.ecc))
                     * lib.tan(TA/2))
    M = E-params.ecc*lib.sin(E)
    phase_ecl = M/2/np.pi

    return params.t0+params.per*(phase_ecl-phase_tr)


def true_anomaly(model, t, lib=np, xtol=1e-10):
    """Convert time to true anomaly, numerically.

    Parameters
    ----------
    params : object
        Contains the physical parameters for the transit model.
    t : ndarray
        The time in days.
    lib : library; optional
        Either np (numpy) or jnp (jax.numpy), depending on whether the
        code is being run in numpy or jax mode. Defaults to np.
    xtol : float; optional
        tolarance on error in eccentric anomaly (calculated along the way).
        Defaults to 1e-10.

    Returns
    -------
    ndarray
        The true anomaly in radians.
    """
    return 2.*lib.arctan(lib.sqrt((1.+model.ecc)/(1.-model.ecc)) *
                         lib.tan(eccentric_anomaly(model, t, lib,
                                                   xtol=xtol)/2.))


def eccentric_anomaly(model, t, lib=np, xtol=1e-10):
    """Convert time to eccentric anomaly, numerically.

    Parameters
    ----------
    model : Model
        The model (which contains the orbital parameters).
    t : ndarray
        The time in days.
    lib : library; optional
        Either np (numpy) or jnp (jax.numpy), depending on whether the
        code is being run in numpy or jax mode. Defaults to np.
    xtol : float; optional
        tolarance on error in eccentric anomaly. Defaults to 1e-10.

    Returns
    -------
    ndarray
        The eccentric anomaly in radians.
    """
    ta_peri = np.pi/2.-model.w*np.pi/180.
    ea_peri = 2.*lib.arctan(lib.sqrt((1.-model.ecc)/(1.+model.ecc)) *
                            lib.tan(ta_peri/2.))
    ma_peri = ea_peri - model.ecc*np.sin(ea_peri)
    t_peri = (model.t0 - (ma_peri/(2.*np.pi)*model.per))

    if lib not in [np, np.ma]:
        t_peri = t_peri + model.per*(lib.lt(t_peri, 0))
    elif t_peri < 0:
        t_peri = t_peri + model.per

    M = ((t-t_peri) * 2.*np.pi/model.per) % (2.*np.pi)

    E = FSSI_Eccentric_Inverse(model, M, lib, xtol)

    return E


def FSSI_Eccentric_Inverse(model, M, lib=np, xtol=1e-10):
    """Convert mean anomaly to eccentric anomaly using FSSI algorithm.

    Algorithm based on that from Tommasini+2018.

    Parameters
    ----------
    model : Model
        The model (which contains the orbital parameters).
    M : ndarray
        The mean anomaly in radians.
    lib : library; optional
        Either np (numpy) or jnp (jax.numpy), depending on whether the
        code is being run in numpy or jax mode. Defaults to numpy.
    xtol : float; optional
        tolarance on error in eccentric anomaly. Defaults to 1e-10.

    Returns
    -------
    ndarray
        The eccentric anomaly in radians.
    """
    xtol = np.max([1e-15, xtol])
    nGrid = (xtol/100.)**(-1./4.)

    xGrid = lib.arange(0, 2.*np.pi, 2*np.pi/int(nGrid))

    def f(ea):
        return ea - model.ecc*lib.sin(ea)

    def fP(ea):
        return 1. - model.ecc*lib.cos(ea)

    return FSSI(M, xGrid, f, fP, lib)


def FSSI(Y, x, f, fP, lib=np):
    """Fast Switch and Spline Inversion method from Tommasini+2018.

    Parameters
    ----------
    Y : ndarray
        The f(x) values to invert.
    x : ndarray
        x values spanning the domain (more values for higher precision).
    f : callable
        The function f.
    fP : callable
        The first derivative of the function f with respect to x.
    lib : library; optional
        Either np (numpy) or jnp (jax.numpy), depending on whether the
        code is being run in numpy or jax mode. Defaults to np.

    Returns
    -------
    ndarray
        The numerical approximation of f^-(y).
    """
    y = f(x)
    d = 1./fP(x)

    x0 = x[:-1]
    x1 = x[1:]
    y0 = y[:-1]
    y1 = y[1:]
    d0 = d[:-1]
    d1 = d[1:]

    c0 = x0
    c1 = d0

    dx = x0 - x1
    dy = y0 - y1
    dy2 = dy*dy

    c2 = ((2.*d0 + d1)*dy - 3.*dx)/dy2
    c3 = ((d0 + d1)*dy - 2.*dx)/(dy2*dy)

    if lib in [np, np.ma]:
        j = np.searchsorted(y1, Y)
        # Protect against indexing beyond the size of the array
        j[j >= y1.size] = y1.size-1
    else:
        j = lib.extra_ops.searchsorted(y1, Y)
        # Protect against indexing beyond the size of the array
        # Theano tensors don't allow item assignment
        mask = lib.ge(j, y1.size)
        j = j*(1-mask) + (y1.size-1)*mask

    P1 = Y - y0[j]
    P2 = P1*P1

    return c0[j] + c1[j]*P1 + c2[j]*P2 + c3[j]*P2*P1


def correct_light_travel_time(time, pl_params):
    '''Correct for the finite light travel speed.

    This function uses the KeplerOrbit.py file from the Bell_EBM package
    as that code includes a newer, faster method of solving Kepler's equation
    based on Tommasini+2018.

    Parameters
    ----------
    time : ndarray
        The times at which observations were collected
    pl_params : batman.TransitParams or poet.TransitParams
        The TransitParams object that contains information on the orbit.

    Returns
    -------
    time : ndarray
        Updated times that can be put into batman transit and eclipse functions
        that will give the expected results assuming a finite light travel
        speed.
    '''
    # Need to convert from a/Rs to a in meters
    a = pl_params.a * (pl_params.Rs*const.R_sun.value)

    if pl_params.ecc > 0:
        # Need to solve Kepler's equation, so use the KeplerOrbit class
        # for rapid computation. In the SPIDERMAN notation z is the radial
        # coordinate, while for Bell_EBM the radial coordinate is x
        orbit = KeplerOrbit(a=a, Porb=pl_params.per, inc=pl_params.inc,
                            t0=pl_params.t0, e=pl_params.ecc, argp=pl_params.w)
        old_x, _, _ = orbit.xyz(time)
        transit_x, _, _ = orbit.xyz(pl_params.t0)
    else:
        # No need to solve Kepler's equation for circular orbits, so save
        # some computation time
        transit_x = a*np.sin(pl_params.inc*np.pi/180)
        old_x = transit_x*np.cos(2*np.pi*(time-pl_params.t0)/pl_params.per)

    # Get the radial distance variations of the planet
    delta_x = transit_x - old_x

    # Compute for light travel time (and convert to days)
    delta_t = (delta_x/const.c.value)/(3600.*24.)

    # Subtract light travel time as a first-order correction
    # Batman will then calculate the model at a slightly earlier time
    return time-delta_t.flatten()<|MERGE_RESOLUTION|>--- conflicted
+++ resolved
@@ -3,10 +3,6 @@
 from copy import copy
 import inspect
 
-<<<<<<< HEAD
-
-=======
->>>>>>> 566c20a4
 from .Model import Model
 from .KeplerOrbit import KeplerOrbit
 from ..limb_darkening_fit import ld_profile
@@ -40,17 +36,10 @@
             parameterObject = model.parameters
             lib = np
         else:
-<<<<<<< HEAD
-            # Raise error while jax is not yet supported
-            raise NotImplementedError(
-                'The eval=False option is not yet implemented for the '
-                'PlanetParams class. Please set eval=True to use this class.')
-=======
             # No other option is currently supported until jax is added
             raise NotImplementedError(
                 'JAX support is not yet implemented. '
                 'Please use eval=True to evaluate the model in numpy mode.')
->>>>>>> 566c20a4
 
         # Planet ID
         self.pid = pid
