import numpy as np
import astropy.constants as const
from copy import deepcopy
import inspect

try:
    import theano
    theano.config.gcc__cxxflags += " -fexceptions"
    import theano.tensor as tt

    # Avoid tonnes of "Cannot construct a scalar test value" messages
    import logging
    logger = logging.getLogger("theano.tensor.opt")
    logger.setLevel(logging.ERROR)
except ImportError:
    pass

from .Model import Model
from .KeplerOrbit import KeplerOrbit
from ..limb_darkening_fit import ld_profile
from ...lib.split_channels import split


class PlanetParams():
    """
    Define planet parameters.
    """
    def __init__(self, model, pid=0, channel=0, eval=True):
        """
        Set attributes to PlanetParams object.

        Parameters
        ----------
        model : object
            The model.eval object that contains a dictionary of parameter names
            and their current values.
        pid : int; optional
            Planet ID, default is 0.
        channel : int, optional
            The channel number for multi-wavelength fits or mutli-white fits.
            Defaults to 0.
        eval : bool; optional
            If true evaluate the model, otherwise simply compile the model.
            Defaults to True.
        """

        if eval:
            parameterObject = model.parameters
            lib = np
        else:
            # PyMC3 model that is being compiled
            parameterObject = model.model
            lib = tt

        # Planet ID
        self.pid = pid
        if pid == 0:
            self.pid_id = ''
        else:
            self.pid_id = f'_pl{self.pid}'
        # Channel ID
        self.channel = channel
        if channel == 0:
            self.channel_id = ''
        else:
            self.channel_id = f'_ch{self.channel}'
        # Transit/eclipse parameters
        self.t0 = None
        self.rprs = None
        self.rp = None
        self.rprs2 = None
        self.rp2 = None
        self.phi = 90.
        self.inc = None
        self.ars = None
        self.a = None
        self.per = None
        self.ecc = None
        self.w = None
        self.ecosw = None
        self.esinw = None
        self.fpfs = None
        self.fp = None
        self.t_secondary = None
        # POET phase curve parameters
        self.cos1_amp = 0.
        self.cos1_off = 0.
        self.cos2_amp = 0.
        self.cos2_off = 0.
        # Sinusoidal phase curve parameters
        self.AmpCos1 = 0.
        self.AmpSin1 = 0.
        self.AmpCos2 = 0.
        self.AmpSin2 = 0.
        # Quasi-Lambertian parameters
        self.quasi_gamma = 0.
        self.quasi_offset = 0.
        # Limb-darkening parameters
        self.u1 = 0.
        self.u2 = 0.
        self.u3 = 0.
        self.u4 = 0.
        # Fleck/starry star-spot parameters
        # Figure out how many star spots
        self.nspots = len([s for s in model.parameters.dict.keys()
                           if 'spotrad' in s and '_' not in s])
        self.spotrad = 0.
        self.spotlat = 0.
        self.spotlon = 0.
        self.spotcon = 0.
        for n in range(1, self.nspots):
            # read radii, latitudes, longitudes, and contrasts
            spot_id = f'{n}'
            setattr(self, f'spotrad{spot_id}', 0)
            setattr(self, f'spotlat{spot_id}', 0)
            setattr(self, f'spotlon{spot_id}', 0)
            setattr(self, f'spotcon{spot_id}', 0)
        self.spotstari = 90
        self.spotrot = None
        self.spotnpts = None

        for item in self.__dict__.keys():
            item0 = item+self.pid_id
            try:
                if model.parameters.dict[item0][1] == 'free':
                    item0 += self.channel_id
                value = getattr(parameterObject, item0)
                if eval:
                    value = value.value
                setattr(self, item, value)
            except KeyError:
                if (item in [f'u{i}' for i in range(1, 5)] or
                        'spot' == item[:4]):
                    # Limb darkening and spots probably don't vary with planet
                    try:
                        item0 = item
                        if model.parameters.dict[item0][1] == 'free':
                            item0 += self.channel_id
                        value = getattr(parameterObject, item0)
                        if eval:
                            value = value.value
                        setattr(self, item, value)
                    except KeyError:
                        pass
                else:
                    pass
        # Allow for rp or rprs
        if (self.rprs is None) and ('rp' in model.parameters.dict.keys()):
            item0 = 'rp' + self.pid_id
            if model.parameters.dict[item0][1] == 'free':
                item0 += self.channel_id
            value = getattr(parameterObject, item0)
            if eval:
                value = value.value
            self.rprs = value
        if (self.rp is None) and ('rprs' in model.parameters.dict.keys()):
            item0 = 'rprs' + self.pid_id
            if model.parameters.dict[item0][1] == 'free':
                item0 += self.channel_id
            value = getattr(parameterObject, item0)
            if eval:
                value = value.value
            self.rp = value
<<<<<<< HEAD
=======
        # Allow for rp2 or rprs2
        if (self.rprs2 is None) and ('rp2' in model.parameters.dict.keys()):
            item0 = 'rp2' + self.pid_id
            if model.parameters.dict[item0][1] == 'free':
                item0 += self.channel_id
            value = getattr(parameterObject, item0)
            if eval:
                value = value.value
            self.rprs2 = value
        if (self.rp2 is None) and ('rprs2' in model.parameters.dict.keys()):
            item0 = 'rprs2' + self.pid_id
            if model.parameters.dict[item0][1] == 'free':
                item0 += self.channel_id
            value = getattr(parameterObject, item0)
            if eval:
                value = value.value
            self.rp2 = value
>>>>>>> 36ec4363
        # Allow for a or ars
        if (self.ars is None) and ('a' in model.parameters.dict.keys()):
            item0 = 'a' + self.pid_id
            if model.parameters.dict[item0][1] == 'free':
                item0 += self.channel_id
            value = getattr(parameterObject, item0)
            if eval:
                value = value.value
            self.ars = value
        if (self.a is None) and ('ars' in model.parameters.dict.keys()):
            item0 = 'ars' + self.pid_id
            if model.parameters.dict[item0][1] == 'free':
                item0 += self.channel_id
            value = getattr(parameterObject, item0)
            if eval:
                value = value.value
            self.a = value
        # Allow for (ecc, w) or (ecosw, esinw)
        if (self.ecosw is None) and self.ecc == 0:
            self.ecosw = 0.
            self.esinw = 0.
        elif (self.ecc is None) and self.ecosw == 0 and self.esinw == 0:
            self.ecc = 0.
            self.w = 180.
        if (self.ecosw is None) and ('ecc' in model.parameters.dict.keys()):
            item0 = 'ecc' + self.pid_id
            item1 = 'w' + self.pid_id
            if model.parameters.dict[item0][1] == 'free':
                item0 += self.channel_id
            if model.parameters.dict[item1][1] == 'free':
                item1 += self.channel_id
            value0 = getattr(parameterObject, item0)
            value1 = getattr(parameterObject, item1)
            if eval:
                value0 = value0.value
                value1 = value1.value
            ecc = value0
            w = value1
            self.ecosw = ecc*lib.cos(w*np.pi/180)
            self.esinw = ecc*lib.sin(w*np.pi/180)
        elif (self.ecc is None) and ('ecosw' in model.parameters.dict.keys()):
            item0 = 'ecosw' + self.pid_id
            item1 = 'esinw' + self.pid_id
            if model.parameters.dict[item0][1] == 'free':
                item0 += self.channel_id
            if model.parameters.dict[item1][1] == 'free':
                item1 += self.channel_id
            value0 = getattr(parameterObject, item0)
            value1 = getattr(parameterObject, item1)
            if eval:
                value0 = value0.value
                value1 = value1.value
            ecosw = value0
            esinw = value1
            self.ecc = lib.sqrt(ecosw**2+esinw**2)
            self.w = lib.arctan2(esinw, ecosw)*180/np.pi
        # Allow for fp or fpfs
        if (self.fpfs is None) and ('fp' in model.parameters.dict.keys()):
            item0 = 'fp' + self.pid_id
            if model.parameters.dict[item0][1] == 'free':
                item0 += self.channel_id
            value = getattr(parameterObject, item0)
            if eval:
                value = value.value
            self.fpfs = value
        elif self.fpfs is None:
            self.fpfs = 0.
        if (self.fp is None) and ('fpfs' in model.parameters.dict.keys()):
            item0 = 'fpfs' + self.pid_id
            if model.parameters.dict[item0][1] == 'free':
                item0 += self.channel_id
            value = getattr(parameterObject, item0)
            if eval:
                value = value.value
            self.fp = value
        elif self.fp is None:
            self.fp = 0.
        # Set stellar radius
        if 'Rs' in model.parameters.dict.keys():
            item0 = 'Rs'
            if model.parameters.dict[item0][1] == 'free':
                item0 += self.channel_id
            try:
                value = getattr(parameterObject, item0)
            except AttributeError as message:
                message = ('Missing required parameter Rs in your EPF. Make'
                           ' sure it is not set to \'independent\' as'
                           ' this is no longer a supported option; you can set'
                           ' these parameters to fixed if you want to maintain'
                           ' the old \'independent\' behavior.')
                raise AssertionError(message)
            if eval:
                value = value.value
            self.Rs = value

        # Nicely packaging limb-darkening coefficients
        if not hasattr(model.parameters, 'limb_dark'):
            self.limb_dark = 'uniform'
        else:
            self.limb_dark = model.parameters.limb_dark.value
        ld_func = ld_profile(self.limb_dark)
        len_params = len(inspect.signature(ld_func).parameters)
        coeffs = ['u{}'.format(n) for n in range(1, len_params)]
        self.u = [getattr(self, coeff) for coeff in coeffs]
        if self.limb_dark == '4-parameter':
            self.limb_dark = 'nonlinear'
        elif self.limb_dark == 'kipping2013':
            self.limb_dark = 'quadratic'
            if eval:
                self.u_original = np.copy(self.u)
                u1 = 2*np.sqrt(self.u[0])*self.u[1]
                u2 = np.sqrt(self.u[0])*(1-2*self.u[1])
                self.u = np.array([u1, u2])
            else:
                u1 = 2*tt.sqrt(self.u1)*self.u2
                u2 = tt.sqrt(self.u1)*(1-2*self.u2)
                self.u = np.array([u1, u2])

        # Make sure (e, w, ecosw, and esinw) are all defined (assuming e=0)
        if self.ecc is None:
            self.ecc = 0
            self.w = 180.
            self.ecosw = 0
            self.esinw = 0

        if self.spotrot is None:
            # spotrot will default to 10k years (important if t0 is not ~0)
            self.spotrot = 3650000
            self.fleck_fast = True


class AstroModel(Model):
    """A model that combines all astrophysical components."""
    def __init__(self, components, **kwargs):
        """Initialize the phase curve model.

        Parameters
        ----------
        components : list
            A list of eureka.S5_lightcurve_fitting.models.Model which together
            comprise the astrophysical model.
        **kwargs : dict
            Additional parameters to pass to
            eureka.S5_lightcurve_fitting.models.Model.__init__().
            Can pass in the parameters, longparamlist, nchan, and
            paramtitles arguments here.
        """
        # Inherit from Model class
        super().__init__(components=components, **kwargs)
        self.name = 'astrophysical model'

        # Define model type (physical, systematic, other)
        self.modeltype = 'physical'

    @property
    def components(self):
        """A getter for the flux."""
        return self._components

    @components.setter
    def components(self, components):
        """A setter for the flux

        Parameters
        ----------
        flux_array : sequence
            The flux array
        """
        self._components = components
        self.transit_model = None
        self.eclipse_model = None
        self.phasevariation_models = []
        self.stellar_models = []
        for component in self.components:
            if 'transit' in component.name.lower():
                self.transit_model = component
            elif 'eclipse' in component.name.lower():
                self.eclipse_model = component
            elif 'phase curve' in component.name.lower():
                self.phasevariation_models.append(component)
            else:
                self.stellar_models.append(component)

    def eval(self, channel=None, pid=None, **kwargs):
        """Evaluate the function with the given values.

        Parameters
        ----------
        channel : int; optional
            If not None, only consider one of the channels. Defaults to None.
        pid : int; optional
            Planet ID, default is None which combines the eclipse models from
            all planets.
        **kwargs : dict
            Must pass in the time array here if not already set.

        Returns
        -------
        lcfinal : ndarray
            The value of the model at the times self.time.
        """
        if channel is None:
            nchan = self.nchannel_fitted
            channels = self.fitted_channels
        else:
            nchan = 1
            channels = [channel, ]

        pid_input = deepcopy(pid)
        if pid_input is None:
            pid_iter = range(self.num_planets)
        else:
            pid_iter = [pid_input,]

        # Get the time
        if self.time is None:
            self.time = kwargs.get('time')

        # Set all parameters
        lcfinal = np.ma.zeros(0)
        for c in range(nchan):
            if self.nchannel_fitted > 1:
                chan = channels[c]
            else:
                chan = 0

            time = self.time
            if self.multwhite:
                # Split the arrays that have lengths of the original time axis
                time = split([time, ], self.nints, chan)[0]

            starFlux = np.ma.ones(len(time))
            for component in self.stellar_models:
                starFlux *= component.eval(channel=chan, eval=eval, **kwargs)
            if self.transit_model is not None:
                starFlux *= self.transit_model.eval(channel=chan,
                                                    pid=pid_input,
                                                    **kwargs)

            planetFluxes = np.ma.zeros(len(time))
            for pid in pid_iter:
                # Initial default value
                planetFlux = 0

                if self.eclipse_model is not None:
                    # User is fitting an eclipse model
                    planetFlux = self.eclipse_model.eval(channel=chan, pid=pid,
                                                         **kwargs)
                elif len(self.phasevariation_models) > 0:
                    # User is dealing with phase variations of a
                    # non-eclipsing object
                    planetFlux = np.ma.ones(len(time))

                for model in self.phasevariation_models:
                    planetFlux *= model.eval(channel=chan, pid=pid, **kwargs)

                planetFluxes += planetFlux

            lcfinal = np.ma.append(lcfinal, starFlux+planetFluxes)
        return lcfinal


def get_ecl_midpt(params, lib=np):
    """
    Return the time of secondary eclipse center.

    Parameters
    ----------
    params : object
        Contains the physical parameters for the transit model.
    lib : library; optional
        Either np (numpy) or tt (theano.tensor), depending on whether the
        code is being run in numpy or theano mode. Defaults to np.

    Returns
    -------
    t_secondary : float
        The time of secondary eclipse.
    """
    # Start with primary transit
    TA = np.pi/2-params.w*np.pi/180
    E = 2*lib.arctan(lib.sqrt((1-params.ecc)/(1+params.ecc))
                     * lib.tan(TA/2))
    M = E-params.ecc*lib.sin(E)
    phase_tr = M/2/np.pi

    # Now do secondary eclipse
    TA = 3*np.pi/2-params.w*np.pi/180
    E = 2*lib.arctan(lib.sqrt((1-params.ecc)/(1+params.ecc))
                     * lib.tan(TA/2))
    M = E-params.ecc*lib.sin(E)
    phase_ecl = M/2/np.pi

    return params.t0+params.per*(phase_ecl-phase_tr)


def true_anomaly(model, t, lib=np, xtol=1e-10):
    """Convert time to true anomaly, numerically.

    Parameters
    ----------
    params : object
        Contains the physical parameters for the transit model.
    t : ndarray
        The time in days.
    lib : library; optional
        Either np (numpy) or tt (theano.tensor), depending on whether the
        code is being run in numpy or theano mode. Defaults to np.
    xtol : float; optional
        tolarance on error in eccentric anomaly (calculated along the way).
        Defaults to 1e-10.

    Returns
    -------
    ndarray
        The true anomaly in radians.

    Notes
    -----
    History:

    - March 2023 Taylor Bell
        Based on Bell_EBM code, but modified to enable theano code.
    """
    return 2.*lib.arctan(lib.sqrt((1.+model.ecc)/(1.-model.ecc)) *
                         lib.tan(eccentric_anomaly(model, t, lib,
                                                   xtol=xtol)/2.))


def eccentric_anomaly(model, t, lib=np, xtol=1e-10):
    """Convert time to eccentric anomaly, numerically.

    Parameters
    ----------
    model : pymc3.Model
        The PyMC3 model (which contains the orbital parameters).
    t : ndarray
        The time in days.
    lib : library; optional
        Either np (numpy) or tt (theano.tensor), depending on whether the
        code is being run in numpy or theano mode. Defaults to np.
    xtol : float; optional
        tolarance on error in eccentric anomaly. Defaults to 1e-10.

    Returns
    -------
    ndarray
        The eccentric anomaly in radians.

    Notes
    -----
    History:

    - March 2023 Taylor Bell
        Based on Bell_EBM code, but modified to enable theano code.
    """
    ta_peri = np.pi/2.-model.w*np.pi/180.
    ea_peri = 2.*lib.arctan(lib.sqrt((1.-model.ecc)/(1.+model.ecc)) *
                            lib.tan(ta_peri/2.))
    ma_peri = ea_peri - model.ecc*np.sin(ea_peri)
    t_peri = (model.t0 - (ma_peri/(2.*np.pi)*model.per))

    if lib not in [np, np.ma]:
        t_peri = t_peri + model.per*(lib.lt(t_peri, 0))
    elif t_peri < 0:
        t_peri = t_peri + model.per

    M = ((t-t_peri) * 2.*np.pi/model.per) % (2.*np.pi)

    E = FSSI_Eccentric_Inverse(model, M, lib, xtol)

    return E


def FSSI_Eccentric_Inverse(model, M, lib=np, xtol=1e-10):
    """Convert mean anomaly to eccentric anomaly using FSSI algorithm.

    Algorithm based on that from Tommasini+2018.

    Parameters
    ----------
    model : pymc3.Model
        The PyMC3 model (which contains the orbital parameters).
    M : ndarray
        The mean anomaly in radians.
    lib : library; optional
        Either np (numpy) or tt (theano.tensor), depending on whether the
        code is being run in numpy or theano mode. Defaults to numpy.
    xtol : float; optional
        tolarance on error in eccentric anomaly. Defaults to 1e-10.

    Returns
    -------
    ndarray
        The eccentric anomaly in radians.

    Notes
    -----
    History:

    - March 2023 Taylor Bell
        Based on Bell_EBM code, but modified to enable theano code.
    """
    xtol = np.max([1e-15, xtol])
    nGrid = (xtol/100.)**(-1./4.)

    xGrid = lib.arange(0, 2.*np.pi, 2*np.pi/int(nGrid))

    def f(ea):
        return ea - model.ecc*lib.sin(ea)

    def fP(ea):
        return 1. - model.ecc*lib.cos(ea)

    return FSSI(M, xGrid, f, fP, lib)


def FSSI(Y, x, f, fP, lib=np):
    """Fast Switch and Spline Inversion method from Tommasini+2018.

    Parameters
    ----------
    Y : ndarray
        The f(x) values to invert.
    x : ndarray
        x values spanning the domain (more values for higher precision).
    f : callable
        The function f.
    fP : callable
        The first derivative of the function f with respect to x.
    lib : library; optional
        Either np (numpy) or tt (theano.tensor), depending on whether the
        code is being run in numpy or theano mode. Defaults to np.

    Returns
    -------
    ndarray
        The numerical approximation of f^-(y).

    Notes
    -----
    History:

    - March 2023 Taylor Bell
        Based on Bell_EBM code, but modified to enable theano code.
    """
    y = f(x)
    d = 1./fP(x)

    x0 = x[:-1]
    x1 = x[1:]
    y0 = y[:-1]
    y1 = y[1:]
    d0 = d[:-1]
    d1 = d[1:]

    c0 = x0
    c1 = d0

    dx = x0 - x1
    dy = y0 - y1
    dy2 = dy*dy

    c2 = ((2.*d0 + d1)*dy - 3.*dx)/dy2
    c3 = ((d0 + d1)*dy - 2.*dx)/(dy2*dy)

    if lib in [np, np.ma]:
        j = np.searchsorted(y1, Y)
        # Protect against indexing beyond the size of the array
        j[j >= y1.size] = y1.size-1
    else:
        j = lib.extra_ops.searchsorted(y1, Y)
        # Protect against indexing beyond the size of the array
        # Theano tensors don't allow item assignment
        mask = lib.ge(j, y1.size)
        j = j*(1-mask) + (y1.size-1)*mask

    P1 = Y - y0[j]
    P2 = P1*P1

    return c0[j] + c1[j]*P1 + c2[j]*P2 + c3[j]*P2*P1


def correct_light_travel_time(time, pl_params):
    '''Correct for the finite light travel speed.

    This function uses the KeplerOrbit.py file from the Bell_EBM package
    as that code includes a newer, faster method of solving Kepler's equation
    based on Tommasini+2018.

    Parameters
    ----------
    time : ndarray
        The times at which observations were collected
    pl_params : batman.TransitParams or poet.TransitParams
        The TransitParams object that contains information on the orbit.

    Returns
    -------
    time : ndarray
        Updated times that can be put into batman transit and eclipse functions
        that will give the expected results assuming a finite light travel
        speed.

    Notes
    -----
    History:

    - 2022-03-31 Taylor J Bell
        Initial version based on the Bell_EMB KeplerOrbit.py file by
        Taylor J Bell and the light travel time calculations of SPIDERMAN's
        web.c file by Tom Louden
    '''
    # Need to convert from a/Rs to a in meters
    a = pl_params.a * (pl_params.Rs*const.R_sun.value)

    if pl_params.ecc > 0:
        # Need to solve Kepler's equation, so use the KeplerOrbit class
        # for rapid computation. In the SPIDERMAN notation z is the radial
        # coordinate, while for Bell_EBM the radial coordinate is x
        orbit = KeplerOrbit(a=a, Porb=pl_params.per, inc=pl_params.inc,
                            t0=pl_params.t0, e=pl_params.ecc, argp=pl_params.w)
        old_x, _, _ = orbit.xyz(time)
        transit_x, _, _ = orbit.xyz(pl_params.t0)
    else:
        # No need to solve Kepler's equation for circular orbits, so save
        # some computation time
        transit_x = a*np.sin(pl_params.inc)
        old_x = transit_x*np.cos(2*np.pi*(time-pl_params.t0)/pl_params.per)

    # Get the radial distance variations of the planet
    delta_x = transit_x - old_x

    # Compute for light travel time (and convert to days)
    delta_t = (delta_x/const.c.value)/(3600.*24.)

    # Subtract light travel time as a first-order correction
    # Batman will then calculate the model at a slightly earlier time
    return time-delta_t.flatten()<|MERGE_RESOLUTION|>--- conflicted
+++ resolved
@@ -161,8 +161,6 @@
             if eval:
                 value = value.value
             self.rp = value
-<<<<<<< HEAD
-=======
         # Allow for rp2 or rprs2
         if (self.rprs2 is None) and ('rp2' in model.parameters.dict.keys()):
             item0 = 'rp2' + self.pid_id
@@ -180,7 +178,6 @@
             if eval:
                 value = value.value
             self.rp2 = value
->>>>>>> 36ec4363
         # Allow for a or ars
         if (self.ars is None) and ('a' in model.parameters.dict.keys()):
             item0 = 'a' + self.pid_id
