#! /usr/bin/env python

# Generic Stage 4 light curve generation pipeline

# Proposed Steps
# -------- -----
# 1.  Read in Stage 3 data products
# 2.  Replace NaNs with zero
# 3.  Determine wavelength bins
# 4.  Increase resolution of spectra (optional)
# 5.  Smooth spectra (optional)
# 6.  Applying 1D drift correction
# 7.  Generate light curves
# 8.  Save Stage 4 data products
# 9.  Produce plots

import os
import time as time_pkg
import numpy as np
import scipy.interpolate as spi
import astraeus.xarrayIO as xrio
from astropy.convolution import Box1DKernel
from . import plots_s4, drift, generate_LD, wfc3
from ..lib import logedit
from ..lib import readECF
from ..lib import manageevent as me
from ..lib import util
from ..lib import clipping


def genlc(eventlabel, ecf_path=None, s3_meta=None):
    '''Compute photometric flux over specified range of wavelengths.
    Parameters
    ----------
    eventlabel : str
        The unique identifier for these data.
    ecf_path : str; optional
        The absolute or relative path to where ecfs are stored.
        Defaults to None which resolves to './'.
    s3_meta : eureka.lib.readECF.MetaClass
        The metadata object from Eureka!'s S3 step (if running S3 and S4
        sequentially). Defaults to None.
    Returns
    -------
    spec : Astreaus object 
        Data object of wavelength-like arrrays.
    lc : Astreaus object 
        Data object of time-like arrrays (light curve).
    meta : eureka.lib.readECF.MetaClass
        The metadata object with attributes added by S4.
    Notes
    -----
    History:
    - June 2021 Kevin Stevenson
        Initial version
    - October 2021 Taylor Bell
        Updated to allow for inputs from new S3
    - April 2022 Kevin Stevenson
        Enabled Astraeus
    - July 2022 Caroline Piaulet
        Recording of x (computed in S4) and y (computed in S3) pos drifts and 
        widths in Spec and LC objects
    '''
    # Load Eureka! control file and store values in Event object
    ecffile = 'S4_' + eventlabel + '.ecf'
    meta = readECF.MetaClass(ecf_path, ecffile)
    meta.eventlabel = eventlabel
    meta.datetime = time_pkg.strftime('%Y-%m-%d')

    if s3_meta is None:
        # Locate the old MetaClass savefile, and load new ECF into
        # that old MetaClass
        s3_meta, meta.inputdir, meta.inputdir_raw = \
            me.findevent(meta, 'S3', allowFail=False)
    else:
        # Running these stages sequentially, so can safely assume
        # the path hasn't changed
        meta.inputdir = s3_meta.outputdir
        meta.inputdir_raw = meta.inputdir[len(meta.topdir):]

    meta = me.mergeevents(meta, s3_meta)

    if not meta.allapers:
        # The user indicated in the ecf that they only want to consider
        # one aperture
        meta.spec_hw_range = [meta.spec_hw, ]
        meta.bg_hw_range = [meta.bg_hw, ]

    # Create directories for Stage 5 outputs
    meta.run_s4 = None
    for spec_hw_val in meta.spec_hw_range:
        for bg_hw_val in meta.bg_hw_range:
            meta.run_s4 = util.makedirectory(meta, 'S4', meta.run_s4,
                                             ap=spec_hw_val, bg=bg_hw_val)

    for spec_hw_val in meta.spec_hw_range:
        for bg_hw_val in meta.bg_hw_range:

            t0 = time_pkg.time()

            meta.spec_hw = spec_hw_val
            meta.bg_hw = bg_hw_val

            # Load in the S3 metadata used for this particular aperture pair
            meta = load_specific_s3_meta_info(meta)

            # Get directory for Stage 4 processing outputs
            meta.outputdir = util.pathdirectory(meta, 'S4', meta.run_s4,
                                                ap=meta.spec_hw, bg=meta.bg_hw)

            # Copy existing S3 log file and resume log
            meta.s4_logname = meta.outputdir + 'S4_' + meta.eventlabel + ".log"
            log = logedit.Logedit(meta.s4_logname, read=meta.s3_logname)
            log.writelog("\nStarting Stage 4: Generate Light Curves\n")
            log.writelog(f"Input directory: {meta.inputdir}")
            log.writelog(f"Output directory: {meta.outputdir}")

            # Copy ecf
            log.writelog('Copying S4 control file', mute=(not meta.verbose))
            meta.copy_ecf()

            log.writelog(f"Loading S3 save file:\n{meta.filename_S3_SpecData}",
                         mute=(not meta.verbose))
            spec = xrio.readXR(meta.filename_S3_SpecData)

            if meta.wave_min is None:
                meta.wave_min = np.min(spec.wave_1d.values)
                log.writelog(f'No value was provided for meta.wave_min, so '
                             f'defaulting to {meta.wave_min}.',
                             mute=(not meta.verbose))
            elif meta.wave_min < np.min(spec.wave_1d.values):
                log.writelog(f'WARNING: The selected meta.wave_min '
                             f'({meta.wave_min}) is smaller than the shortest '
                             f'wavelength ({np.min(spec.wave_1d.values)})')
            if meta.wave_max is None:
                meta.wave_max = np.max(spec.wave_1d.values)
                log.writelog(f'No value was provided for meta.wave_max, so '
                             f'defaulting to {meta.wave_max}.',
                             mute=(not meta.verbose))
            elif meta.wave_max > np.max(spec.wave_1d.values):
                log.writelog(f'WARNING: The selected meta.wave_max '
                             f'({meta.wave_max}) is larger than the longest '
                             f'wavelength ({np.max(spec.wave_1d.values)})')

            meta.n_int, meta.subnx = spec.optspec.shape

            # Determine wavelength bins
            if not hasattr(meta, 'wave_hi'):
                binsize = (meta.wave_max - meta.wave_min)/meta.nspecchan
                meta.wave_low = np.round(np.linspace(meta.wave_min,
                                                     meta.wave_max-binsize,
                                                     meta.nspecchan), 3)
                meta.wave_hi = np.round(np.linspace(meta.wave_min+binsize,
                                                    meta.wave_max,
                                                    meta.nspecchan), 3)
            elif (meta.nspecchan is not None
                  and meta.nspecchan != len(meta.wave_hi)):
                log.writelog(f'WARNING: Your nspecchan value of '
                             f'{meta.nspecchan} differs from the size of '
                             f'wave_hi ({len(meta.wave_hi)}). Using the '
                             f'latter instead.')
                meta.nspecchan = len(meta.wave_hi)
            meta.wave_low = np.array(meta.wave_low)
            meta.wave_hi = np.array(meta.wave_hi)
            meta.wave = (meta.wave_low + meta.wave_hi)/2

            # Define light curve DataArray
            lcdata = xrio.makeLCDA(np.zeros((meta.nspecchan, meta.n_int)),
                                   meta.wave, spec.time.values,
                                   spec.optspec.attrs['flux_units'],
                                   spec.wave_1d.attrs['wave_units'],
                                   spec.optspec.attrs['time_units'],
                                   name='data')
            lcerr = xrio.makeLCDA(np.zeros((meta.nspecchan, meta.n_int)),
                                  meta.wave, spec.time.values,
                                  spec.optspec.attrs['flux_units'],
                                  spec.wave_1d.attrs['wave_units'],
                                  spec.optspec.attrs['time_units'],
                                  name='err')
            lcmask = xrio.makeLCDA(np.zeros((meta.nspecchan, meta.n_int),
                                            dtype=bool),
                                   meta.wave, spec.time.values, 'None',
                                   spec.wave_1d.attrs['wave_units'],
                                   spec.optspec.attrs['time_units'],
                                   name='mask')
            lc = xrio.makeDataset({'data': lcdata, 'err': lcerr,
                                   'mask': lcmask})
            if hasattr(spec, 'scandir'):
                lc['scandir'] = spec.scandir
            if hasattr(spec, 'drift2D'):
                lc['drift2D'] = spec.drift2D
            lc['wave_low'] = (['wavelength'], meta.wave_low)
            lc['wave_hi'] = (['wavelength'], meta.wave_hi)
            lc['wave_mid'] = (lc.wave_hi + lc.wave_low)/2
            lc['wave_err'] = (lc.wave_hi - lc.wave_low)/2
            lc.wave_low.attrs['wave_units'] = spec.wave_1d.attrs['wave_units']
            lc.wave_hi.attrs['wave_units'] = spec.wave_1d.attrs['wave_units']
            lc.wave_mid.attrs['wave_units'] = spec.wave_1d.attrs['wave_units']
            lc.wave_err.attrs['wave_units'] = spec.wave_1d.attrs['wave_units']

            if not hasattr(meta, 'boundary'):
                # The default value before this was added as an option
                meta.boundary = 'extend'

            # Do 1D sigma clipping (along time axis) on unbinned spectra
            if meta.sigma_clip:
                log.writelog('Sigma clipping unbinned optimal spectra along '
                             'time axis...')
                outliers = 0
                for w in range(meta.subnx):
                    spec.optspec[:, w], spec.optmask[:, w], nout = \
                        clipping.clip_outliers(spec.optspec[:, w], log,
                                               spec.wave_1d[w].values,
                                               spec.wave_1d.wave_units,
                                               mask=spec.optmask[:, w],
                                               sigma=meta.sigma,
                                               box_width=meta.box_width,
                                               maxiters=meta.maxiters,
                                               boundary=meta.boundary,
                                               fill_value=meta.fill_value,
                                               verbose=meta.verbose)
                    outliers += nout
                # Print summary if not verbose
                log.writelog(f'Identified a total of {outliers} outliers in '
                             f'time series, or an average of '
                             f'{outliers/meta.subnx:.3f} outliers per '
                             f'wavelength',
                             mute=meta.verbose)

            if hasattr(meta, 'record_ypos') and meta.record_ypos:
                lc['driftypos'] = (['time'], spec.driftypos.data)
                lc['driftywidth'] = (['time'], spec.driftywidth.data)
            
            # Record and correct for 1D drift/jitter
            if meta.recordDrift or meta.correctDrift:
                # Calculate drift over all frames and non-destructive reads
                # This can take a long time, so always print this message
                log.writelog('Computing drift/jitter')
                # Compute drift/jitter
                drift_results = drift.spec1D(spec.optspec, meta, log,
                                             mask=spec.optmask)
                drift1d, driftwidth, driftmask = drift_results
                # Replace masked points with moving mean
                drift1d = clipping.replace_moving_mean(
                    drift1d, driftmask, Box1DKernel(meta.box_width))
                driftwidth = clipping.replace_moving_mean(
                    driftwidth, driftmask, Box1DKernel(meta.box_width))
                lc['driftxpos'] = (['time'], drift1d)
                lc['driftxwidth'] = (['time'], driftwidth)
                lc['driftmask'] = (['time'], driftmask)
                
                spec['driftxpos'] = (['time'], drift1d)
                spec['driftxwidth'] = (['time'], driftwidth)
                spec['driftmask'] = (['time'], driftmask)
                
                if meta.correctDrift:
                    log.writelog('Applying drift/jitter correction')

                    # Correct for drift/jitter
                    for n in range(meta.n_int):
                        # Need to zero-out the weights of masked data
                        weights = (~spec.optmask[n]).astype(int)
                        spline = spi.UnivariateSpline(np.arange(meta.subnx),
                                                      spec.optspec[n], k=3,
                                                      s=0, w=weights)
                        spline2 = spi.UnivariateSpline(np.arange(meta.subnx),
                                                       spec.opterr[n], k=3,
                                                       s=0, w=weights)
                        optmask = spec.optmask[n].astype(float)
                        spline3 = spi.UnivariateSpline(np.arange(meta.subnx),
                                                       optmask, k=3, s=0,
                                                       w=weights)
                        spec.optspec[n] = spline(np.arange(meta.subnx) +
                                                 lc.driftxpos[n].values)
                        spec.opterr[n] = spline2(np.arange(meta.subnx) +
                                                 lc.driftxpos[n].values)
                        # Also shift mask if moving by >= 0.5 pixels
                        optmask = spline3(np.arange(meta.subnx) +
                                          lc.driftxpos[n].values)
                        spec.optmask[n] = optmask >= 0.5
                # Plot Drift
                if meta.isplots_S4 >= 1:
                    plots_s4.driftxpos(meta, lc)
                    plots_s4.driftxwidth(meta, lc)

            if hasattr(meta, 'sum_reads') and meta.sum_reads:
                # Sum each read from a scan together
                spec, lc, meta = wfc3.sum_reads(spec, lc, meta)

            # Compute MAD value
            meta.mad_s4 = util.get_mad(meta, log, spec.wave_1d.values,
                                       spec.optspec, spec.optmask,
                                       meta.wave_min, meta.wave_max)
            log.writelog(f"Stage 4 MAD = {np.round(meta.mad_s4, 2):.2f} ppm")

            if meta.isplots_S4 >= 1:
                plots_s4.lc_driftcorr(meta, spec.wave_1d, spec.optspec,
                                      optmask=spec.optmask)

            log.writelog("Generating light curves")

            # Loop over spectroscopic channels
            meta.mad_s4_binned = []
            for i in range(meta.nspecchan):
                log.writelog(f"  Bandpass {i} = {lc.wave_low.values[i]:.3f} - "
                             f"{lc.wave_hi.values[i]:.3f}")
                # Compute valid indeces within wavelength range
                index = np.where((spec.wave_1d >= lc.wave_low.values[i]) *
                                 (spec.wave_1d < lc.wave_hi.values[i]))[0]
                # Make masked arrays for easy summing
                optspec_ma = np.ma.masked_where(spec.optmask[:, index],
                                                spec.optspec[:, index])
                opterr_ma = np.ma.masked_where(spec.optmask[:, index],
                                               spec.opterr[:, index])
                # Compute mean flux for each spectroscopic channel
                # Sumation leads to outliers when there are masked points
                lc['data'][i] = np.ma.mean(optspec_ma, axis=1)
                # Add uncertainties in quadrature
                # then divide by number of good points to get
                # proper uncertainties
                lc['err'][i] = (np.sqrt(np.ma.sum(opterr_ma**2, axis=1)) /
                                np.ma.MaskedArray.count(opterr_ma, axis=1))

                # Do 1D sigma clipping (along time axis) on binned spectra
                if meta.sigma_clip:
                    lc['data'][i], lc['mask'][i], nout = \
                        clipping.clip_outliers(
                            lc.data[i], log, lc.data.wavelength[i].values,
                            lc.data.wave_units, mask=lc.mask[i],
                            sigma=meta.sigma, box_width=meta.box_width,
                            maxiters=meta.maxiters, boundary=meta.boundary,
                            fill_value=meta.fill_value, verbose=False)
                    log.writelog(f'  Sigma clipped {nout} outliers in time'
                                 f' series', mute=(not meta.verbose))

                # Plot each spectroscopic light curve
                if meta.isplots_S4 >= 3:
                    plots_s4.binned_lightcurve(meta, log, lc, i)

            # If requested, also generate white-light light curve
            if hasattr(meta, 'compute_white') and meta.compute_white:
                log.writelog("Generating white-light light curve")

                # Compute valid indeces within wavelength range
                index = np.where((spec.wave_1d >= meta.wave_min) *
                                 (spec.wave_1d < meta.wave_max))[0]
                central_wavelength = np.mean(spec.wave_1d[index].values)
                lc['flux_white'] = xrio.makeTimeLikeDA(np.zeros(meta.n_int),
                                                       lc.time,
                                                       lc.data.flux_units,
                                                       lc.time.time_units,
                                                       'flux_white')
                lc['err_white'] = xrio.makeTimeLikeDA(np.zeros(meta.n_int),
                                                      lc.time,
                                                      lc.data.flux_units,
                                                      lc.time.time_units,
                                                      'err_white')
                lc['mask_white'] = xrio.makeTimeLikeDA(np.zeros(meta.n_int,
                                                                dtype=bool),
                                                       lc.time, 'None',
                                                       lc.time.time_units,
                                                       'mask_white')
                lc.flux_white.attrs['wavelength'] = central_wavelength
                lc.flux_white.attrs['wave_units'] = lc.data.wave_units
                lc.err_white.attrs['wavelength'] = central_wavelength
                lc.err_white.attrs['wave_units'] = lc.data.wave_units
                lc.mask_white.attrs['wavelength'] = central_wavelength
                lc.mask_white.attrs['wave_units'] = lc.data.wave_units
                
                log.writelog(f"  White-light Bandpass = {meta.wave_min:.3f} - "
                             f"{meta.wave_max:.3f}")
                # Make masked arrays for easy summing
                optspec_ma = np.ma.masked_where(spec.optmask.values[:, index],
                                                spec.optspec.values[:, index])
                opterr_ma = np.ma.masked_where(spec.optmask.values[:, index],
                                               spec.opterr.values[:, index])
                # Compute mean flux for each spectroscopic channel
                # Sumation leads to outliers when there are masked points
                lc.flux_white[:] = np.ma.mean(optspec_ma, axis=1).data
                # Add uncertainties in quadrature
                # then divide by number of good points to get
                # proper uncertainties
                lc.err_white[:] = (np.sqrt(np.ma.sum(opterr_ma**2,
                                                     axis=1)) /
                                   np.ma.MaskedArray.count(opterr_ma,
                                                           axis=1)).data
                lc.mask_white[:] = np.ma.getmaskarray(np.ma.mean(optspec_ma,
                                                                 axis=1))

                # Do 1D sigma clipping (along time axis) on binned spectra
                if meta.sigma_clip:
                    lc.flux_white[:], lc.mask_white[:], nout = \
                        clipping.clip_outliers(
                            lc.flux_white, log, lc.flux_white.wavelength,
                            lc.data.wave_units, mask=lc.mask_white,
                            sigma=meta.sigma, box_width=meta.box_width,
                            maxiters=meta.maxiters, boundary=meta.boundary,
                            fill_value=meta.fill_value, verbose=False)
                    log.writelog(f'  Sigma clipped {nout} outliers in time '
                                 f' series')

                # Plot the white-light light curve
                if meta.isplots_S4 >= 3:
                    plots_s4.binned_lightcurve(meta, log, lc, 0, white=True)

<<<<<<< HEAD
            # Calculate total time
            total = (time_pkg.time() - t0) / 60.
            log.writelog('\nTotal time (min): ' + str(np.round(total, 2)))

            log.writelog('Saving results')
            
=======
            # Generate limb-darkening coefficients
            if hasattr(meta, 'compute_ld') and meta.compute_ld:
                log.writelog("Generating limb-darkening coefficients...",
                             mute=(not meta.verbose))
                ld_lin, ld_quad, ld_3para, ld_4para = \
                    generate_LD.exotic_ld(meta, spec)
                lc['exotic-ld_lin'] = (['wavelength', 'exotic-ld_1'], ld_lin)
                lc['exotic-ld_quad'] = (['wavelength', 'exotic-ld_2'], ld_quad)
                lc['exotic-ld_nonlin_3para'] = (['wavelength', 'exotic-ld_3'],
                                                ld_3para)
                lc['exotic-ld_nonlin_4para'] = (['wavelength', 'exotic-ld_4'],
                                                ld_4para)

            log.writelog('Saving results...')
>>>>>>> 356649be
            event_ap_bg = (meta.eventlabel + "_ap" + str(spec_hw_val) + '_bg'
                           + str(bg_hw_val))
            # Save Dataset object containing time-series of 1D spectra
            meta.filename_S4_SpecData = (meta.outputdir + 'S4_' + event_ap_bg
                                         + "_SpecData.h5")
            xrio.writeXR(meta.filename_S4_SpecData, spec, verbose=True)
            
            # Save Dataset object containing binned light curves
            meta.filename_S4_LCData = (meta.outputdir + 'S4_' + event_ap_bg
                                       + "_LCData.h5")
            xrio.writeXR(meta.filename_S4_LCData, lc, verbose=True)

            # Save results
            fname = meta.outputdir+'S4_'+meta.eventlabel+"_Meta_Save"
            me.saveevent(meta, fname, save=[])

            # Calculate total time
            total = (time_pkg.time() - t0) / 60.
            log.writelog('\nTotal time (min): ' + str(np.round(total, 2)))

            log.closelog()

    return spec, lc, meta


def load_specific_s3_meta_info(meta):
    """Load the specific S3 MetaClass object used to make this aperture pair.

    Parameters
    ----------
    meta : eureka.lib.readECF.MetaClass
        The current metadata object.

    Returns
    -------
    eureka.lib.readECF.MetaClass
        The current metadata object with values from the old MetaClass.
    """
    # Get directory containing S3 outputs for this aperture pair
    inputdir = os.sep.join(meta.inputdir.split(os.sep)[:-2]) + os.sep
    inputdir += f'ap{meta.spec_hw}_bg{meta.bg_hw}'+os.sep
    # Locate the old MetaClass savefile, and load new ECF into
    # that old MetaClass
    meta.inputdir = inputdir
    s3_meta, meta.inputdir, meta.inputdir_raw = \
        me.findevent(meta, 'S3', allowFail=False)
    # Merge S4 meta into old S3 meta
    meta = me.mergeevents(meta, s3_meta)

    return meta<|MERGE_RESOLUTION|>--- conflicted
+++ resolved
@@ -403,14 +403,6 @@
                 if meta.isplots_S4 >= 3:
                     plots_s4.binned_lightcurve(meta, log, lc, 0, white=True)
 
-<<<<<<< HEAD
-            # Calculate total time
-            total = (time_pkg.time() - t0) / 60.
-            log.writelog('\nTotal time (min): ' + str(np.round(total, 2)))
-
-            log.writelog('Saving results')
-            
-=======
             # Generate limb-darkening coefficients
             if hasattr(meta, 'compute_ld') and meta.compute_ld:
                 log.writelog("Generating limb-darkening coefficients...",
@@ -425,7 +417,7 @@
                                                 ld_4para)
 
             log.writelog('Saving results...')
->>>>>>> 356649be
+
             event_ap_bg = (meta.eventlabel + "_ap" + str(spec_hw_val) + '_bg'
                            + str(bg_hw_val))
             # Save Dataset object containing time-series of 1D spectra
