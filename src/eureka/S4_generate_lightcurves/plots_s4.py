--- conflicted
+++ resolved
@@ -32,19 +32,6 @@
     plt.suptitle(f'Bandpass {i}: {lc.wave_low.values[i]:.3f} - '
                  f'{lc.wave_hi.values[i]:.3f}')
     ax = plt.subplot(111)
-<<<<<<< HEAD
-    time_modifier = np.floor(lc.time.values[0])
-    # Normalized light curve
-    norm_lcdata = lc['data'][i]/np.nanmedian(lc['data'][i].values)
-    norm_lcerr = lc['err'][i]/np.nanmedian(lc['data'][i].values)
-    plt.errorbar(lc.time-time_modifier, norm_lcdata, norm_lcerr, fmt='o',
-                 color=f'C{i}', mec=f'C{i}', alpha=0.2)
-    mad = util.get_mad_1d(norm_lcdata)
-    meta.mad_s4_binned.append(mad)
-    log.writelog(f'    MAD = {np.round(mad).astype(int)} ppm')
-    plt.text(0.05, 0.1, f"MAD = {np.round(mad).astype(int)} ppm",
-             transform=ax.transAxes, color='k')
-=======
     time_modifier = np.floor(np.ma.min(lc.time.values))
     
     # Plot the normalized light curve
@@ -71,7 +58,6 @@
         log.writelog(f'    MAD = {np.round(mad).astype(int)} ppm')
         plt.text(0.05, 0.1, f"MAD = {np.round(mad).astype(int)} ppm",
                  transform=ax.transAxes, color='k')
->>>>>>> 4fe6fe56
     plt.ylabel('Normalized Flux')
     time_units = lc.data.attrs['time_units']
     plt.xlabel(f'Time [{time_units} - {time_modifier}]')
