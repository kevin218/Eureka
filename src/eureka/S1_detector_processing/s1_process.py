import os
import time as time_pkg
import numpy as np
from copy import deepcopy
from astropy.io import fits

from jwst.pipeline.calwebb_detector1 import Detector1Pipeline

from .ramp_fitting import Eureka_RampFitStep
from .superbias import Eureka_SuperBiasStep
<<<<<<< HEAD
from .s1_meta import S1MetaClass
=======
>>>>>>> 75b0cbb8

from ..lib import logedit, util
from ..lib import manageevent as me


def rampfitJWST(eventlabel, ecf_path=None, input_meta=None):
    """Process a Stage 0, _uncal.fits file to Stage 1 _rate.fits and
    _rateints.fits files.

    Steps taken to perform this processing can follow the default JWST
    pipeline, or alternative methods.

    Parameters
    ----------
    eventlabel : str
        The unique identifier for these data.
    ecf_path : str; optional
        The absolute or relative path to where ecfs are stored. Defaults to
        None which resolves to './'.
    input_meta : eureka.lib.readECF.MetaClass; optional
        An optional input metadata object, so you can manually edit the meta
        object without having to edit the ECF file.

    Returns
    -------
    meta : eureka.lib.readECF.MetaClass
        The metadata object.

    Notes
    -----
    History:

    - October 2021 Taylor Bell
        Code fragments
    - October 2021 Aarynn Carter and Eva-Maria Ahrer
        Initial version
    - February 2022 Aarynn Carter and Eva-Maria Ahrer
        Updated for JWST version 1.3.3, code restructure
    """
    t0 = time_pkg.time()

    input_meta = deepcopy(input_meta)

    if input_meta is None:
        meta = S1MetaClass(folder=ecf_path, eventlabel=eventlabel)
    else:
        meta = input_meta

    # Create directories for Stage 1 processing outputs
    run = util.makedirectory(meta, 'S1')
    meta.outputdir = util.pathdirectory(meta, 'S1', run)
    # Make a separate folder for plot outputs
    if not os.path.exists(meta.outputdir+'figs'):
        os.makedirs(meta.outputdir+'figs')

    # Output S2 log file
    meta.s1_logname = meta.outputdir + 'S1_' + meta.eventlabel + ".log"
    log = logedit.Logedit(meta.s1_logname)
    log.writelog("\nStarting Stage 1 Processing")
    log.writelog(f"Eureka! Version: {meta.version}", mute=True)
    log.writelog(f"Input directory: {meta.inputdir}")
    log.writelog(f"Output directory: {meta.outputdir}")

    # Copy ecf
    log.writelog('Copying S1 control file')
    meta.copy_ecf()

    # Create list of file segments
    meta = util.readfiles(meta, log)
    log.writelog(f"CRDS Context pmap: {meta.pmap}", mute=True)

    # First apply any instrument-specific defaults
    if meta.inst == 'MIRI':
        meta.set_MIRI_defaults()
    elif meta.inst in ['NIRCam', 'NIRSpec', 'NIRISS']:
        meta.set_NIR_defaults()
    # Then apply instrument-agnostic defaults
    meta.set_defaults()

    # If testing, only run the last file
    if meta.testing_S1:
        istart = meta.num_data_files - 1
    else:
        istart = 0

    for m in range(istart, meta.num_data_files):
        # Report progress
        filename = meta.segment_list[m]
        log.writelog(f'Starting file {m + 1} of {meta.num_data_files}: ' +
                     filename.split(os.sep)[-1])

        with fits.open(filename, mode='update') as hdulist:
            # jwst 1.3.3 breaks unless NDITHPTS/NRIMDTPT are integers rather
            # than the strings that they are in the old simulated NIRCam data
            if hdulist[0].header['INSTRUME'] == 'NIRCAM':
                hdulist[0].header['NDITHPTS'] = 1
                hdulist[0].header['NRIMDTPT'] = 1

            meta.m = m
            meta.intstart = hdulist[0].header['INTSTART']-1
            meta.intend = hdulist[0].header['INTEND']
            meta.n_int = meta.intend-meta.intstart
            EurekaS1Pipeline().run_eurekaS1(filename, meta, log)

    # Calculate total run time
    total = (time_pkg.time() - t0) / 60.
    log.writelog('\nTotal time (min): ' + str(np.round(total, 2)))

    # make citations for current stage
    util.make_citations(meta, 1)

    # Save results
    if not meta.testing_S1:
        log.writelog('Saving Metadata')
        me.saveevent(meta, meta.outputdir+'S1_'+meta.eventlabel+"_Meta_Save",
                     save=[])

    log.closelog()

    return meta


class EurekaS1Pipeline(Detector1Pipeline):
    '''A wrapper class for jwst.pipeline.calwebb_detector1.Detector1Pipeline

    This wrapper class allows non-standard changes to Stage 1 for Eureka!.

    Notes
    -----
    History:

    - October 2021 Aarynn Carter /  Eva-Maria Ahrer
        Initial version
    - February 2022 Aarynn Carter /  Eva-Maria Ahrer
        Updated for JWST version 1.3.3, code restructure
    '''

    def run_eurekaS1(self, filename, meta, log):
        '''Reduces uncal files from STScI into rateints files.

        Parameters
        ----------
        filename : str
            A string pointing to the uncal file to be operated on.
        meta : eureka.lib.readECF.MetaClass
            The metadata object.
        log : logedit.Logedit
            The open log in which notes from this step can be added.

        Notes
        -----
        History:

        - October 2021 Aarynn Carter /  Eva-Maria Ahrer
            Initial version
        - February 2022 Aarynn Carter /  Eva-Maria Ahrer
            Updated for JWST version 1.3.3, code restructure
        '''
        # Define superbias offset procedure
        self.superbias = Eureka_SuperBiasStep()
        self.superbias.s1_meta = meta
        self.superbias.s1_log = log

        # Reset suffix and assign whether to save and the output directory
        self.suffix = None
        self.save_results = (not meta.testing_S1)
        self.output_dir = meta.outputdir

        # Instrument Non-Specific Steps
        self.group_scale.skip = meta.skip_group_scale
        self.dq_init.skip = meta.skip_dq_init
        self.saturation.skip = meta.skip_saturation
        self.ipc.skip = meta.skip_ipc
        self.refpix.skip = meta.skip_refpix
        self.linearity.skip = meta.skip_linearity
        if meta.custom_linearity:
            self.linearity.override_linearity = meta.linearity_file
        self.dark_current.skip = meta.skip_dark_current
        self.jump.skip = meta.skip_jump
        self.jump.maximum_cores = meta.maximum_cores
        self.jump.rejection_threshold = meta.jump_rejection_threshold
        self.gain_scale.skip = meta.skip_gain_scale

        # Instrument Specific Steps
        if meta.inst in ['NIRCAM', 'NIRISS', 'NIRSPEC']:
            self.persistence.skip = meta.skip_persistence
            self.superbias.skip = meta.skip_superbias
            if meta.custom_bias:
                self.superbias.override_superbias = meta.superbias_file
        elif meta.inst in ['MIRI']:
            if meta.remove_390hz:
                # Need to apply these steps later to be able to remove 390 Hz
                self.firstframe.skip = True
                self.lastframe.skip = True
            else:
                self.firstframe.skip = meta.skip_firstframe
                self.lastframe.skip = meta.skip_lastframe
<<<<<<< HEAD
            self.reset.skip = meta.skip_reset
            self.rscd.skip = meta.skip_rscd
=======
            if hasattr(meta, 'skip_reset'):
                self.reset.skip = meta.skip_reset
            if hasattr(meta, 'skip_rscd'):
                self.rscd.skip = meta.skip_rscd
            if hasattr(meta, 'skip_emicorr'):
                self.emicorr.skip = meta.skip_emicorr
>>>>>>> 75b0cbb8

        # Define ramp fitting procedure
        self.ramp_fit = Eureka_RampFitStep()
        self.ramp_fit.algorithm = meta.ramp_fit_algorithm
        self.ramp_fit.maximum_cores = meta.maximum_cores
        self.ramp_fit.skip = meta.skip_ramp_fitting
        self.ramp_fit.s1_meta = meta
        self.ramp_fit.s1_log = log

        # Default ramp fitting settings
        if self.ramp_fit.algorithm == 'default':
            self.ramp_fit.weighting = meta.default_ramp_fit_weighting
            # Some weighting methods need additional parameters
            if self.ramp_fit.weighting == 'fixed':
                self.ramp_fit.fixed_exponent = \
                    meta.default_ramp_fit_fixed_exponent
            elif self.ramp_fit.weighting == 'custom':
                self.ramp_fit.custom_snr_bounds = \
                    meta.default_ramp_fit_custom_snr_bounds
                self.ramp_fit.custom_exponents = \
                    meta.default_ramp_fit_custom_exponents

        # Run Stage 1
        self(filename)

        return<|MERGE_RESOLUTION|>--- conflicted
+++ resolved
@@ -8,10 +8,7 @@
 
 from .ramp_fitting import Eureka_RampFitStep
 from .superbias import Eureka_SuperBiasStep
-<<<<<<< HEAD
 from .s1_meta import S1MetaClass
-=======
->>>>>>> 75b0cbb8
 
 from ..lib import logedit, util
 from ..lib import manageevent as me
@@ -209,17 +206,9 @@
             else:
                 self.firstframe.skip = meta.skip_firstframe
                 self.lastframe.skip = meta.skip_lastframe
-<<<<<<< HEAD
             self.reset.skip = meta.skip_reset
             self.rscd.skip = meta.skip_rscd
-=======
-            if hasattr(meta, 'skip_reset'):
-                self.reset.skip = meta.skip_reset
-            if hasattr(meta, 'skip_rscd'):
-                self.rscd.skip = meta.skip_rscd
-            if hasattr(meta, 'skip_emicorr'):
-                self.emicorr.skip = meta.skip_emicorr
->>>>>>> 75b0cbb8
+            self.emicorr.skip = meta.skip_emicorr
 
         # Define ramp fitting procedure
         self.ramp_fit = Eureka_RampFitStep()
