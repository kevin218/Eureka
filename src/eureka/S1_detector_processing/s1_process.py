import os
import time as time_pkg
import numpy as np
from copy import deepcopy
from astropy.io import fits

from jwst.pipeline.calwebb_detector1 import Detector1Pipeline

from .ramp_fitting import Eureka_RampFitStep
from .superbias import Eureka_SuperBiasStep
<<<<<<< HEAD
from .bfecorr import Eureka_BfeCorrStep
=======
from .s1_meta import S1MetaClass
>>>>>>> c862d8d3

from ..lib import logedit, util
from ..lib import manageevent as me


def rampfitJWST(eventlabel, ecf_path=None, input_meta=None):
    """Process a Stage 0, _uncal.fits file to Stage 1 _rate.fits and
    _rateints.fits files.

    Steps taken to perform this processing can follow the default JWST
    pipeline, or alternative methods.

    Parameters
    ----------
    eventlabel : str
        The unique identifier for these data.
    ecf_path : str; optional
        The absolute or relative path to where ecfs are stored. Defaults to
        None which resolves to './'.
    input_meta : eureka.lib.readECF.MetaClass; optional
        An optional input metadata object, so you can manually edit the meta
        object without having to edit the ECF file.

    Returns
    -------
    meta : eureka.lib.readECF.MetaClass
        The metadata object.

    Notes
    -----
    History:

    - October 2021 Taylor Bell
        Code fragments
    - October 2021 Aarynn Carter and Eva-Maria Ahrer
        Initial version
    - February 2022 Aarynn Carter and Eva-Maria Ahrer
        Updated for JWST version 1.3.3, code restructure
    """
    t0 = time_pkg.time()

    input_meta = deepcopy(input_meta)

    if input_meta is None:
        meta = S1MetaClass(folder=ecf_path, eventlabel=eventlabel)
    else:
        meta = S1MetaClass(**input_meta.__dict__)

    # Create directories for Stage 1 processing outputs
    run = util.makedirectory(meta, 'S1')
    meta.outputdir = util.pathdirectory(meta, 'S1', run)
    # Make a separate folder for plot outputs
    if not os.path.exists(meta.outputdir+'figs'):
        os.makedirs(meta.outputdir+'figs')

    # Create list of file segments
    meta = util.readfiles(meta)

    # First apply any instrument-specific defaults
    if meta.inst == 'miri':
        meta.set_MIRI_defaults()
    elif meta.inst in ['nircam', 'nirspec', 'niriss']:
        meta.set_NIR_defaults()
    # Then apply instrument-agnostic defaults
    meta.set_defaults()

    # Output S2 log file
    meta.s1_logname = meta.outputdir + 'S1_' + meta.eventlabel + ".log"
    log = logedit.Logedit(meta.s1_logname)
    log.writelog("\nStarting Stage 1 Processing")
    log.writelog(f"Eureka! Version: {meta.version}", mute=True)
    log.writelog(f"Input directory: {meta.inputdir}")
    log.writelog(f'  Found {meta.num_data_files} data file(s) ending '
                 f'in {meta.suffix}.fits', mute=(not meta.verbose))
    log.writelog(f"Output directory: {meta.outputdir}")

    # Copy ecf
    log.writelog('Copying S1 control file')
    meta.copy_ecf()

    log.writelog(f"CRDS Context pmap: {meta.pmap}", mute=True)

    # If testing, only run the last file
    if meta.testing_S1:
        istart = meta.num_data_files - 1
    else:
        istart = 0

    for m in range(istart, meta.num_data_files):
        # Report progress
        filename = meta.segment_list[m]
        log.writelog(f'Starting file {m + 1} of {meta.num_data_files}: ' +
                     filename.split(os.sep)[-1])

        with fits.open(filename, mode='update') as hdulist:
            # jwst 1.3.3 breaks unless NDITHPTS/NRIMDTPT are integers rather
            # than the strings that they are in the old simulated NIRCam data
            if hdulist[0].header['INSTRUME'] == 'NIRCAM':
                hdulist[0].header['NDITHPTS'] = 1
                hdulist[0].header['NRIMDTPT'] = 1

            meta.m = m
            meta.intstart = hdulist[0].header['INTSTART']-1
            meta.intend = hdulist[0].header['INTEND']
            meta.n_int = meta.intend-meta.intstart
            EurekaS1Pipeline().run_eurekaS1(filename, meta, log)

    # Calculate total run time
    total = (time_pkg.time() - t0) / 60.
    log.writelog('\nTotal time (min): ' + str(np.round(total, 2)))

    # make citations for current stage
    util.make_citations(meta, 1)

    # Save results
    if not meta.testing_S1:
        log.writelog('Saving Metadata')
        me.saveevent(meta, meta.outputdir+'S1_'+meta.eventlabel+"_Meta_Save",
                     save=[])

    log.closelog()

    return meta


class EurekaS1Pipeline(Detector1Pipeline):
    '''A wrapper class for jwst.pipeline.calwebb_detector1.Detector1Pipeline

    This wrapper class allows non-standard changes to Stage 1 for Eureka!.

    Notes
    -----
    History:

    - October 2021 Aarynn Carter /  Eva-Maria Ahrer
        Initial version
    - February 2022 Aarynn Carter /  Eva-Maria Ahrer
        Updated for JWST version 1.3.3, code restructure
    '''

    def run_eurekaS1(self, filename, meta, log):
        '''Reduces uncal files from STScI into rateints files.

        Parameters
        ----------
        filename : str
            A string pointing to the uncal file to be operated on.
        meta : eureka.lib.readECF.MetaClass
            The metadata object.
        log : logedit.Logedit
            The open log in which notes from this step can be added.

        Notes
        -----
        History:

        - October 2021 Aarynn Carter /  Eva-Maria Ahrer
            Initial version
        - February 2022 Aarynn Carter /  Eva-Maria Ahrer
            Updated for JWST version 1.3.3, code restructure
        '''
        # Define superbias offset procedure
        self.superbias = Eureka_SuperBiasStep()
        self.superbias.s1_meta = meta
        self.superbias.s1_log = log

<<<<<<< HEAD
        self.bfecorr = Eureka_BfeCorrStep()
        self.bfecorr.s1_meta = meta

        # Figure out which instrument we're working on
        with fits.open(filename) as f:
            instrument = f[0].header['INSTRUME']

=======
>>>>>>> c862d8d3
        # Reset suffix and assign whether to save and the output directory
        self.suffix = None
        self.save_results = (not meta.testing_S1)
        self.output_dir = meta.outputdir

        # Instrument Non-Specific Steps
        self.group_scale.skip = meta.skip_group_scale
        self.dq_init.skip = meta.skip_dq_init
        self.saturation.skip = meta.skip_saturation
        self.ipc.skip = meta.skip_ipc
        self.refpix.skip = meta.skip_refpix
        self.linearity.skip = meta.skip_linearity
        if meta.custom_linearity:
            self.linearity.override_linearity = meta.linearity_file
        self.dark_current.skip = meta.skip_dark_current
        self.jump.skip = meta.skip_jump
        self.jump.maximum_cores = meta.maximum_cores
        self.jump.rejection_threshold = meta.jump_rejection_threshold
        self.jump.minimum_sigclip_groups = meta.minimum_sigclip_groups
        self.gain_scale.skip = meta.skip_gain_scale

        # Instrument Specific Steps
        if meta.inst in ['nircam', 'niriss', 'nirspec']:
            self.persistence.skip = meta.skip_persistence
            self.superbias.skip = meta.skip_superbias
            if meta.custom_bias:
                self.superbias.override_superbias = meta.superbias_file
        elif meta.inst in ['miri']:
            if meta.remove_390hz:
                # Need to apply these steps later to be able to remove 390 Hz
                self.firstframe.skip = True
                self.lastframe.skip = True
            else:
                self.firstframe.skip = meta.skip_firstframe
                self.lastframe.skip = meta.skip_lastframe
            self.reset.skip = meta.skip_reset
            self.rscd.skip = meta.skip_rscd
            self.emicorr.skip = meta.skip_emicorr

        # Define ramp fitting procedure
        self.ramp_fit = Eureka_RampFitStep()
        self.ramp_fit.algorithm = meta.ramp_fit_algorithm
        self.ramp_fit.maximum_cores = meta.maximum_cores
        self.ramp_fit.skip = meta.skip_ramp_fitting
        self.ramp_fit.s1_meta = meta
        self.ramp_fit.s1_log = log

        # Default ramp fitting settings
        if self.ramp_fit.algorithm == 'default':
            self.ramp_fit.weighting = meta.default_ramp_fit_weighting
            # Some weighting methods need additional parameters
            if self.ramp_fit.weighting == 'fixed':
                self.ramp_fit.fixed_exponent = \
                    meta.default_ramp_fit_fixed_exponent
            elif self.ramp_fit.weighting == 'custom':
                self.ramp_fit.custom_snr_bounds = \
                    meta.default_ramp_fit_custom_snr_bounds
                self.ramp_fit.custom_exponents = \
                    meta.default_ramp_fit_custom_exponents

        # Run Stage 1
        self(filename)

        return<|MERGE_RESOLUTION|>--- conflicted
+++ resolved
@@ -8,11 +8,8 @@
 
 from .ramp_fitting import Eureka_RampFitStep
 from .superbias import Eureka_SuperBiasStep
-<<<<<<< HEAD
 from .bfecorr import Eureka_BfeCorrStep
-=======
 from .s1_meta import S1MetaClass
->>>>>>> c862d8d3
 
 from ..lib import logedit, util
 from ..lib import manageevent as me
@@ -179,7 +176,6 @@
         self.superbias.s1_meta = meta
         self.superbias.s1_log = log
 
-<<<<<<< HEAD
         self.bfecorr = Eureka_BfeCorrStep()
         self.bfecorr.s1_meta = meta
 
@@ -187,8 +183,6 @@
         with fits.open(filename) as f:
             instrument = f[0].header['INSTRUME']
 
-=======
->>>>>>> c862d8d3
         # Reset suffix and assign whether to save and the output directory
         self.suffix = None
         self.save_results = (not meta.testing_S1)
