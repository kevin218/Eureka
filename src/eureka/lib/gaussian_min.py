--- conflicted
+++ resolved
@@ -92,8 +92,6 @@
         First guess of x centroid position.
     y : float
         First guess of y centroid position.
-    refrence_median_frame : ndarray
-        Median frame of the first batch.
     """
     # Create initial centroid guess using specified method
     if meta.centroid_tech.lower() in ['com', '1dg', '2dg']:
@@ -151,17 +149,10 @@
         raise ValueError(f"Invalid centroid_tech option {meta.centroid_tech}")
 
     # Cropping frame to speed up guassian fit
-<<<<<<< HEAD
-    minx = -int(meta.gauss_frame)+int(x)
-    maxx = int(meta.gauss_frame)+int(x)+1
-    miny = -int(meta.gauss_frame)+int(y)
-    maxy = int(meta.gauss_frame)+int(y)+1
-=======
     minx = np.max([0, -int(meta.gauss_frame)+int(x)])
     maxx = np.min([int(meta.gauss_frame)+int(x)+1, img.shape[1]-1])
     miny = np.max([0, -int(meta.gauss_frame)+int(y)])
     maxy = np.min([int(meta.gauss_frame)+int(y)+1, img.shape[0]-1])
->>>>>>> 4b9cce46
 
     # Set Frame size based off of frame crop
     frame = img[miny:maxy, minx:maxx]
@@ -179,15 +170,10 @@
               f"while meta.inst is set to {meta.inst}")
         initial_guess = [400, 20, 20]
 
-<<<<<<< HEAD
-    # Subtract the median background computed using pixels beyond 2 sigma of the centroid
-    bg_frame = np.ma.masked_where((x_mesh-x)**2+(y_mesh-y)**2 < 4*initial_guess[1]*initial_guess[2],
-=======
     # Subtract the median background computed using pixels beyond 2 sigma
     # of the centroid
     bg_frame = np.ma.masked_where((x_mesh-x)**2+(y_mesh-y)**2 <
                                   4*initial_guess[1]*initial_guess[2],
->>>>>>> 4b9cce46
                                   frame).mean()
     frame -= np.ma.median(bg_frame)
 
