--- conflicted
+++ resolved
@@ -94,19 +94,6 @@
     y : float
         First guess of y centroid position.
     """
-<<<<<<< HEAD
-    # Create median frame
-    if saved_ref_median_frame is None:
-        img_temp = np.ma.masked_where(mask, img)
-        if len(img_temp.shape) > 2:
-            refrence_median_frame = np.ma.median(img_temp, axis=0)
-        else:
-            refrence_median_frame = img_temp
-    else:
-        refrence_median_frame = saved_ref_median_frame
-
-=======
->>>>>>> d24cd6fe
     # Create initial centroid guess using specified method
     if meta.centroid_tech.lower() in ['com', '1dg', '2dg']:
         cent_func = getattr(sys.modules[__name__],
