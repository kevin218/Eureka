--- conflicted
+++ resolved
@@ -94,7 +94,6 @@
     y : float
         First guess of y centroid position.
     """
-<<<<<<< HEAD
     # Create median frame
     if saved_ref_median_frame is None:
         img_temp = np.ma.masked_where(mask, img)
@@ -105,13 +104,11 @@
     else:
         refrence_median_frame = saved_ref_median_frame
 
-=======
->>>>>>> fcc57585
     # Create initial centroid guess using specified method
     if meta.centroid_tech.lower() in ['com', '1dg', '2dg']:
         cent_func = getattr(sys.modules[__name__],
                             ("centroid_" + meta.centroid_tech.lower()))
-        x, y = cent_func(saved_ref_median_frame)
+        x, y = cent_func(refrence_median_frame)
     else:
         raise ValueError(f"Invalid centroid_tech option {meta.centroid_tech}")
 
