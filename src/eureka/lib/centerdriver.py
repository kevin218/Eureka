--- conflicted
+++ resolved
@@ -5,14 +5,7 @@
 from ..S3_data_reduction import plots_s3
 
 
-<<<<<<< HEAD
-def centerdriver(method, data, guess, trim, i, m, meta,
-                 saved_ref_median_frame=None,
-                 mask=None, uncd=None, fitbg=1, maskstar=True,
-                 expand=1):
-=======
 def centerdriver(method, data, meta, i=None, m=None):
->>>>>>> fcc57585
     """
     Use the center method to find the center of a star, starting
     from position guess.
@@ -21,23 +14,6 @@
     ----------
     method : string
         Name of the centering method to use.
-<<<<<<< HEAD
-    data : 2D ndarray
-        Array containing the star image.
-    guess : 2 elements 1D array
-        y, x initial guess position of the target.
-    trim : integer
-        Semi-lenght of the box around the target that will be trimmed.
-    mask : 2D ndarray
-        A boolean mask array of bad pixels (marked with True). Same shape as
-        data. Defaults to only masking non-finite vaules.
-    uncd : 2D ndarray
-        An array containing the uncertainty values of data.
-        Same shape of data.
-    saved_ref_median_frame : ndarray; optional
-        Stored median frame of the first batch. Defaults to None, in which
-        case a new reference frame will be computed.
-=======
     data : Xarray Dataset
         The Dataset object in which the centroid data will stored.
     meta : eureka.lib.readECF.MetaClass
@@ -46,7 +22,6 @@
         The current integration. Defaults to None.
     m : int; optional
         The file number. Defaults to None.
->>>>>>> fcc57585
 
     Returns
     -------
@@ -105,10 +80,6 @@
         sy, sx, y, x = gmin.mingauss(flux, mask, yxguess=loc, meta=meta)
 
     # only plot when we do the second fit
-<<<<<<< HEAD
-    if (meta.isplots_S3 >= 3 and method[-4:] == '_sec' and i < meta.nplots):
-        plots_s3.phot_centroid_fgc(img, msk, x, y, sx, sy, i, m, meta)
-=======
     if (meta.isplots_S3 >= 5 and method[-4:] == '_sec' and i < meta.nplots):
         plots_s3.phot_centroid_fgc(flux, mask, x, y, sx, sy, i, m, meta)
 
@@ -118,6 +89,5 @@
     data.centroid_y.values[i] = y + cen[0] - trim
     data.centroid_sx.values[i] = sx
     data.centroid_sy.values[i] = sy
->>>>>>> fcc57585
 
     return data