import os
import time as time_pkg
import crds
import shlex
# Required in case user passes in a numpy object (e.g. np.inf)
import numpy as np

from ..version import version

# A boolean to track if a Eureka! version mis-match warning has been issued
warned = False


class MetaClass:
    '''A class to hold Eureka! metadata.

    This class loads a Eureka! Control File (ecf) and lets you
    query the parameters and values.
    '''

    def __init__(self, folder='.'+os.sep, file=None, eventlabel=None,
                 stage=None, **kwargs):
        '''Initialize the MetaClass object.

        Parameters
        ----------
        folder : str; optional
            The folder containing an ECF file to be read in. Defaults to
            '.'+os.sep.
        file : str; optional
            The ECF filename to be read in. Defaults to None which first tries
            to find the filename using eventlabel and stage, and if that fails
            results in an empty MetaClass object.
        eventlabel : str; optional
            The unique identifier for these data.
        stage : int; optional
            The current analysis stage number.
        **kwargs : dict
            Any additional parameters to be loaded into the MetaClass after
            the ECF has been read in
        '''
        if folder is None:
            folder = '.'+os.sep

        if file is None and eventlabel is not None and stage is not None:
            file = f'S{stage}_{eventlabel}.ecf'

        self.params = {}

        # Determine if a file should be read
        file_path = os.path.join(folder, file) if file is not None else None
        if file_path is not None and os.path.exists(file_path):
            self.read(folder, file)
        elif file_path is not None and not kwargs:
            raise ValueError(f"The file {file_path} does not exist and no "
                             "kwargs were provided.")
        # else: assume kwargs will populate everything

        self.version = version
        if stage is not None:
            self.stage = stage
        self.eventlabel = eventlabel
        self.datetime = time_pkg.strftime('%Y-%m-%d')

        # If the data format hasn't been specified, must be eureka output
        self.data_format = getattr(self, 'data_format', 'eureka')

        self.version = version
        if stage is not None:
            self.stage = stage
        self.eventlabel = eventlabel
        self.datetime = time_pkg.strftime('%Y-%m-%d')

        # If the data format hasn't been specified, must be eureka output
        self.data_format = getattr(self, 'data_format', 'eureka')

        if kwargs is not None:
            # Add any kwargs to the parameter dict
            self.params.update(kwargs)

            # Store each as an attribute
            for param, value in kwargs.items():
                setattr(self, param, value)

    def __str__(self):
        '''A function to nicely format some outputs when a MetaClass object is
        converted to a string.

        This function gets used if one does str(meta) or print(meta).

        Returns
        -------
        str
            A string representation of what is contained in the
            MetaClass object.
        '''
        output = ''
        for par in self.params:
            # For each parameter, format a line as "Name: Value"
            output += par+': '+str(getattr(self, par))+'\n'
        return output

    def __repr__(self):
        '''A function to nicely format some outputs when asked for a printable
        representation of the MetaClass object.

        This function gets used if one does repr(meta) or does just meta in an
        interactive shell.

        Returns
        -------
        str
            A string representation of what is contained in the MetaClass
            object in a manner that could reproduce a similar MetaClass object.
        '''
        # Get the fully qualified name of the class
        output = type(self).__module__+'.'+type(self).__qualname__+'('
        # Show what folder and file were used to read in an ECF
        output += f"folder='{self.folder}', file='{self.filename}', "
        # Show what values have been loaded into the params dictionary
        output += "**"+str(self.params)
        output = output+')'
        return output

    def __setattr__(self, item, value):
        """Maps attributes to values

        Parameters
        ----------
        item : str
            The name for the attribute
        value : any
            The attribute value
        """
        if item in ['lines', 'params', 'filename', 'folder']:
            self.__dict__[item] = value
            return

        # Stage may not be set yet, if not set, default to 0
        if hasattr(self, 'stage'):
            stage = self.stage
        else:
            stage = 0

<<<<<<< HEAD
        if item == 'inst' and value == 'wfc3' and stage < 4:
=======
        if (item == 'inst' and value == 'wfc3' and stage != '4cal'
                and stage < 4):
>>>>>>> 425422fe
            # Fix issues with CRDS server set for JWST
            if 'jwst-crds.stsci.edu' in os.environ['CRDS_SERVER_URL']:
                print('CRDS_SERVER_URL is set for JWST and not HST.'
                      ' Automatically adjusting it up for HST.')
                url = 'https://hst-crds.stsci.edu'
                os.environ['CRDS_SERVER_URL'] = url
                crds.client.api.set_crds_server(url)
                crds.client.api.get_server_info.cache.clear()

            # If a specific CRDS context is entered in the ECF, apply it.
            # Otherwise, log and fix the default CRDS context to make sure
            # it doesn't change between different segments.
            self.pmap = getattr(self, 'pmap',
                                crds.get_context_name('hst')[4:-5])
            os.environ['CRDS_CONTEXT'] = f'hst_{self.pmap}.pmap'
<<<<<<< HEAD
        elif item == 'inst' and value is not None and stage < 4:
=======
        elif (item == 'inst' and value is not None and stage != '4cal'
              and stage < 4):
>>>>>>> 425422fe
            # Fix issues with CRDS server set for HST
            if 'hst-crds.stsci.edu' in os.environ['CRDS_SERVER_URL']:
                print('CRDS_SERVER_URL is set for HST and not JWST.'
                      ' Automatically adjusting it up for JWST.')
                url = 'https://jwst-crds.stsci.edu'
                os.environ['CRDS_SERVER_URL'] = url
                crds.client.api.set_crds_server(url)
                crds.client.api.get_server_info.cache.clear()

            # If a specific CRDS context is entered in the ECF, apply it.
            # Otherwise, log and fix the default CRDS context to make sure
            # it doesn't change between different segments.
            self.pmap = getattr(self, 'pmap', None)
            if self.pmap is None:
                # Only need an internet connection if pmap is None
                self.pmap = crds.get_context_name('jwst')[5:-5]
            os.environ['CRDS_CONTEXT'] = f'jwst_{self.pmap}.pmap'

        if ((item == 'pmap') and hasattr(self, 'pmap') and
                (self.pmap is not None) and (self.pmap != value) and
<<<<<<< HEAD
                (stage < 4)):
=======
                (stage != '4cal') and (stage < 4)):
>>>>>>> 425422fe
            print(f'WARNING: pmap was set to {self.pmap} in the previous stage'
                  f' but is now set to {value} in this stage. This may cause '
                  'unexpected or undesireable behaviors.')

        global warned
        if (not warned and (item == 'version') and hasattr(self, 'version') and
                (self.version is not None) and (self.version != value)):
            warned = True
            print(f'WARNING: The Eureka! version was {self.version} in the '
                  f'previous stage but is now {value} in this stage. This may '
                  'cause unexpected or undesireable behaviors.')

        # Set the attribute
        self.__dict__[item] = value

        # Add it to the list of parameters
        self.__dict__['params'][item] = value

    def read(self, folder, file):
        """A function to read ECF files

        Parameters
        ----------
        folder : str
            The folder containing an ECF file to be read in.
        file : str
            The ECF filename to be read in.
        """
        self.filename = file
        self.folder = folder
        # Read the file
        with open(os.path.join(folder, file), 'r') as file:
            self.lines = file.readlines()

        cleanlines = []   # list with only the important lines
        # Clean the lines:
        for line in self.lines:
            # Strip off comments:
            if "#" in line:
                line = line[0:line.index('#')]
            line = line.strip()

            # Keep only useful lines:
            if len(line) > 0:
                cleanlines.append(line)

        for line in cleanlines:
            name = shlex.split(line)[0]
            # Split off the name and remove all spaces except quoted substrings
            # Also keep quotation marks for things that need to be escaped
            # (e.g. max is a built-in funciton)
            val = ''.join(shlex.split(line, posix=False)[1:])
            try:
                val = eval(val)
            except:
                # FINDME: Need to catch only the expected exception
                pass
            self.params[name] = val

        # Store each as an attribute
        for param, value in self.params.items():
            setattr(self, param, value)

        self.inputdir_raw = self.inputdir
        self.outputdir_raw = self.outputdir

        # Join inputdir_raw and outputdir_raw to topdir for convenience
        # Use split to avoid issues from beginning
        self.inputdir = os.path.join(self.topdir,
                                     *self.inputdir.split(os.sep))
        self.outputdir = os.path.join(self.topdir,
                                      *self.outputdir.split(os.sep))

        # Make sure there's a trailing slash at the end of the paths
        if self.inputdir[-1] != os.sep:
            self.inputdir += os.sep
        if self.outputdir[-1] != os.sep:
            self.outputdir += os.sep

    def write(self, folder):
        """Write an ECF file based on the current MetaClass settings.

        NOTE: For now this rewrites the input_meta data to a new ECF file
        in the requested folder. In the future this function should make a full
        ECF file based on all parameters in meta.

        Parameters
        ----------
        folder : str
            The folder where the ECF file should be written.
        """

        for i in range(len(self.lines)):
            line = self.lines[i]
            # Strip off comments:
            if "#" in line:
                line = line[0:line.index('#')]
            line = line.strip()

            if len(line) > 0:
                name = line.split()[0]
                val = ''.join(line.split()[1:])
                new_val = self.params[name]
                # check if values have been updated
                if val != new_val:
                    self.lines[i] = self.lines[i].replace(str(val),
                                                          str(new_val))

        with open(os.path.join(folder, self.filename), 'w') as file:
            file.writelines(self.lines)

    def copy_ecf(self):
        """Copy an ECF file to the output directory to ensure reproducibility.

        NOTE: This will update the inputdir of the ECF file to point to the
        exact inputdir used to avoid ambiguity later and ensure that the ECF
        could be used to make the same outputs.
        """
        # Copy ecf (and update inputdir to be precise which exact inputs
        # were used)
        new_ecfname = os.path.join(self.outputdir, self.filename)
        with open(new_ecfname, 'w') as new_file:
            for line in self.lines:
                if len(line.strip()) == 0 or line.strip()[0] == '#':
                    new_file.write(line)
                else:
                    line_segs = line.strip().split()
                    if line_segs[0] == 'inputdir':
                        new_file.write(line_segs[0]+'\t\t'+self.inputdir_raw +
                                       '\t'+' '.join(line_segs[2:])+'\n')
                    else:
                        new_file.write(line)<|MERGE_RESOLUTION|>--- conflicted
+++ resolved
@@ -142,12 +142,8 @@
         else:
             stage = 0
 
-<<<<<<< HEAD
-        if item == 'inst' and value == 'wfc3' and stage < 4:
-=======
         if (item == 'inst' and value == 'wfc3' and stage != '4cal'
                 and stage < 4):
->>>>>>> 425422fe
             # Fix issues with CRDS server set for JWST
             if 'jwst-crds.stsci.edu' in os.environ['CRDS_SERVER_URL']:
                 print('CRDS_SERVER_URL is set for JWST and not HST.'
@@ -163,12 +159,8 @@
             self.pmap = getattr(self, 'pmap',
                                 crds.get_context_name('hst')[4:-5])
             os.environ['CRDS_CONTEXT'] = f'hst_{self.pmap}.pmap'
-<<<<<<< HEAD
-        elif item == 'inst' and value is not None and stage < 4:
-=======
         elif (item == 'inst' and value is not None and stage != '4cal'
               and stage < 4):
->>>>>>> 425422fe
             # Fix issues with CRDS server set for HST
             if 'hst-crds.stsci.edu' in os.environ['CRDS_SERVER_URL']:
                 print('CRDS_SERVER_URL is set for HST and not JWST.'
@@ -189,11 +181,7 @@
 
         if ((item == 'pmap') and hasattr(self, 'pmap') and
                 (self.pmap is not None) and (self.pmap != value) and
-<<<<<<< HEAD
-                (stage < 4)):
-=======
                 (stage != '4cal') and (stage < 4)):
->>>>>>> 425422fe
             print(f'WARNING: pmap was set to {self.pmap} in the previous stage'
                   f' but is now set to {value} in this stage. This may cause '
                   'unexpected or undesireable behaviors.')
