--- conflicted
+++ resolved
@@ -437,12 +437,7 @@
     plt.ylabel('Spectrum spatial profile center')
     plt.xlabel('Integration Number')
     plt.tight_layout()
-<<<<<<< HEAD
-    file_number = str(m).zfill(int(np.floor(np.log10(meta.num_data_files))+1))
-    fname = f'figs{os.sep}fig3104_DriftYPos_file{file_number}'+figure_filetype
-=======
     fname = 'figs'+os.sep+'fig3104_DriftYPos'+plots.figure_filetype
->>>>>>> 3389d9b5
     plt.savefig(meta.outputdir+fname, bbox_inches='tight', dpi=300)
     if not meta.hide_plots:
         plt.pause(0.2)
@@ -471,12 +466,8 @@
     plt.ylabel('Spectrum spatial profile width')
     plt.xlabel('Integration Number')
     plt.tight_layout()
-<<<<<<< HEAD
     file_number = str(m).zfill(int(np.floor(np.log10(meta.num_data_files))+1))
-    fname = f'figs{os.sep}fig3105_DriftYWidth_file{file_number}'+figure_filetype
-=======
-    fname = 'figs'+os.sep+'fig3105_DriftYWidth'+plots.figure_filetype
->>>>>>> 3389d9b5
+    fname = f'figs{os.sep}fig3105_DriftYWidth_file{file_number}'+plots.figure_filetype
     plt.savefig(meta.outputdir+fname, bbox_inches='tight', dpi=300)
     if not meta.hide_plots:
         plt.pause(0.2)
