
# WFC3 specific rountines go here
import os
import numpy as np
import multiprocessing as mp
from copy import copy
from astropy.io import fits
import scipy.interpolate as spi
import scipy.ndimage as spni
import astraeus.xarrayIO as xrio
<<<<<<< HEAD
from . import sigrej, source_pos, background, straighten, optspex, plots_s3, nircam
=======
from tqdm import tqdm

from . import sigrej, source_pos, background, plots_s3, nircam
>>>>>>> fcc57585
from . import hst_scan as hst
from . import bright2flux as b2f
from . import nircam
from ..lib import suntimecorr, utc_tt, util
from ..lib.util import supersample


def preparation_step(meta, log):
    """Perform preperatory steps which require many frames.

    Separate imaging and spectroscopy, separate observations into different
    scan directions, and calculate centroid for each frame.

    Parameters
    ----------
    meta : eureka.lib.readECF.MetaClass
        The current metadata object.
    log : logedit.Logedit
        The current log.

    Returns
    -------
    meta : eureka.lib.readECF.MetaClass
        The updated metadata object.
    log : logedit.Logedit
        The updated log.
    """
    meta.gain = 1

    meta, log = separate_direct(meta, log)
    meta, log = separate_scan_direction(meta, log)

    if meta.segment_list[0].endswith('flt.fits'):
        # FLT files subtract first from last, 2 reads
        meta.nreads = 1
    else:
        meta.nreads_full = 0
        nreads_list = []
        for fname in meta.segment_list:
            with fits.open(fname) as file:
                nreads_temp = file[1].header['SAMPNUM']
                if meta.nreads_full < nreads_temp:
                    meta.nreads_full = nreads_temp
                if nreads_temp not in nreads_list:
                    nreads_list.append(nreads_temp)
        meta.nreads = meta.nreads_full-1

        # Input observations have inconsistent number of reads.
        # Going to need to pad with NaNs.
        if len(nreads_list) > 1:
            log.writelog("WARNING: Input spectra have inconsistent numbers "
                         "of reads. Padding arrays with NaN values to make "
                         "all arrays the same size.")

    # Calculate centroid of direct image(s)
    # meta.centroid order is (y,x)
    meta.centroid = hst.imageCentroid(meta.direct_list, meta.centroidguess,
                                      meta.centroidtrim, meta.ny, meta.CRPIX1,
                                      meta.CRPIX2, meta.postarg1,
                                      meta.postarg2, meta, log)

    # Initialize list to hold centroid positions from later steps in this stage
    meta.centroids = []
    meta.guess = []
    meta.subdata_ref = []
    meta.subdiffmask_ref = []

    meta, log = get_reference_frames(meta, log)

    # Set to False so that Eureka! knows not to do photometry
    meta.photometry = False

    return meta, log


def get_reference_frames(meta, log):
    """Process the reference frames for each scan direction and save them
    in the meta object.

    Parameters
    ----------
    meta : eureka.lib.readECF.MetaClass
        The current metadata object.

    Returns
    -------
    meta : eureka.lib.readECF.MetaClass
        The updated metadata object.
    """
    # Temporarily override some values
    verbose = meta.verbose
    meta.verbose = False
    ncpu = meta.ncpu
    meta.ncpu = 1
    isplots_S3 = meta.isplots_S3
    meta.isplots_S3 = 0
    ywindow = copy(meta.ywindow)

    # Set some default values
    meta.firstFile = True
    meta.firstInBatch = True
    meta.int_start = 0
    meta.int_end = 0
    meta.files_per_batch = 1

    # Only have one reference frame for forward-only scans
    if (len(meta.iref) > 1 and
            (meta.n_scan0 == 0 or meta.n_scan1 == 0)):
        meta.iref = [meta.iref[0],]

    # Make sure reference frames exist
    for i in range(len(meta.iref)):
        while meta.iref[i] >= len(meta.segment_list):
            if len(meta.iref) > 1:
                meta.iref[i] -= 2
            else:
                meta.iref[i] -= 1

    # Make sure that the scan directions are in the right order
    if len(meta.iref) > 1 and meta.iref[0] % 2 != 0:
        meta.iref = meta.iref[::-1]

    # Save the reference frame for each scan direction
    for i in meta.iref:
        log.writelog(f"Capturing info from reference frame {i}...")
        data = xrio.makeDataset()
        data, meta, log = read(meta.segment_list[i], data, meta, log)
        meta.n_int, meta.ny, meta.nx = data.flux.shape
        data, meta = util.trim(data, meta)
        # Create bad pixel mask (False = good, True = bad)
        data['mask'] = (['time', 'y', 'x'],
                        np.zeros(data.flux.shape, dtype=bool))
        data['mask'] = util.check_nans(data['flux'], data['mask'],
                                       log, name='FLUX')
        data['mask'] = util.check_nans(data['err'], data['mask'],
                                       log, name='ERR')
        data['mask'] = util.check_nans(data['v0'], data['mask'],
                                       log, name='V0')
        if meta.manmask is not None:
            util.manmask(data, meta, log)
        # Need to add guess after trimming and before cut_aperture
        meta.guess.append(data.guess)
        data, meta, log = source_pos.source_pos_wrapper(data, meta, log, i)
        data, meta = b2f.convert_to_e(data, meta, log)

        new_center = data.flux.shape[1]//2 - 1
        shifts = new_center - data.guess.values
        shifts = np.reshape(np.repeat(shifts, data.flux.shape[2]),
                            (data.flux.shape[0], data.flux.shape[2]))
        data.flux.values = straighten.roll_columns(data.flux.values, shifts)

        # Save the reference values
        meta.subdata_ref.append(data.flux)
        meta.subdiffmask_ref.append(data.flatmask)

        # Reset ywindow to undo any changes from the application of meta.expand
        meta.ywindow = copy(ywindow)

    # Restore input values
    meta.verbose = verbose
    meta.ncpu = ncpu
    meta.isplots_S3 = isplots_S3

    return meta, log


def conclusion_step(data, meta, log):
    """Convert lists into arrays for saving and applies meta.sum_reads
    if requested.

    Parameters
    ----------
    data : Xarray Dataset
        The Dataset object.
    meta : eureka.lib.readECF.MetaClass
        The current metadata object.
    log : logedit.Logedit
        The current log.

    Returns
    -------
    data : Xarray Dataset
        The updated Dataset object.
    meta : eureka.lib.readECF.MetaClass
        The updated metadata object.
    log : logedit.Logedit
        The updated log.
    """

    meta.centroids = np.array(meta.centroids)
    meta.guess = np.array(meta.guess)
    meta.subdata_ref = np.array(meta.subdata_ref)
    meta.subdiffmask_ref = np.array(meta.subdiffmask_ref)

    # Delete the no-longer needed scandir attribute
    delattr(meta, 'scandir')

    return data, meta, log


def separate_direct(meta, log):
    """Separate out the direct observations from the science observations.

    Parameters
    ----------
    meta : eureka.lib.readECF.MetaClass
        The current metadata object.
    log : logedit.Logedit
        The current log.

    Returns
    -------
    obstimes : ndarray
        The times of each integration.
    CRPIX1 : float
        The CRPIX1 FITS header value.
    CRPIX2 : float
        The CRPIX2 FITS header value.
    postarg1 : float
        The POSTARG1 FITS header value.
    postarg2 : float
        The POSTARG2 FITS header value.
    ny : int
        The NAXIS2 FITS header value.
    meta : eureka.lib.readECF.MetaClass
        The updated metadata object.
    log : logedit.Logedit
        The updated log.

    Raises
    ------
    AssertionError
        All observations cannot be in imaging mode.
    AssertionError
        All observations cannot be spectroscopic.
    AssertionError
        Unknown OBSTYPE(s) encountered.
    """
    # Figure out which files are IMAGING or SPECTROSCOPIC
    obstypes = []
    obstimes = []
    postarg1 = []
    postarg2 = []
    CRPIX1 = []
    CRPIX2 = []
    for fname in meta.segment_list:
        with fits.open(fname) as file:
            obstypes.append(file[0].header['OBSTYPE'])
            obstimes.append(file[0].header['EXPSTART'])
            # Get the POSTARG2 parameter so we can
            # later separate scan directions
            postarg1.append(file[0].header['POSTARG1'])
            postarg2.append(file[0].header['POSTARG2'])
            CRPIX1.append(file[1].header['CRPIX1'])
            CRPIX2.append(file[1].header['CRPIX2'])
            ny = file[1].header['NAXIS2']
    obstypes = np.array(obstypes)
    obstimes = np.array(obstimes)
    postarg1 = np.array(postarg1)
    postarg2 = np.array(postarg2)
    CRPIX1 = np.array(CRPIX1)
    CRPIX2 = np.array(CRPIX2)

    # Make sure all the files are in order of observation time
    order = np.argsort(obstimes)
    meta.segment_list = meta.segment_list[order]
    obstypes = obstypes[order]
    obstimes = obstimes[order]
    postarg1 = postarg1[order]
    postarg2 = postarg2[order]
    CRPIX1 = CRPIX1[order]
    CRPIX2 = CRPIX2[order]

    if np.all(obstypes == 'IMAGING'):
        # All observations are in imaging mode
        raise AssertionError('All observations cannot be in imaging mode!\n'
                             'Eureka is currently not capable of handling '
                             'imaging datasets from Hubble/WFC3.')
    elif np.all(obstypes == 'SPECTROSCOPIC'):
        # All observations are in spectroscopy mode
        # This is an issue as an imaging mode observation is needed
        # for wavelength calibration
        raise AssertionError('All observations cannot be spectroscopic!\n'
                             'At least one direct image is needed for '
                             'wavelength calibration.')
    elif np.any(np.logical_and(obstypes != 'SPECTROSCOPIC',
                               obstypes != 'IMAGING')):
        # There is one or more unexpected OBSTYPEs - throw a useful error
        unknowns = obstypes[np.logical_and(obstypes != 'SPECTROSCOPIC',
                                           obstypes != 'IMAGING')]
        unknowns = np.unique(unknowns)
        raise AssertionError(f'Unknown OBSTYPE(s) encountered: {unknowns}.\n'
                             'Expected only SPECTROSCOPIC and IMAGING '
                             'OBSTYPEs.')
    else:
        # There is a mix of some direct images for wavelength calibration
        # and science spectra as expected

        # Make separate lists of direct images and science images
        meta.direct_list = meta.segment_list[obstypes == 'IMAGING']
        meta.n_img = len(meta.direct_list)
        meta.segment_list = meta.segment_list[obstypes == 'SPECTROSCOPIC']
        meta.num_data_files = len(meta.segment_list)
        postarg1 = postarg1[obstypes == 'SPECTROSCOPIC']
        postarg2 = postarg2[obstypes == 'SPECTROSCOPIC']
        CRPIX1 = CRPIX1[obstypes == 'SPECTROSCOPIC'][0]
        CRPIX2 = CRPIX2[obstypes == 'SPECTROSCOPIC'][0]

        # Figure out which direct image should be used by each science image
        # If there are multiple, this will use the most recent one
        # If there haven't been any yet, will use the next one
        direct_times = obstimes[obstypes == 'IMAGING']
        science_times = obstimes[obstypes == 'SPECTROSCOPIC']
        meta.direct_index = np.zeros(meta.segment_list.shape, dtype=int)
        for i in range(len(science_times)):
            indices = np.where(science_times[i] > direct_times)[0]
            if len(indices) == 0:
                index = 0
            else:
                index = indices[-1]
            meta.direct_index[i] = index

    meta.obstimes = science_times
    meta.CRPIX1 = CRPIX1
    meta.CRPIX2 = CRPIX2
    meta.postarg1 = postarg1
    meta.postarg2 = postarg2
    meta.ny = ny

    return meta, log


def separate_scan_direction(meta, log):
    """Separate alternating scan directions.

    Parameters
    ----------
    obstimes : ndarray
        The times for each integration.
    postarg2 : float
        The POSTARG2 FITS header value.
    meta : eureka.lib.readECF.MetaClass
        The current metadata object.
    log : logedit.Logedit
        The current log.

    Returns
    -------
    meta : eureka.lib.readECF.MetaClass
        The updated metadata object.
    log : logedit.Logedit
        The updated log.
    """
    # Assign scan direction
    meta.scandir = np.zeros(meta.num_data_files, dtype=int)
    meta.n_scan0 = 0
    meta.n_scan1 = 0
    scan0 = meta.postarg2[0]
    scan1 = meta.postarg2[1]
    for m in range(meta.num_data_files):
        if meta.postarg2[m] == scan0:
            meta.n_scan0 += 1
        elif meta.postarg2[m] == scan1:
            meta.scandir[m] = 1
            meta.n_scan1 += 1
        else:
            log.writelog(f'WARNING: Unknown scan direction for file {m},'
                         f' {meta.segment_list[m]}.')
            # Guess based on closest postarg2 value
            if np.abs(meta.postarg2[m]-scan0) < np.abs(meta.postarg2[m]-scan1):
                meta.n_scan0 += 1
            else:
                meta.scandir[m] = 1
                meta.n_scan1 += 1

    log.writelog(f"# of files in scan direction 0: {meta.n_scan0}",
                 mute=(not meta.verbose))
    log.writelog(f"# of files in scan direction 1: {meta.n_scan1}",
                 mute=(not meta.verbose))

    # Group frames into frame, batch, and orbit number
    meta.framenum, meta.batchnum, meta.orbitnum = \
        hst.groupFrames(meta.obstimes)

    return meta, log


def read(filename, data, meta, log):
    '''Reads single FITS file from HST's WFC3 instrument.

    Parameters
    ----------
    filename : str
        Single filename to read
    data : Xarray Dataset
        The Dataset object in which the fits data will stored
    meta : eureka.lib.readECF.MetaClass
        The metadata object
    log : logedit.Logedit
        The current log.

    Returns
    -------
    data : Xarray Dataset
        The updated Dataset object with the fits data stored inside
    meta : eureka.lib.readECF.MetaClass
        The metadata object
    log : logedit.Logedit
        The current log.

    Notes
    -----
    History:

    - January 2017 Kevin Stevenson
        Initial code as implemented in the WFC3 pipeline
    - 18-19 Nov 2021 Taylor Bell
        Edited and decomposed WFC3 code to integrate with Eureka!
    - May 9, 2022 Kevin Stevenson
        Convert to using Xarray Dataset
    '''
    # Determine image size and filter/grism
    with fits.open(filename) as hdulist:
        data.attrs['filename'] = filename
        data.attrs['mhdr'] = hdulist[0].header
        data.attrs['shdr'] = hdulist[1].header
        meta.nx = data.attrs['shdr']['NAXIS1']
        meta.ny = data.attrs['shdr']['NAXIS2']
        meta.filter = data.attrs['mhdr']['FILTER']
        meta.detector = data.attrs['mhdr']['DETECTOR']
        meta.flatoffset = [[-1*data.attrs['shdr']['LTV2'],
                            -1*data.attrs['shdr']['LTV1']]]
        data.attrs['exptime'] = data.attrs['mhdr']['EXPTIME']
        flux_units = data.attrs['shdr']['BUNIT']
        temp_scandir = meta.scandir[filename == meta.segment_list]

        # Determine if we are using IMA or FLT files
        if not filename.endswith('flt.fits'):
            meta.nreads_local = data.attrs['shdr']['SAMPNUM']
        else:
            meta.nreads_local = 1

        start = 0
        end = meta.nreads_local
        if meta.nreads_local != meta.nreads_full:
            # File had one fewer read, figure out which side to pad with NaN
            if temp_scandir == 0:
                start = 0
                end = meta.nreads_local
            else:
                start = 1
                end = meta.nreads_local+1

        shape = (meta.nreads_full, meta.ny, meta.nx)
        sci = np.full(shape, np.nan)  # Flux
        err = np.full(shape, np.nan)  # Error
        dq = np.full(shape, np.nan)  # Flags
        jd = np.full(meta.nreads_full, np.nan)  # Time
        # Important to use nreads_local instead of nreads below
        for j, rd in zip(range(start, end), range(meta.nreads_local, 0, -1)):
            sci[j] = hdulist['SCI', rd].data
            err[j] = hdulist['ERR', rd].data
            dq[j] = hdulist['DQ', rd].data
            jd[j] = (2400000.5+hdulist['SCI', rd].header['ROUTTIME']
                     - 0.5*hdulist['SCI', rd].header['DELTATIM']/3600/24)

    # Increase pixel resolution along cross-dispersion direction
    if meta.expand > 1:
        if meta.firstInBatch:
            # This is the first log after "Reading file 1...", so we need
            # to write a newline to avoid overwriting that
            log.writelog(f'\n    Super-sampling y axis from {sci.shape[1]} ' +
                         f'to {sci.shape[1]*meta.expand} pixels...',
                         mute=(not meta.verbose))
        sci = supersample(sci, meta.expand, 'flux', axis=1)
        err = supersample(err, meta.expand, 'err', axis=1)
        dq = supersample(dq, meta.expand, 'cal', axis=1)
        meta.ny *= meta.expand

        if meta.firstFile:
            # Only apply super-sampling expansion once
            meta.ywindow[0] *= meta.expand
            meta.ywindow[1] *= meta.expand

    # Find the indices where there were actually reads (to use lower down)
    goodInds = ~np.all(np.isnan(sci), axis=(1, 2))

    ra = data.attrs['mhdr']['RA_TARG']*np.pi/180
    dec = data.attrs['mhdr']['DEC_TARG']*np.pi/180
    frametime = (2400000.5+0.5*(data.attrs['mhdr']['EXPSTART']
                                + data.attrs['mhdr']['EXPEND']))

    # Make sure there aren't any NaN times so that concat works later
    # Increment by something smaller than t_exp for safety
    t_exp = np.nanmedian(np.diff(jd))
    jd[np.where(np.isnan(jd))[0]] = jd[np.where(np.isnan(jd))[0]-1] + t_exp/10

    if meta.horizonsfile is not None:
        horizon_path = os.path.join(meta.hst_cal,
                                    *meta.horizonsfile.split(os.sep))
    if meta.horizonsfile is not None and os.path.isfile(horizon_path):
        # Apply light-time correction, convert to BJD_TDB
        # Horizons file created for HST around time of observations
        bjd_corr = suntimecorr.suntimecorr(ra, dec, jd, horizon_path)
        bjdutc = jd + bjd_corr/86400.
        # FINDME: this was utc_tt, but I believe it should have
        # been utc_tdb instead
        leapdir_path = os.path.join(meta.hst_cal,
                                    *meta.leapdir.split(os.sep))
        time = utc_tt.utc_tdb(bjdutc, leapdir_path, log)
        frametime = utc_tt.utc_tdb(frametime+bjd_corr/86400., leapdir_path,
                                   log)
        time_units = 'BJD_TDB'
    else:
        if meta.firstFile:
            start = ''
            if meta.expand == 1:
                # This is the first log after "Reading file 1...", so we need
                # to write a newline to avoid overwriting that
                start = '\n'
            log.writelog("    WARNING: No Horizons file found. Using HJD_UTC "
                         "rather than BJD_TDB.")
        time = jd
        time_units = 'HJD_UTC'
    data.attrs['frametime'] = frametime

    # Create flux-like DataArrays
    data['flux'] = xrio.makeFluxLikeDA(sci, time, flux_units, time_units,
                                       name='flux')
    data['err'] = xrio.makeFluxLikeDA(err, time, flux_units, time_units,
                                      name='err')
    data['dq'] = xrio.makeFluxLikeDA(dq, time, "None", time_units,
                                     name='dq')

    # Calculate centroids for each frame
    centroids = np.full((meta.nreads_full, 2), np.nan)
    # Figure out which direct image is the relevant one for this observation
    meta.image_number = np.where(meta.segment_list == filename)[0][0]
    centroid_index = meta.direct_index[meta.image_number]
    # Use the same centroid for each read
    # Only set the centroids of non-NaN reads
    centroids[goodInds, 0] = meta.centroid[centroid_index][0]
    centroids[goodInds, 1] = meta.centroid[centroid_index][1]*meta.expand
    meta.centroids.append(centroids)

    # Calculate trace
    if meta.firstInBatch:
        start = ''
        if meta.expand == 1 and time_units == 'BJD_TDB':
            # This is the first log after "Reading file 1...", so we need
            # to write a newline to avoid overwriting that
            start = '\n'
        log.writelog(start+f"    Calculating wavelength assuming {meta.filter}"
                     f" filter/grism...", mute=(not meta.verbose))
    xrange = np.arange(0, meta.nx)
    # wavelength in microns
    wave_1d = hst.calibrateLambda(xrange, centroids[goodInds][0],
                                  meta.filter)/1e4
    # Assume no skew over the detector
    wave_units = 'microns'
    data['wave_1d'] = (['x'], wave_1d)
    data['wave_1d'].attrs['wave_units'] = wave_units
    wave_2d = wave_1d*np.ones((meta.ny, 1))
    data['wave_2d'] = (['y', 'x'], wave_2d)
    data['wave_2d'].attrs['wave_units'] = wave_units

    # Divide data by flat field
    if meta.flatfile is None and meta.firstFile:
        log.writelog('    No flat frames found.')
    else:
        data, meta, log = flatfield(data, meta, log)

    # Compute differences between non-destructive reads
    diffdata, meta, log = difference_frames(data, meta, log)

    diffdata['scandir'] = (['time'], np.repeat(temp_scandir, meta.nreads))
    # Initialize bad pixel mask (False = good, True = bad)
    diffdata['mask'] = (['time', 'y', 'x'],
                        np.zeros_like(diffdata.flux, dtype=bool))

    return diffdata, meta, log


def flatfield(data, meta, log):
    '''Perform flatfielding.

    Parameters
    ----------
    data : Xarray Dataset
        The Dataset object.
    meta : eureka.lib.readECF.MetaClass
        The metadata object.
    log : logedit.Logedit
        The current log.

    Returns
    -------
    data : Xarray Dataset
        The updated Dataset object with flatfielding applied.
    meta : eureka.lib.readECF.MetaClass
        The metadata object.
    log : logedit.Logedit
        The current log.
    '''
    flatfile_path = os.path.join(meta.hst_cal,
                                 *meta.flatfile.split(os.sep))
    if meta.firstInBatch:
        log.writelog(f'    Performing flat fielding using: {flatfile_path}',
                     mute=(not meta.verbose))
    # Make list of master flat field frames
    tempflat, tempmask = hst.makeflats(flatfile_path,
                                       [np.mean(data.wave_2d.values,
                                                axis=0), ],
                                       [[0, meta.nx], ], [[0, meta.ny], ],
                                       meta.flatoffset, 1, meta.ny, meta.nx,
                                       sigma=meta.flatsigma,
                                       expand=meta.expand)
    subflat = tempflat[0]
    flatmask = tempmask[0]

    time_units = data.flux.attrs['time_units']
    data['flatmask'] = xrio.makeFluxLikeDA(flatmask[np.newaxis],
                                           data.time.values[:1], "None",
                                           time_units, name='flatmask')

    # Calculate reduced image
    subflat[np.where(flatmask)] = 1
    subflat[np.where(subflat == 0)] = 1
    data['flux'] /= subflat

    return data, meta, log


def difference_frames(data, meta, log):
    '''Compute differenced frames.

    Parameters
    ----------
    data : Xarray Dataset
        The Dataset object.
    meta : eureka.lib.readECF.MetaClass
        The metadata object.
    log : logedit.Logedit
        The current log.

    Returns
    -------
    data : Xarray Dataset
        The updated Dataset object differenced frames.
    meta : eureka.lib.readECF.MetaClass
        The metadata object.
    log : logedit.Logedit
        The current log.
    '''
    if meta.nreads_full > 1:
        # Subtract pairs of subframes
        if meta.firstInBatch:
            log.writelog('    Differencing non-destructive reads...',
                         mute=(not meta.verbose))

        difftime = data.time[:-1] + 0.5*np.ediff1d(data.time)
        diffflux = np.zeros((meta.nreads, meta.ny, meta.nx))
        differr = np.zeros((meta.nreads, meta.ny, meta.nx))
        for n in range(meta.nreads):
            diffflux[n] = data.flux[n+1]-data.flux[n]
            differr[n] = np.sqrt(data.err[n+1]**2+data.err[n]**2)
    else:
        # FLT data has already been differenced
        difftime = data.time
        diffflux = data.flux
        differr = data.err

    # Temporarily set this value for now
    meta.n_int = meta.nreads

    diffmask = np.ones((meta.nreads, meta.ny, meta.nx), dtype=bool)
    for n in range(meta.nreads):
        if np.all(np.isnan(diffflux[n])):
            # This file had one fewer read, so skip this "filler" read
            log.writelog(f'      Skipping filler read {n}...', mute=True)
            continue
        diffmask[n] = data['flatmask'][0][0]
        if meta.nreads > 1:
            # Don't use diffthresh for FLT files where nreads = 1
            diffmask[n][np.where(differr[n] > meta.diffthresh *
                        np.median(differr[n], axis=1)[:, np.newaxis])] = True

        # Guess spectrum position only using subarray region
        masked_data = np.ma.masked_where(
            diffmask[n, meta.ywindow[0]:meta.ywindow[1],
                     meta.xwindow[0]:meta.xwindow[1]],
            diffflux[n, meta.ywindow[0]:meta.ywindow[1],
                     meta.xwindow[0]:meta.xwindow[1]])

    # Create Xarray Dataset with updated time axis for differenced frames
    flux_units = data.flux.attrs['flux_units']
    time_units = data.flux.attrs['time_units']
    diffdata = xrio.makeDataset()
    diffdata['flux'] = xrio.makeFluxLikeDA(diffflux, difftime, flux_units,
                                           time_units, name='flux')
    diffdata['err'] = xrio.makeFluxLikeDA(differr, difftime, flux_units,
                                          time_units, name='err')
    diffdata['flatmask'] = xrio.makeFluxLikeDA(diffmask, difftime, "None",
                                               time_units, name='mask')
    variance = np.zeros_like(diffdata.flux.values)
    diffdata['variance'] = xrio.makeFluxLikeDA(variance, difftime, flux_units,
                                               time_units, name='variance')

    # Determine read noise and gain
    readNoise = np.mean((data.attrs['mhdr']['READNSEA'],
                         data.attrs['mhdr']['READNSEB'],
                         data.attrs['mhdr']['READNSEC'],
                         data.attrs['mhdr']['READNSED']))
    v0 = readNoise**2*np.ones_like(diffdata.flux.values)  # Units of electrons
    diffdata['v0'] = (['time', 'y', 'x'], v0)

    # Assign dq to diffdata
    # This is a bit of a hack, but dq is not currently being used
    diffdata['dq'] = data.dq[:-1]

    # Assign wavelength to diffdata
    diffdata['wave_1d'] = (['x'], data.wave_1d.values)
    diffdata['wave_1d'].attrs['wave_units'] = data.wave_1d.wave_units
    diffdata['wave_2d'] = (['y', 'x'], data.wave_2d.values)
    diffdata['wave_2d'].attrs['wave_units'] = data.wave_2d.wave_units

    # Figure out which read this file starts and ends with
    diffdata.attrs['intstart'] = meta.image_number*(meta.nreads-1)
    diffdata.attrs['intend'] = (meta.image_number+1)*(meta.nreads-1)

    # Copy science and master headers
    diffdata.attrs['shdr'] = data.attrs['shdr']
    diffdata.attrs['mhdr'] = data.attrs['mhdr']
    diffdata.attrs['filename'] = data.attrs['filename']

    diffdata['mask'] = diffdata['flatmask']
    verbose = meta.verbose
    meta.verbose = False
    diffdata, meta, log = source_pos.source_pos_wrapper(diffdata, meta, log, 0,
                                                        integ=None)
    meta.verbose = verbose
    guess = np.round(diffdata.centroid_y.values).astype(int)
    diffdata['guess'] = xrio.makeTimeLikeDA(guess, difftime, 'pixels',
                                            time_units, 'guess')

    # Compute full scan length
    if meta.firstInBatch:
        log.writelog('    Computing scan height...',
                     mute=(not meta.verbose))
    scanHeight = np.zeros(meta.nreads)
    for i in range(meta.nreads):
        if np.all(np.isnan(diffflux[i])):
            # This file had one fewer read, so skip this "filler" read
            log.writelog(f'      Skipping filler read {i}...', mute=True)
            continue
        scannedData = np.ma.masked_where(diffmask[i], diffflux[i])
        scannedData = np.ma.masked_invalid(scannedData)
        scannedData = np.ma.sum(scannedData, axis=1)
        xmin = np.min(guess)
        xmax = np.max(guess)
        scannedData /= np.ma.median(scannedData[xmin:xmax+1])
        scannedData -= 0.5
        yrng = range(meta.ny)
        spline = spi.UnivariateSpline(yrng, scannedData[yrng], k=3, s=0)
        roots = spline.roots()
        scanHeight[i] = roots[1]-roots[0]
    diffdata['scanHeight'] = xrio.makeTimeLikeDA(
        scanHeight, difftime, 'pixels', time_units, 'scanHeight')

    return diffdata, meta, log


def flag_bg(data, meta, log):
    '''Outlier rejection of sky background along time axis.

    Parameters
    ----------
    data : Xarray Dataset
        The Dataset object.
    meta : eureka.lib.readECF.MetaClass
        The metadata object.
    log : logedit.Logedit
        The current log.

    Returns
    -------
    data : Xarray Dataset
        The updated Dataset object with outlier background pixels flagged.
    '''
    # log.writelog('  Performing background outlier rejection...',
    #              mute=(not meta.verbose))

    # for p in range(2):
    #     iscans = np.where(data.scandir.values == p)[0]
    #     if len(iscans) > 0:
    #         for n in range(meta.nreads):
    #             iscan = iscans[n::meta.nreads]
    #             # Set limits on the sky background
    #             x1 = (data.guess.values[iscan].min()-meta.bg_hw).astype(int)
    #             x2 = (data.guess.values[iscan].max()+meta.bg_hw).astype(int)
    #             bgdata1 = data.flux[iscan, :x1]
    #             bgmask1 = data.mask[iscan, :x1]
    #             bgdata2 = data.flux[iscan, x2:]
    #             bgmask2 = data.mask[iscan, x2:]
    #             if meta.use_estsig:
    #                 bgerr1 = np.median(data.err[iscan, :x1])
    #                 bgerr2 = np.median(data.err[iscan, x2:])
    #                 estsig1 = [bgerr1 for j in range(len(meta.bg_thresh))]
    #                 estsig2 = [bgerr2 for j in range(len(meta.bg_thresh))]
    #             else:
    #                 estsig1 = None
    #                 estsig2 = None
    #             data['mask'][iscan, :x1] = sigrej.sigrej(bgdata1,
    #                                                      meta.bg_thresh,
    #                                                      bgmask1, estsig1)
    #             data['mask'][iscan, x2:] = sigrej.sigrej(bgdata2,
    #                                                      meta.bg_thresh,
    #                                                      bgmask2, estsig2)

    # return data
    return nircam.flag_bg(data, meta, log)


def fit_bg(dataim, datamask, datav0, datavariance, guess, n, meta, isplots=0):
    """Fit for a non-uniform background.

    Uses the code written for NIRCam, but adds on some extra steps

    Parameters
    ----------
    dataim : ndarray (2D)
        The 2D image array.
    datamask : ndarray (2D)
        A boolean array of which data (set to True) should be masked.
    datav0 : ndarray (2D)
        readNoise**2.
    datavariance : ndarray (2D)
        Initially an all zeros array.
    n : int
        The current integration.
    meta : eureka.lib.readECF.MetaClass
        The metadata object.
    isplots : int; optional
        The plotting verbosity, by default False.

    Returns
    -------
    bg : ndarray (2D)
        The fitted background level.
    mask : ndarray (2D)
        The updated boolean mask after background subtraction, where True
        values should be masked.
    datav0 : ndarray (2D)
        readNoise**2+np.mean(bgerr**2)
    datavariance : ndarray (2D)
        abs(dataim) / meta.gain + datav0
    n : int
        The current integration number.
    """
    # y2 = guess + meta.bg_hw
    # y1 = guess - meta.bg_hw

    # bg, mask = background.fitbg(dataim, meta, datamask, y1, y2,
    #                             deg=meta.bg_deg, threshold=meta.p3thresh,
    #                             isrotate=2, isplots=isplots)

    bg, mask, n = nircam.fit_bg(dataim, datamask, n, meta, isplots=isplots)

    # Calculate variance assuming background dominated rather than
    # read noise dominated
    bgerr = np.std(bg, axis=0)/np.sqrt(np.sum(~mask, axis=0))
    bgerr[np.logical_not(np.isfinite(bgerr))] = 0.
    datav0 += np.mean(bgerr**2)
    datavariance = abs(dataim) / meta.gain + datav0

    return bg, mask, datav0, datavariance, n


def correct_drift2D(data, meta, log, m):
    """Correct for calculated 2D drift.

    Parameters
    ----------
    data : Xarray Dataset
        The Dataset object.
    meta : eureka.lib.readECF.MetaClass
        The metadata object.
    log : logedit.Logedit
        The current log.
    m : int
        The current file number.

    Returns
    -------
    data : Xarray Dataset
        The updated Dataset object after 2D drift correction.
    meta : eureka.lib.readECF.MetaClass
        The updated metadata object.
    log : logedit.Logedit
        The current log.
    """
    new_center = data.flux.shape[1]//2 - 1
    shifts = new_center - data.guess.values
    shifts = np.reshape(np.repeat(shifts, data.flux.shape[2]),
                        (data.flux.shape[0], data.flux.shape[2]))
    data.flux.values = straighten.roll_columns(data.flux.values, shifts)
    data.mask.values = straighten.roll_columns(data.mask.values, shifts)
    data.err.values = straighten.roll_columns(data.err.values, shifts)
    data.dq.values = straighten.roll_columns(data.dq.values, shifts)
    data.v0.values = straighten.roll_columns(data.v0.values, shifts)
    meta.src_ypos = new_center
    data = optspex.clean_median_flux(data, meta, log, m)

    def writeDrift2D(arg):
        value, n = arg
        # Assign to array of spectra and uncertainties
        drift2D[n] = value
        return

    log.writelog("  Calculating 2D drift...", mute=(not meta.verbose))
    drift2D = np.full((meta.n_int, 2), np.nan)
    if meta.ncpu == 1:
        # Only 1 CPU
        for n in range(meta.n_int):
            if np.all(np.isnan(data.flux[n])):
                # This file had one fewer read, so skip this "filler" read
                continue
            # Get read number
            r = n % meta.nreads
            # Get index of reference frame
            # (0 = forward scan, 1 = reverse scan)
            p = data.scandir.values[n]
            writeDrift2D(hst.calcDrift2D((meta.subdata_ref[p][r] *
                                          ~meta.subdiffmask_ref[p][r]),
                                         (data.flux[n]*~data.flatmask[n]),
                                         n))
    else:
        # Multiple CPUs
        pool = mp.Pool(meta.ncpu)
        jobs = []
        for n in range(meta.n_int):
            if np.all(np.isnan(data.flux[n])):
                # This file had one fewer read, so skip this "filler" read
                continue
            # Get read number
            r = n % meta.nreads
            # Get index of reference frame
            # (0 = forward scan, 1 = reverse scan)
            p = data.scandir.values[n]
            res = pool.apply_async(hst.calcDrift2D,
                                   args=((meta.subdata_ref[p][r] *
                                          ~meta.subdiffmask_ref[p][r]),
                                         (data.flux[n]*~data.flatmask[n]),
                                         n),
                                   callback=writeDrift2D)
            jobs.append(res)
        pool.close()
        iterfn = jobs
        if meta.verbose:
            iterfn = tqdm(iterfn)
        for job in iterfn:
            job.get()

    # Save the fitted drifts in the data object
    data['centroid_x'] = (['time'], drift2D[:, 0])
    data.centroid_x.attrs['units'] = 'pixels'
    data['centroid_y'] = (['time'], drift2D[:, 1])
    data.centroid_y.attrs['units'] = 'pixels'

    log.writelog("  Performing rough, pixel-scale drift correction...",
                 mute=(not meta.verbose))
    drift2D_int = np.round(drift2D, 0)
    # Correct for drift by integer pixel numbers, no interpolation
    for n in range(meta.n_int):
        data.flux[n] = spni.shift(data.flux[n],
                                  -1*drift2D_int[n, ::-1], order=0,
                                  mode='constant', cval=0)
        data.mask[n] = spni.shift(data.mask[n],
                                  -1*drift2D_int[n, ::-1], order=0,
                                  mode='constant', cval=0)
        data.variance[n] = spni.shift(data.variance[n],
                                      -1*drift2D_int[n, ::-1],
                                      order=0, mode='constant', cval=0)
        # data.bg[n] = spni.shift(data.bg[n],
        #                         -1*drift2D_int[n, ::-1], order=0,
        #                         mode='constant', cval=0)

    # Outlier rejection of full frame along time axis
    if meta.files_per_batch == 1 and meta.firstFile:
        log.writelog("  WARNING: It is recommended to run Eureka! in batch\n"
                     "  mode (nfiles >> 1) for WFC3 data to allow full-frame\n"
                     "  outlier rejection.")
    elif meta.files_per_batch > 1:
        log.writelog("  Performing full-frame outlier rejection...",
                     mute=(not meta.verbose))
        for p in range(2):
            iscans = np.where(data.scandir.values == p)[0]
            if len(iscans) > 0:
                for n in range(meta.nreads):
                    iscan = iscans[n::meta.nreads]
                    data.mask[iscan] = sigrej.sigrej(data.flux[iscan],
                                                     meta.bg_thresh,
                                                     data.mask[iscan])

    log.writelog("  Performing sub-pixel drift correction...",
                 mute=(not meta.verbose))
    # Get indices for each pixel
    ix = range(meta.subnx)
    iy = range(meta.subny)
    # Define the degrees of the bivariate spline
    kx, ky = (1, 1)  # FINDME: should be using (3,3)
    # Correct for drift
    for n in range(meta.n_int):
        if np.all(np.isnan(drift2D[n])):
            # This file had one fewer read, so skip this "filler" read
            continue
        # Need to swap ix and iy because of numpy
        spline = spi.RectBivariateSpline(iy, ix, data.flux[n], kx=kx,
                                         ky=ky, s=0)
        # Need to subtract drift2D since documentation says (where im1 is
        # the reference image)
        # "Measures the amount im2 is offset from im1 (i.e., shift im2 by
        # -1 * these #'s to match im1)"
        data.flux[n] = spline((iy-drift2D[n, 1] +
                               drift2D_int[n, 1]).flatten(),
                              (ix-drift2D[n, 0] +
                               drift2D_int[n, 0]).flatten())
        # Need to be careful with shifting the mask. Do the shifting, and
        # mask whichever pixel was closest to the one that had been masked
        spline = spi.RectBivariateSpline(iy, ix, data.mask[n].data.astype(int),
                                         kx=kx, ky=ky, s=0)
        mask_temp = spline((iy-drift2D[n, 1] +
                            drift2D_int[n, 1]).flatten(),
                           (ix-drift2D[n, 0] +
                            drift2D_int[n, 0]).flatten())
        # Fractional masking won't work - make sure it is all boolean
        data.mask[n] = np.round(mask_temp).astype(bool)
        spline = spi.RectBivariateSpline(iy, ix, data.variance[n], kx=kx,
                                         ky=ky, s=0)
        data.variance[n] = spline((iy-drift2D[n, 1] +
                                   drift2D_int[n, 1]).flatten(),
                                  (ix-drift2D[n, 0] +
                                   drift2D_int[n, 0]).flatten())
        # spline = spi.RectBivariateSpline(iy, ix, data.bg[n], kx=kx,
        #                                  ky=ky, s=0)
        # data.bg[n] = spline((iy-drift2D[n, 1] +
        #                      drift2D_int[n, 1]).flatten(),
        #                     (ix-drift2D[n, 0] +
        #                      drift2D_int[n, 0]).flatten())

    return data, meta, log


def cut_aperture(data, meta, log):
    """Select the aperture region out of each trimmed image.

    Parameters
    ----------
    data : Xarray Dataset
        The Dataset object.
    meta : eureka.lib.readECF.MetaClass
        The metadata object.
    log : logedit.Logedit
        The current log.

    Returns
    -------
    apdata : ndarray
        The flux values over the aperture region.
    aperr : ndarray
        The noise values over the aperture region.
    apmask : ndarray
        The mask values over the aperture region. True values should be masked.
    apbg : ndarray
        The background flux values over the aperture region.
    apv0 : ndarray
        The v0 values over the aperture region.
    apmedflux : ndarray
        The median flux over the aperture region. Currently None.

    Notes
    -----
    History:

    - 2022-06-17, Taylor J Bell
        Initial version, edited to work for HST scanned observations.
    """
    # log.writelog('  Extracting aperture region...',
    #              mute=(not meta.verbose))

    # apdata = np.zeros((meta.n_int, meta.spec_hw*2+1, meta.subnx))
    # aperr = np.zeros((meta.n_int, meta.spec_hw*2+1, meta.subnx))
    # apmask = np.ones((meta.n_int, meta.spec_hw*2+1, meta.subnx), dtype=bool)
    # apbg = np.zeros((meta.n_int, meta.spec_hw*2+1, meta.subnx))
    # apv0 = np.zeros((meta.n_int, meta.spec_hw*2+1, meta.subnx))
    # apmedflux = np.zeros((meta.spec_hw*2+1, meta.subnx))

    # for f in range(int(meta.n_int/meta.nreads)):
    #     # Get index of reference frame
    #     # (0 = forward scan, 1 = reverse scan)
    #     p = data.scandir[f*meta.nreads].values
    #     for r in range(meta.nreads):
    #         # Figure out the index currently being cut out
    #         n = f*meta.nreads + r

    #         # Use the centroid from the relevant reference frame
    #         guess = meta.guess[p].values[r]

    #         ap_y1 = (guess-meta.spec_hw).astype(int)
    #         ap_y2 = (guess+meta.spec_hw+1).astype(int)

    #         if ap_y1 < 0:
    #             ap_y1 = 0
    #             ap_y2 = 2*meta.spec_hw + 1

    #         if ap_y2 > len(data.flux.values[n]):
    #             ap_y2 = len(data.flux.values[n])
    #             ap_y1 = len(data.flux.values[n]) - (2*meta.spec_hw + 1)

    #         # Cut out this particular read
    #         apdata[n] = data.flux.values[n, ap_y1:ap_y2]
    #         aperr[n] = data.err.values[n, ap_y1:ap_y2]
    #         apmask[n] = data.mask.values[n, ap_y1:ap_y2]
    #         apbg[n] = data.bg.values[n, ap_y1:ap_y2]
    #         apv0[n] = data.v0.values[n, ap_y1:ap_y2]

    # return apdata, aperr, apmask, apbg, apv0, None
    return nircam.cut_aperture(data, meta, log)


def standard_spectrum(data, meta, apdata, apmask, aperr):
    """Instrument wrapper for computing the standard box spectrum.

    Parameters
    ----------
    data : Xarray Dataset
        The Dataset object.
    meta : eureka.lib.readECF.MetaClass
        The metadata object.
    apdata : ndarray
        The pixel values in the aperture region.
    apmask : ndarray
        The outlier mask in the aperture region. True where pixels should be
        masked.
    aperr : ndarray
        The noise values in the aperture region.

    Returns
    -------
    data : Xarray Dataset
        The updated Dataset object in which the spectrum data will stored.
    """
    return nircam.standard_spectrum(data, meta, apdata, apmask, aperr)


def clean_median_flux(data, meta, log, m):
    """Instrument wrapper for computing a median flux frame that is
    free of bad pixels.

    Parameters
    ----------
    data : Xarray Dataset
        The Dataset object.
    meta : eureka.lib.readECF.MetaClass
        The metadata object.
    log : logedit.Logedit
        The current log.
    m : int
        The file number.

    Returns
    -------
    data : Xarray Dataset
        The updated Dataset object.
    """

    return nircam.clean_median_flux(data, meta, log, m)


def residualBackground(data, meta, m, vmin=None, vmax=None):
    """Plot the median, BG-subtracted frame to study the residual BG region and
    aperture/BG sizes. (Fig 3304)

    Parameters
    ----------
    data : Xarray Dataset
        The Dataset object.
    meta : eureka.lib.readECF.MetaClass
        The metadata object.
    m : int
        The file number.
    vmin : int; optional
        Minimum value of colormap. Default is None.
    vmax : int; optional
        Maximum value of colormap. Default is None.
    """
    plots_s3.residualBackground(data, meta, m, vmin=None, vmax=None)


def lc_nodriftcorr(spec, meta):
    '''Plot a 2D light curve without drift correction. (Fig 3101+3102)

    Fig 3101 uses a linear wavelength x-axis, while Fig 3102 uses a linear
    detector pixel x-axis.

    Parameters
    ----------
    spec : Xarray Dataset
        The Dataset object.
    meta : eureka.lib.readECF.MetaClass
        The metadata object.
    '''
    scandir = getattr(spec, 'scandir', None)
    mad = meta.mad_s3[0]
    plots_s3.lc_nodriftcorr(meta, spec.wave_1d, spec.optspec,
                            optmask=spec.optmask, scandir=scandir, mad=mad)<|MERGE_RESOLUTION|>--- conflicted
+++ resolved
@@ -8,16 +8,11 @@
 import scipy.interpolate as spi
 import scipy.ndimage as spni
 import astraeus.xarrayIO as xrio
-<<<<<<< HEAD
-from . import sigrej, source_pos, background, straighten, optspex, plots_s3, nircam
-=======
 from tqdm import tqdm
 
-from . import sigrej, source_pos, background, plots_s3, nircam
->>>>>>> fcc57585
+from . import sigrej, source_pos, straighten, plots_s3, nircam
 from . import hst_scan as hst
 from . import bright2flux as b2f
-from . import nircam
 from ..lib import suntimecorr, utc_tt, util
 from ..lib.util import supersample
 
@@ -702,13 +697,6 @@
             diffmask[n][np.where(differr[n] > meta.diffthresh *
                         np.median(differr[n], axis=1)[:, np.newaxis])] = True
 
-        # Guess spectrum position only using subarray region
-        masked_data = np.ma.masked_where(
-            diffmask[n, meta.ywindow[0]:meta.ywindow[1],
-                     meta.xwindow[0]:meta.xwindow[1]],
-            diffflux[n, meta.ywindow[0]:meta.ywindow[1],
-                     meta.xwindow[0]:meta.xwindow[1]])
-
     # Create Xarray Dataset with updated time axis for differenced frames
     flux_units = data.flux.attrs['flux_units']
     time_units = data.flux.attrs['time_units']
@@ -753,6 +741,10 @@
     diffdata['mask'] = diffdata['flatmask']
     verbose = meta.verbose
     meta.verbose = False
+    # Make a placeholder for the guess
+    # guess = np.zeros_like(difftime)
+    # diffdata['guess'] = xrio.makeTimeLikeDA(guess, difftime, 'pixels',
+    #                                         time_units, 'guess')
     diffdata, meta, log = source_pos.source_pos_wrapper(diffdata, meta, log, 0,
                                                         integ=None)
     meta.verbose = verbose
@@ -926,7 +918,7 @@
     data.dq.values = straighten.roll_columns(data.dq.values, shifts)
     data.v0.values = straighten.roll_columns(data.v0.values, shifts)
     meta.src_ypos = new_center
-    data = optspex.clean_median_flux(data, meta, log, m)
+    data = nircam.clean_median_flux(data, meta, log, m)
 
     def writeDrift2D(arg):
         value, n = arg
