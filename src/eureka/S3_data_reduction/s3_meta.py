import numpy as np
<<<<<<< HEAD
from astropy.io import fits
=======
>>>>>>> 2ce8c2a6
from stdatamodels.jwst.datamodels import CubeModel

from ..lib.readECF import MetaClass


class S3MetaClass(MetaClass):
    '''A class to hold Eureka! S3 metadata.

    This class loads a Stage 3 Eureka! Control File (ecf) and lets you
    query the parameters and values.
    '''

    def __init__(self, folder=None, file=None, eventlabel=None, **kwargs):
        '''Initialize the MetaClass object.

        Parameters
        ----------
        folder : str; optional
            The folder containing an ECF file to be read in. Defaults to None
            which resolves to './'.
        file : str; optional
            The ECF filename to be read in. Defaults to None which first tries
            to find the filename using eventlabel and stage, and if that fails
            results in an empty MetaClass object.
        eventlabel : str; optional
            The unique identifier for these data.
        **kwargs : dict
            Any additional parameters to be loaded into the MetaClass after
            the ECF has been read in
        '''
        super().__init__(folder, file, eventlabel, stage=3, **kwargs)

    def set_defaults(self):
        '''Set Stage 3 specific defaults for generic instruments.
        '''
        # Data file suffix
        self.suffix = getattr(self, 'suffix', 'calints')

        # Make sure the inst, filt, and src_ypos attributes are at
        # least initialized
        self.inst = getattr(self, 'inst', None)
        self.filter = getattr(self, 'filter', None)
        self.src_ypos = getattr(self, 'src_ypos', None)

        self.ncpu = getattr(self, 'ncpu', 4)
        # By default, try to load a bunch of files if permitted by max_memory
        self.nfiles = getattr(self, 'nfiles', 1000)
        self.max_memory = getattr(self, 'max_memory', 0.5)
        self.indep_batches = getattr(self, 'indep_batches', False)
        self.calibrated_spectra = getattr(self, 'calibrated_spectra', False)

        # Reference files or values
        self.gain = getattr(self, 'gain', None)
        self.gainfile = getattr(self, 'gainfile', None)
        self.photfile = getattr(self, 'photfile', None)
        self.time_file = getattr(self, 'time_file', None)

        # Subarray region of interest
        # Require these to be set in the ECF
        self.ywindow = getattr(self, 'ywindow', [None,None])
        self.xwindow = getattr(self, 'xwindow', [None,None])
        if self.xwindow is None:
            self.xwindow = [None, None]
        if self.ywindow is None:
            self.ywindow = [None, None]

        # Auto-populate the xwindow and ywindow if they are None
        if self.xwindow[0] is None:
            self.xwindow[0] = 0
        if self.xwindow[1] is None:
<<<<<<< HEAD
            with fits.open(self.segment_list[0]) as hdulist:
                self.xwindow[1] = hdulist[1].data.shape[2]
        if self.ywindow[0] is None:
            self.ywindow[0] = 0
        if self.ywindow[1] is None:
            with fits.open(self.segment_list[0]) as hdulist:
                self.ywindow[1] = hdulist[1].data.shape[1]
=======
            with CubeModel(self.segment_list[0]) as model:
                self.xwindow[1] = model.data.shape[2]
        if self.ywindow[0] is None:
            self.ywindow[0] = 0
        if self.ywindow[1] is None:
            with CubeModel(self.segment_list[0]) as model:
                self.ywindow[1] = model.data.shape[1]
>>>>>>> 2ce8c2a6

        self.src_pos_type = getattr(self, 'src_pos_type', 'gaussian')
        self.record_ypos = getattr(self, 'record_ypos', True)
        self.dqmask = getattr(self, 'dqmask', True)
        self.manmask = getattr(self, 'manmask', None)
        self.expand = getattr(self, 'expand', 1)
        if self.expand != int(self.expand) or self.expand < 1:
            raise ValueError('meta.expand must be an integer >= 1, but got '
                             f'{self.expand}')
        else:
            self.expand = int(self.expand)

        # Outlier rejection along time axis
        self.ff_outlier = getattr(self, 'ff_outlier', False)
        self.use_estsig = getattr(self, 'use_estsig', False)
        # Require this parameter to be set
        self.bg_thresh = getattr(self, 'bg_thresh')

        # Diagnostics
        self.isplots_S3 = getattr(self, 'isplots_S3', 3)
        self.nplots = getattr(self, 'nplots', 5)
        self.vmin = getattr(self, 'vmin', 0.97)
        self.vmax = getattr(self, 'vmax', 1.03)
        self.time_axis = getattr(self, 'time_axis', 'y')
        if self.time_axis not in ['y', 'x']:
            print("WARNING: meta.time_axis is not one of ['y', 'x']!"
                  " Using 'y' by default.")
            self.time_axis = 'y'
        self.testing_S3 = getattr(self, 'testing_S3', False)
        self.hide_plots = getattr(self, 'hide_plots', True)
        self.save_output = getattr(self, 'save_output', True)
        self.save_fluxdata = getattr(self, 'save_fluxdata', False)
        self.verbose = getattr(self, 'verbose', True)

        # Project directory
        self.topdir = getattr(self, 'topdir')  # Must be provided in the ECF

        # Directories relative to topdir
        self.inputdir = getattr(self, 'inputdir', 'Stage2')
        self.outputdir = getattr(self, 'outputdir', 'Stage3')

    def set_spectral_defaults(self):
        '''Set Stage 3 specific defaults for generic spectroscopic data.
        '''
        # Spectral extraction parameters
        # Require this parameter to be set
        self.spec_hw = getattr(self, 'spec_hw')
        self.fittype = getattr(self, 'fittype', 'meddata')
        self.median_thresh = getattr(self, 'median_thresh', 5)
        if self.fittype in ['meddata', 'smooth']:
            # Require this parameter to be set if relevant
            self.window_len = getattr(self, 'window_len')
        if self.fittype == 'poly':
            # Require this parameter to be set if relevant
            self.prof_deg = getattr(self, 'prof_deg')
        else:
            # Set it to None if not relevant
            self.prof_deg = self.prof_deg = None
        if self.fittype in ['smooth', 'gauss', 'poly']:
            # Require this parameter to be set if relevant
            self.p5thresh = getattr(self, 'p5thresh')
        else:
            # Set it to None if not relevant
            self.p5thresh = None
        # Require this parameter to be set
        self.p7thresh = getattr(self, 'p7thresh')

        # Curvature correction
        # By default, don't correct curvature
        self.curvature = getattr(self, 'curvature', None)

        # Background parameters
        self.bg_hw = getattr(self, 'bg_hw')  # Require this parameter to be set
        self.bg_deg = getattr(self, 'bg_deg', 0)
        self.bg_row_by_row = getattr(self, 'bg_row_by_row', False)
        self.bg_x1 = getattr(self, 'bg_x1', None)
        self.bg_x2 = getattr(self, 'bg_x2', None)
        self.bg_method = getattr(self, 'bg_method', 'mean')
        self.p3thresh = getattr(self, 'p3thresh', 5)
        self.orders = getattr(self, 'orders', None)

    def set_photometric_defaults(self):
        '''Set Stage 3 specific defaults for generic photometric data.
        '''
        self.expand = getattr(self, 'expand', 1)
        if self.expand > 1:
            # FINDME: We should soon be able to support expand != 1
            # for photometry
            print("Super sampling is not currently supported for photometry. "
                  "Setting meta.expand to 1.")
            self.expand = 1

        self.ff_outlier = getattr(self, 'ff_outlier', False)

        # Require window_len to be set to 0 to avoid smoothing in
        # optspex.get_clean
        self.window_len = getattr(self, 'window_len', 0)
        if self.window_len != 0:
            print("Warning: meta.window_len is not 0 which is not permitted "
                  "for photometric data! Setting it to 0.")
            self.window_len = 0

        # Centroiding parameters
        self.centroid_method = getattr(self, 'centroid_method', 'fgc')
        if self.centroid_method == 'mgmc':
            self.centroid_tech = getattr(self, 'centroid_tech', 'com')
            self.gauss_frame = getattr(self, 'gauss_frame', 15)
        self.ctr_guess = getattr(self, 'ctr_guess', None)
        self.ctr_cutout_size = getattr(self, 'ctr_cutout_size', 5)

        self.oneoverf_corr = getattr(self, 'oneoverf_corr', None)

        # Photometric extraction parameters
        self.phot_method = getattr(self, 'phot_method', 'poet')
        self.aperture_shape = getattr(self, 'aperture_shape', 'circle')
        if self.phot_method in ['photutils', 'optimal']:
            self.aperture_edge = getattr(self, 'aperture_edge', 'center')
            if self.aperture_edge not in ['center', 'exact']:
                raise ValueError('aperture_edge must be "center" or "exact", '
                                 f'but got {self.aperture_edge}')
            if self.aperture_shape not in ['circle', 'ellipse', 'rectangle']:
                raise ValueError('aperture_shape must be "circle", "ellipse", '
                                 'or "rectangle", but got '
                                 f'{self.aperture_shape}')
            if self.aperture_shape != 'circle':
                self.photap_b = getattr(self, 'photap_b', self.photap)
                self.photap_theta = getattr(self, 'photap_theta', 0)
            else:
                self.photap_b = self.photap
                self.photap_theta = 0
        elif self.phot_method == 'poet':
            self.aperture_edge = getattr(self, 'aperture_edge', 'center')
            if self.aperture_edge != 'center':
                raise ValueError('aperture_edge must be "center" for poet, '
                                 f'but got {self.aperture_edge}')
            if self.aperture_shape not in ['circle', 'hexagon']:
                raise ValueError('aperture_shape must be "circle" or '
                                 f'"hexagon", but got {self.aperture_shape}')
            self.betahw = getattr(self, 'betahw', None)
            if self.betahw is not None and self.betahw <= 0:
                raise ValueError(f'betahw must be > 0, but got {self.betahw}')
            elif self.betahw is not None and self.betahw != int(self.betahw):
                raise ValueError(f'betahw must be an integer, but got '
                                 f'{self.betahw}')
            elif self.betahw is not None:
                self.betahw = int(self.betahw)
        self.moving_centroid = getattr(self, 'moving_centroid', False)
        self.interp_method = getattr(self, 'interp_method', 'cubic')
        self.skip_apphot_bg = getattr(self, 'skip_apphot_bg', False)
        # Require these parameters to be set
        self.photap = getattr(self, 'photap')
        self.skyin = getattr(self, 'skyin')
        self.skywidth = getattr(self, 'skywidth')
        self.minskyfrac = getattr(self, 'minskyfrac', 0.1)
        if ~self.skip_apphot_bg and not (0 < self.minskyfrac <= 1):
            raise ValueError(f'skyfrac is {self.minskyfrac} but must be in '
                             'range (0,1]')

        self.bg_row_by_row = getattr(self, 'bg_row_by_row', False)
        self.bg_x1 = getattr(self, 'bg_x1', None)
        self.bg_x2 = getattr(self, 'bg_x2', None)
        self.bg_method = getattr(self, 'bg_method', 'median')
        if ~self.skip_apphot_bg and self.bg_method not in ['mean', 'median']:
            raise ValueError(f'bg_method must be "mean" or "median", but got '
                             f'{self.bg_method}')
        self.p3thresh = getattr(self, 'p3thresh', 5)

    def set_MIRI_defaults(self):
        '''Set Stage 3 specific defaults for MIRI.
        '''
        self.set_spectral_defaults()

    def set_NIRCam_defaults(self):
        '''Set Stage 3 specific defaults for NIRCam.
        '''
        self.poly_wavelength = getattr(self, 'poly_wavelength', False)
        self.wave_pixel_offset = getattr(self, 'wave_pixel_offset', None)
        self.curvature = getattr(self, 'curvature', True)

        self.set_spectral_defaults()

    def set_NIRSpec_defaults(self):
        '''Set Stage 3 specific defaults for NIRSpec.
        '''
        self.curvature = getattr(self, 'curvature', True)
        # When calibrated_spectra is True, flux values above the cutoff
        # will be set to zero.
        self.cutoff = getattr(self, 'cutoff', 1e-4)

        self.set_spectral_defaults()

    def set_NIRISS_defaults(self):
        '''Set Stage 3 specific defaults for NIRISS.
        '''
        self.curvature = getattr(self, 'curvature', True)
        self.src_ypos = getattr(self, 'src_ypos', [35, 80])
        self.orders = getattr(self, 'orders', [1, 2])
        self.record_ypos = getattr(self, 'record_ypos', False)

        self.set_spectral_defaults()

    def set_WFC3_defaults(self):
        '''Set Stage 3 specific defaults for WFC3.
        '''
        self.iref = getattr(self, 'iref', [2, 3])
        self.horizonsfile = getattr(self, 'horizonsfile', None)
        if self.horizonsfile is not None:
            # Require this parameter to be set if relevant
            self.hst_cal = getattr(self, 'hst_cal')
        self.leapdir = getattr(self, 'leapdir', 'leapdir')
        self.flatfile = getattr(self, 'flatfile', None)
        # Applying DQ mask doesn't seem to work for WFC3
        self.dqmask = getattr(self, 'dqmask', False)

        self.set_spectral_defaults()

    def set_NIRCam_Photometry_defaults(self):
        '''Set Stage 3 specific defaults for NIRCam Photometry.
        '''
        self.ctr_cutout_size = getattr(self, 'ctr_cutout_size', 5)
        self.oneoverf_corr = getattr(self, 'oneoverf_corr', 'median')
        self.oneoverf_dist = getattr(self, 'oneoverf_dist', 350)

        self.centroid_method = getattr(self, 'centroid_method', 'fgc')
        if self.centroid_method == 'mgmc':
            self.gauss_frame = getattr(self, 'gauss_frame', 100)

        self.set_photometric_defaults()

    def set_MIRI_Photometry_defaults(self):
        '''Set Stage 3 specific defaults for MIRI Photometry.
        '''
        self.xwindow = getattr(self, 'xwindow', [None, None])
        self.ywindow = getattr(self, 'ywindow', [None, None])
        if self.xwindow is None:
            self.xwindow = [None, None]
        if self.ywindow is None:
            self.ywindow = [None, None]

        # Auto-populate the xwindow and ywindow if any elements are None
        if None in [*self.xwindow, *self.ywindow]:
            # Get the centroid position and the subarray size
            with CubeModel(self.segment_list[0]) as model:
                guess = [model.meta.wcsinfo.crpix1,
                         model.meta.wcsinfo.crpix2]
                ysize, xsize = model.data.shape[1:]

            # By default use a 150x150 subarray centered on the centroid
            if self.xwindow[0] is None:
                self.xwindow[0] = max(0, int(np.ceil(guess[0])-75))
            if self.xwindow[1] is None:
                self.xwindow[1] = min(xsize, int(np.floor(guess[0])+75))
            if self.ywindow[0] is None:
                self.ywindow[0] = max(0, int(np.floor(guess[1])-75))
            if self.ywindow[1] is None:
                self.ywindow[1] = min(ysize, int(np.ceil(guess[1])+75))

        self.ctr_cutout_size = getattr(self, 'ctr_cutout_size', 10)
        self.oneoverf_corr = getattr(self, 'oneoverf_corr', None)
        if self.oneoverf_corr is not None:
            raise AssertionError('Cannot apply the oneoverf_corr step to '
                                 'MIRI data.')

        self.centroid_method = getattr(self, 'centroid_method', 'fgc')
        if self.centroid_method == 'mgmc':
            self.gauss_frame = getattr(self, 'gauss_frame', 15)

        self.set_photometric_defaults()

    def setup_aperture_radii(self):
        '''A function to set up the spectral and background aperture radii.
        '''
        # check for range of spectral apertures
        if self.photometry:
            if isinstance(self.photap, list):
                self.spec_hw_range = np.arange(self.photap[0],
                                               self.photap[1]+self.photap[2],
                                               self.photap[2])
            else:
                self.spec_hw_range = np.array([self.photap])
            # Super sampling not supported for photometry
        else:
            if isinstance(self.spec_hw, list):
                self.spec_hw_range = np.arange(self.spec_hw[0],
                                               self.spec_hw[1]+self.spec_hw[2],
                                               self.spec_hw[2])
            else:
                self.spec_hw_range = np.array([self.spec_hw])
            # Increase relevant self parameter values
            self.spec_hw_range *= self.expand

        # check for range of background apertures
        if hasattr(self, 'skyin') and hasattr(self, 'skywidth'):
            # E.g., if skyin = 90 and skywidth = 60, then the
            # directory will use "bg90_150"
            if not isinstance(self.skyin, list):
                self.skyin = [self.skyin]
            else:
                self.skyin = range(self.skyin[0],
                                   self.skyin[1]+self.skyin[2],
                                   self.skyin[2])
            if not isinstance(self.skywidth, list):
                self.skywidth = [self.skywidth]
            else:
                self.skywidth = range(self.skywidth[0],
                                      self.skywidth[1]+self.skywidth[2],
                                      self.skywidth[2])
            self.bg_hw_range = [f'{skyin}_{skyin+skywidth}'
                                for skyin in self.skyin
                                for skywidth in self.skywidth]
        elif hasattr(self, 'bg_hw'):
            if isinstance(self.bg_hw, list):
                self.bg_hw_range = np.arange(self.bg_hw[0],
                                             self.bg_hw[1]+self.bg_hw[2],
                                             self.bg_hw[2])
            else:
                self.bg_hw_range = np.array([self.bg_hw])
            self.bg_hw_range *= self.expand<|MERGE_RESOLUTION|>--- conflicted
+++ resolved
@@ -1,8 +1,4 @@
 import numpy as np
-<<<<<<< HEAD
-from astropy.io import fits
-=======
->>>>>>> 2ce8c2a6
 from stdatamodels.jwst.datamodels import CubeModel
 
 from ..lib.readECF import MetaClass
@@ -73,15 +69,6 @@
         if self.xwindow[0] is None:
             self.xwindow[0] = 0
         if self.xwindow[1] is None:
-<<<<<<< HEAD
-            with fits.open(self.segment_list[0]) as hdulist:
-                self.xwindow[1] = hdulist[1].data.shape[2]
-        if self.ywindow[0] is None:
-            self.ywindow[0] = 0
-        if self.ywindow[1] is None:
-            with fits.open(self.segment_list[0]) as hdulist:
-                self.ywindow[1] = hdulist[1].data.shape[1]
-=======
             with CubeModel(self.segment_list[0]) as model:
                 self.xwindow[1] = model.data.shape[2]
         if self.ywindow[0] is None:
@@ -89,7 +76,6 @@
         if self.ywindow[1] is None:
             with CubeModel(self.segment_list[0]) as model:
                 self.ywindow[1] = model.data.shape[1]
->>>>>>> 2ce8c2a6
 
         self.src_pos_type = getattr(self, 'src_pos_type', 'gaussian')
         self.record_ypos = getattr(self, 'record_ypos', True)
