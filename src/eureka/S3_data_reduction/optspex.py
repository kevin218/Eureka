--- conflicted
+++ resolved
@@ -30,10 +30,6 @@
     data : Xarray Dataset
         The updated Dataset object in which the spectrum data will stored.
     """
-<<<<<<< HEAD
-    data['stdspec'] = (['time', 'x'], np.ma.sum(apdata, axis=1))
-    data['stdvar'] = (['time', 'x'], np.ma.sum(aperr ** 2, axis=1))
-=======
     # Get numbers to account for missing pixels
     npix = apmask.shape[1]
     nmasked = np.sum(apmask == 0, axis=1)
@@ -46,7 +42,6 @@
     # Store results in data xarray
     data['stdspec'] = (['time', 'x'], stdspec)
     data['stdvar'] = (['time', 'x'], stdvar)
->>>>>>> f546a222
     data['stdspec'].attrs['flux_units'] = \
         data.flux.attrs['flux_units']
     data['stdspec'].attrs['time_units'] = \
@@ -781,23 +776,15 @@
         while isoutliers:
             # STEP 6: Revise variance estimates
             expected = profile*spectrum
-            variance = np.ma.abs(expected + bg) / Q + v0
+            variance = np.abs(expected + bg) / Q + v0
             # STEP 7: Mask cosmic ray hits
-<<<<<<< HEAD
-            stdevs = np.ma.abs(subdata - expected)*submask/np.ma.sqrt(variance)
-=======
             stdevs = np.abs(subdata - expected)*submask/np.sqrt(variance)
->>>>>>> f546a222
             if meta.isplots_S3 >= 5 and n < meta.int_end:
                 plots_s3.stddev_profile(meta, n, m, stdevs, p7thresh)
             isoutliers = False
             if len(stdevs) > 0:
                 # Find worst data point in each column
-<<<<<<< HEAD
-                loc = np.ma.argmax(stdevs, axis=0)
-=======
                 loc = np.nanargmax(stdevs, axis=0)
->>>>>>> f546a222
                 # Mask data point if std is > p7thresh
                 for i in range(nx):
                     if meta.isplots_S3 == 8:
@@ -825,11 +812,6 @@
                         if sum(submask[:, i]) < ny/2.:
                             submask[:, i] = 0
             # STEP 8: Extract optimal spectrum
-<<<<<<< HEAD
-            denom = np.ma.sum(profile*profile*submask/variance, axis=0)
-            denom[np.ma.where(denom == 0)] = np.inf
-            spectrum = np.ma.sum(profile*submask*subdata/variance,
-=======
             with warnings.catch_warnings():
                 # Ignore warnings about columns that are completely masked
                 warnings.filterwarnings(
@@ -837,11 +819,10 @@
                 denom = np.nansum(profile*profile*submask/variance, axis=0)
             denom[np.where(denom == 0)] = np.inf
             spectrum = np.nansum(profile*submask*subdata/variance,
->>>>>>> f546a222
                                  axis=0)/denom
 
     # Calculate variance of optimal spectrum
-    specvar = np.ma.sum(profile*submask, axis=0) / denom
+    specvar = np.sum(profile*submask, axis=0) / denom
 
     # Return spectrum and uncertainties
     return spectrum, np.sqrt(specvar), submask