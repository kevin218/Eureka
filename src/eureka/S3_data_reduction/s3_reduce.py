#! /usr/bin/env python

# Eureka! Stage 3 reduction pipeline

# Proposed Steps
# --------------
# 1.  Read in all data frames and header info from Stage 2 data products DONE
# 2.  Record JD and other relevant header information DONE
# 3.  Apply light-time correction (if necessary) DONE
# 4.  Calculate trace and 1D+2D wavelength solutions (if necessary)
# 5.  Make flats, apply flat field correction (Stage 2)
# 6.  Manually mask regions DONE
# 7.  Compute difference frames OR slopes (Stage 1)
# 8.  Perform outlier rejection of BG region DONE
# 9.  Background subtraction DONE
# 10. Compute 2D drift, apply rough (integer-pixel) correction
# 11. Full-frame outlier rejection for time-series stack of NDRs
# 12. Apply sub-pixel 2D drift correction
# 13. Extract spectrum through summation DONE
# 14. Compute median frame DONE
# 15. Optimal spectral extraction DONE
# 16. Save Stage 3 data products
# 17. Produce plots DONE

import os
import time as time_pkg
import numpy as np
import astraeus.xarrayIO as xrio
from tqdm import tqdm
import psutil
from . import optspex
from . import plots_s3, source_pos, straighten
from . import background as bg
from . import bright2flux as b2f
from ..lib import logedit
from ..lib import readECF
from ..lib import manageevent as me
from ..lib import util
from ..lib import centerdriver, apphot


def reduce(eventlabel, ecf_path=None, s2_meta=None):
    '''Reduces data images and calculates optimal spectra.

    Parameters
    ----------
    eventlabel : str
        The unique identifier for these data.
    ecf_path : str; optional
        The absolute or relative path to where ecfs are stored.
        Defaults to None which resolves to './'.
    s2_meta : eureka.lib.readECF.MetaClass; optional
        The metadata object from Eureka!'s S2 step (if running S2 and S3
        sequentially). Defaults to None.

    Returns
    -------
    meta : eureka.lib.readECF.MetaClass
        The metadata object with attributes added by S3.

    Notes
    -----
    History:

    - May 2021 Kevin Stevenson
        Initial version
    - October 2021 Taylor Bell
        Updated to allow for inputs from S2
    - July 2022 Caroline Piaulet
        Now computing the y pos and width for each integration
        + stored in Spec and add diagnostics plots
    - July 2022 Sebastian Zieba
        Added photometry S3
    '''

    # Load Eureka! control file and store values in Event object
    ecffile = 'S3_' + eventlabel + '.ecf'
    meta = readECF.MetaClass(ecf_path, ecffile)
    meta.eventlabel = eventlabel
    meta.datetime = time_pkg.strftime('%Y-%m-%d')

    if s2_meta is None:
        # Locate the old MetaClass savefile, and load new ECF into
        # that old MetaClass
        s2_meta, meta.inputdir, meta.inputdir_raw = \
            me.findevent(meta, 'S2', allowFail=True)
    else:
        # Running these stages sequentially, so can safely assume
        # the path hasn't changed
        meta.inputdir = s2_meta.outputdir
        meta.inputdir_raw = meta.inputdir[len(meta.topdir):]

    if s2_meta is None:
        # Attempt to find subdirectory containing S2 FITS files
        meta = util.find_fits(meta)
    else:
        meta = me.mergeevents(meta, s2_meta)

    # check for range of spectral apertures
    if hasattr(meta, 'spec_hw') and isinstance(meta.spec_hw, list):
        meta.spec_hw_range = range(meta.spec_hw[0],
                                   meta.spec_hw[1]+meta.spec_hw[2],
                                   meta.spec_hw[2])
    elif hasattr(meta, 'spec_hw'):
        meta.spec_hw_range = [meta.spec_hw]
    elif hasattr(meta, 'photap') and isinstance(meta.photap, list):
        meta.spec_hw_range = range(meta.photap[0],
                                   meta.photap[1]+meta.photap[2],
                                   meta.photap[2])
    elif hasattr(meta, 'photap'):
        meta.spec_hw_range = [meta.photap]

    # check for range of background apertures
    if hasattr(meta, 'bg_hw') and isinstance(meta.bg_hw, list):
        meta.bg_hw_range = range(meta.bg_hw[0],
                                 meta.bg_hw[1]+meta.bg_hw[2],
                                 meta.bg_hw[2])
    elif hasattr(meta, 'bg_hw'):
        meta.bg_hw_range = [meta.bg_hw]
    elif hasattr(meta, 'skyin') and hasattr(meta, 'skyout'):
        # E.g., if skyin = 90 and skyout = 150, then the
        # directory will use "bg90_150"
        if not isinstance(meta.skyin, list):
            meta.skyin = [meta.skyin]
        if not isinstance(meta.skyout, list):
            meta.skyout = [meta.skyout]
        meta.bg_hw_range = [f'{s_in}_{s_out}' for s_in in meta.skyin
                            for s_out in meta.skyout]

    # create directories to store data
    # run_s3 used to make sure we're always looking at the right run for
    # each aperture/annulus pair
    meta.run_s3 = None
    for spec_hw_val in meta.spec_hw_range:

        for bg_hw_val in meta.bg_hw_range:

            meta.eventlabel = eventlabel

            meta.run_s3 = util.makedirectory(meta, 'S3', meta.run_s3,
                                             ap=spec_hw_val, bg=bg_hw_val)

    # begin process
    for spec_hw_val in meta.spec_hw_range:
        for bg_hw_val in meta.bg_hw_range:

            t0 = time_pkg.time()

            meta.spec_hw = spec_hw_val
            meta.bg_hw = bg_hw_val

            meta.outputdir = util.pathdirectory(meta, 'S3', meta.run_s3,
                                                ap=spec_hw_val, bg=bg_hw_val)

            event_ap_bg = (meta.eventlabel+"_ap"+str(spec_hw_val)+'_bg' +
                           str(bg_hw_val))

            # Open new log file
            meta.s3_logname = meta.outputdir + 'S3_' + event_ap_bg + ".log"
            if s2_meta is not None:
                log = logedit.Logedit(meta.s3_logname, read=s2_meta.s2_logname)
            else:
                log = logedit.Logedit(meta.s3_logname)
            log.writelog("\nStarting Stage 3 Reduction\n")
            log.writelog(f"Input directory: {meta.inputdir}")
            log.writelog(f"Output directory: {meta.outputdir}")
            log.writelog(f"Using ap={spec_hw_val}, bg={bg_hw_val}")

            # Copy ecf
            log.writelog('Copying S3 control file', mute=(not meta.verbose))
            meta.copy_ecf()

            # Create list of file segments
            meta = util.readfiles(meta, log)

            # Load instrument module
            if meta.inst == 'miri':
                from . import miri as inst
            elif meta.inst == 'nircam':
                from . import nircam as inst
            elif meta.inst == 'nirspec':
                from . import nirspec as inst
                log.writelog('WARNING: Are you using real JWST data? If so, '
                             'you should edit the flag_bg() function in '
                             'nirspec.py and look at Issue #193 on Github!')
            elif meta.inst == 'niriss':
                raise ValueError('NIRISS observations are currently '
                                 'unsupported!')
            elif meta.inst == 'wfc3':
                from . import wfc3 as inst
                meta, log = inst.preparation_step(meta, log)
            else:
                raise ValueError('Unknown instrument {}'.format(meta.inst))

            # Loop over each segment
            # Only reduce the last segment/file if testing_S3 is set to
            # True in ecf
            if meta.testing_S3:
                istart = meta.num_data_files - 1
            else:
                istart = 0

            # Group files into batches
            if not hasattr(meta, 'max_memory'):
                meta.max_memory = 0.5
            if not hasattr(meta, 'nfiles'):
                meta.nfiles = 1
            system_RAM = psutil.virtual_memory().total
            filesize = os.path.getsize(meta.segment_list[istart])
            maxfiles = max([1, int(system_RAM*meta.max_memory/filesize)])
            meta.files_per_batch = min([maxfiles, meta.nfiles])
            meta.nbatch = int(np.ceil((meta.num_data_files-istart) /
                                      meta.files_per_batch))

            datasets = []
            for m in range(meta.nbatch):
                first_file = m*meta.files_per_batch
                last_file = min([meta.num_data_files,
                                 (m+1)*meta.files_per_batch])
                nfiles = last_file-first_file

                # Report progress
                if meta.files_per_batch > 1:
                    message = (f'Starting batch {m + 1} of {meta.nbatch} '
                               f'with {nfiles} files')
                else:
                    message = f'Starting file {m + 1} of {meta.num_data_files}'
                if meta.verbose:
                    log.writelog(message)
                else:
                    log.writelog(message, end='\r')

                # Read in data frame and header
                batch = []
                for i in range(first_file, last_file):
                    # Keep track if this is the first file - otherwise
                    # MIRI will keep swapping x and y windows
                    meta.firstFile = m == 0 and i == 0
                    meta.firstInBatch = i == 0
                    # Initialize a new data object
                    data = xrio.makeDataset()
                    data, meta, log = inst.read(meta.segment_list[i], data,
                                                meta, log)
                    batch.append(data)

                # Combine individual datasets
                if meta.files_per_batch > 1:
                    log.writelog('  Concatenating files...',
                                 mute=(not meta.verbose))
                data = xrio.concat(batch)
                data.attrs['intstart'] = batch[0].attrs['intstart']
                data.attrs['intend'] = batch[-1].attrs['intend']

                # Get number of integrations and frame dimensions
                meta.n_int, meta.ny, meta.nx = data.flux.shape
                if meta.testing_S3:
                    # Only process the last 5 integrations when testing
                    meta.int_start = np.max((0, meta.n_int-5))
                else:
                    meta.int_start = 0
                if not hasattr(meta, 'nplots') or meta.nplots is None:
                    meta.int_end = meta.n_int
                elif meta.int_start+meta.nplots > meta.n_int:
                    # Too many figures requested, so reduce it
                    meta.int_end = meta.n_int
                else:
                    meta.int_end = meta.int_start+meta.nplots

                # Trim data to subarray region of interest
                # Dataset object no longer contains untrimmed data
                data, meta = util.trim(data, meta)

                # Create bad pixel mask (1 = good, 0 = bad)
                data['mask'] = (['time', 'y', 'x'],
                                np.ones(data.flux.shape, dtype=bool))

                # Check if arrays have NaNs/infs
                log.writelog('  Masking NaNs/infs in data arrays...',
                             mute=(not meta.verbose))
                data.mask.values = util.check_nans(data.flux.values,
                                                   data.mask.values,
                                                   log, name='FLUX')
                data.mask.values = util.check_nans(data.err.values,
                                                   data.mask.values,
                                                   log, name='ERR')
                data.mask.values = util.check_nans(data.v0.values,
                                                   data.mask.values,
                                                   log, name='V0')

                # Start masking pixels based on DQ flags
                # https://jwst-pipeline.readthedocs.io/en/latest/jwst/references_general/references_general.html#data-quality-flags
                # Odd numbers in DQ array are bad pixels. Do not use.
                if hasattr(meta, 'dqmask') and meta.dqmask:
                    # dqmask = np.where(data['dq'] > 0)
                    dqmask = np.where(data.dq.values % 2 == 1)
                    data.mask.values[dqmask] = 0

                # Manually mask regions [colstart, colend, rowstart, rowend]
                if hasattr(meta, 'manmask'):
                    data = util.manmask(data, meta, log)

                if not meta.photometry:
                    # Locate source postion
                    data, meta, log = \
                        source_pos.source_pos_wrapper(data, meta, log, m)

                # Compute 1D wavelength solution
                if 'wave_2d' in data:
                    data['wave_1d'] = (['x'],
                                       data.wave_2d[meta.src_ypos].values)
                    data['wave_1d'].attrs['wave_units'] = \
                        data.wave_2d.attrs['wave_units']

                # Convert flux units to electrons
                # (eg. MJy/sr -> DN -> Electrons)
                data, meta = b2f.convert_to_e(data, meta, log)

                if not meta.photometry:
                    # Compute clean median frame
                    data = optspex.clean_median_flux(data, meta, log, m)

                    # correct spectral curvature
                    if (hasattr(meta, 'curvature')
                            and meta.curvature == 'correct'):
                        data, meta = straighten.straighten_trace(data, meta,
                                                                 log, m)

                    # Perform outlier rejection of
                    # sky background along time axis
                    data = inst.flag_bg(data, meta, log)

                    # Do the background subtraction
                    data = bg.BGsubtraction(data, meta, log, m)

                    # Calulate and correct for 2D drift
                    if hasattr(inst, 'correct_drift2D'):
                        data, meta, log = inst.correct_drift2D(data, meta, log,
                                                               m)
                    elif meta.record_ypos:
                        # Record y position and width for all integrations
                        data, meta, log = \
                            source_pos.source_pos_wrapper(data, meta, log,
                                                          m, integ=None)
                        if meta.isplots_S3 >= 1:
                            # make y position and width plots
                            plots_s3.driftypos(data, meta)
                            plots_s3.driftywidth(data, meta)

                    # Select only aperture region
                    apdata, aperr, apmask, apbg, apv0 = inst.cut_aperture(data,
                                                                          meta,
                                                                          log)

                    # Extract standard spectrum and its variance
                    data = optspex.standard_spectrum(data, apdata, aperr)

                    # Perform optimal extraction
                    data, meta, log = optspex.optimize_wrapper(data, meta, log,
                                                               apdata, apmask,
                                                               apbg, apv0, m=m)

                    # Plot results
                    if meta.isplots_S3 >= 3:
                        log.writelog('  Creating figures for optimal spectral '
                                     'extraction', mute=(not meta.verbose))
                        iterfn = range(meta.int_start, meta.int_end)
                        if meta.verbose:
                            iterfn = tqdm(iterfn)
                        for n in iterfn:
                            # make optimal spectrum plot
                            plots_s3.optimal_spectrum(data, meta, n, m)
                        if meta.inst != 'wfc3':
                            plots_s3.residualBackground(data, meta, m)

                else:  # Do Photometry reduction
                    meta.photap = meta.spec_hw
                    meta.skyin, meta.skyout = np.array(meta.bg_hw.split('_')
                                                       ).astype(int)

                    # Do outlier reduction along time axis for
                    # each individual pixel
                    if meta.flag_bg:
                        data = inst.flag_bg_phot(data, meta, log)

                    # Setting up arrays for photometry reduction
                    data = util.phot_arrays(data)

                    for i in tqdm(range(len(data.time)),
                                  desc='Looping over Integrations'):
                        if (meta.isplots_S3 >= 3
                                and meta.oneoverf_corr is not None):
                            # save current flux into an array for
                            # plotting 1/f correction comparison
                            flux_w_oneoverf = np.copy(data.flux.values[i])

                        # Determine centroid position
                        # We do this twice. First a coarse estimation,
                        # then a more precise one.
                        # Use the center of the frame as an initial guess
                        centroid_guess = [data.flux.shape[1]//2,
                                          data.flux.shape[2]//2]
                        # Do a 2D gaussian fit to the whole frame
                        position, extra = \
                            centerdriver.centerdriver('fgc',
                                                      data.flux.values[i],
                                                      centroid_guess, 0, 0, 0,
                                                      mask=None, uncd=None,
                                                      fitbg=1, maskstar=True,
                                                      expand=1.0, psf=None,
                                                      psfctr=None, i=i, m=m,
                                                      meta=meta)

                        if meta.oneoverf_corr is not None:
                            # Correct for 1/f
                            data = \
                                inst.do_oneoverf_corr(data, meta, i,
                                                      position[1], log)
                            if meta.isplots_S3 >= 3:
                                plots_s3.phot_2d_frame_oneoverf(
                                    data, meta, m, i, flux_w_oneoverf)

                        # Use the determined centroid and
                        # cut out ctr_cutout_size pixels around it
                        # Then perform another 2D gaussian fit
                        position, extra = \
                            centerdriver.centerdriver('fgc',
                                                      data.flux.values[i],
                                                      position,
                                                      meta.ctr_cutout_size,
                                                      0, 0,
                                                      mask=data.mask.values[i],
                                                      uncd=None, fitbg=1,
                                                      maskstar=True, expand=1,
                                                      psf=None, psfctr=None,
                                                      i=i, m=m, meta=meta)
                        # Store centroid positions and
                        # the Gaussian 1-sigma half-widths
                        data['centroid_y'][i], data['centroid_x'][i] = position
                        data['centroid_sy'][i], data['centroid_sx'][i] = extra
                        # Plot 2D frame, the centroid and the centroid position
                        if meta.isplots_S3 >= 3:
                            plots_s3.phot_2d_frame(data, meta, m, i)

                        # Interpolate masked pixels before we perform
                        # aperture photometry
                        if meta.interp_method is not None:
                            util.interp_masked(data, meta, i, log)

                        # Calculate flux in aperture and subtract
                        # background flux
                        aphot = apphot.apphot(
                            meta, image=data.flux[i].values,
                            ctr=position, photap=meta.photap,
                            skyin=meta.skyin, skyout=meta.skyout,
                            betahw=1, targpos=position,
                            mask=data.mask[i].values,
                            imerr=data.err[i].values,
                            skyfrac=0.1, med=True, expand=1,
                            isbeta=False, nochecks=False,
                            aperr=True, nappix=True, skylev=True,
                            skyerr=True, nskypix=True,
                            nskyideal=True, status=True,
                            betaper=True)
                        # Save results into arrays
                        (data['aplev'][i], data['aperr'][i],
                            data['nappix'][i], data['skylev'][i],
                            data['skyerr'][i], data['nskypix'][i],
                            data['nskyideal'][i], data['status'][i],
                            data['betaper'][i]) = aphot

                if meta.save_output:
                    # Save flux data from current segment
                    filename_xr = (meta.outputdir+'S3_'+event_ap_bg +
                                   "_FluxData_seg"+str(m).zfill(4)+".h5")
                    success = xrio.writeXR(filename_xr, data, verbose=False,
                                           append=False)
                    if success == 0:
                        del (data.attrs['filename'])
                        del (data.attrs['mhdr'])
                        del (data.attrs['shdr'])
                        success = xrio.writeXR(filename_xr, data,
                                               verbose=meta.verbose,
                                               append=False)

                # Remove large 3D arrays from Dataset
                del (data['err'], data['dq'], data['v0'],
                     data['mask'], data.attrs['intstart'],
                     data.attrs['intend'])
                if not meta.photometry:
                    del (data['flux'], data['bg'], data['wave_2d'])
                elif meta.inst == 'wfc3':
                    del (data['flatmask'], data['variance'])

                # Append results for future concatenation
                datasets.append(data)

            # Concatenate results along time axis (default)
            spec = xrio.concat(datasets)

            # Plot light curve and centroids over time
            if meta.photometry:
                if meta.isplots_S3 >= 1:
                    plots_s3.phot_lc(spec, meta)
                    plots_s3.phot_centroid(spec, meta)
                if meta.isplots_S3 >= 3:
                    plots_s3.phot_bg(spec, meta)
                if meta.isplots_S3 >= 5:
                    plots_s3.phot_npix(spec, meta)
                    plots_s3.phot_2d_frame_diff(spec, meta)
                apphot.apphot_status(spec)
                del (spec['flux'])

            # Plot fitted 2D drift
            # Note: This needs to happen before calling conclusion_step()
            if meta.isplots_S3 >= 1 and meta.inst == 'wfc3':
                plots_s3.drift_2D(spec, meta)

            if meta.inst == 'wfc3':
                # WFC3 needs a conclusion step to convert lists into
                # arrays before saving
                spec, meta, log = inst.conclusion_step(spec, meta, log)

            # Save Dataset object containing time-series of 1D spectra
            meta.filename_S3_SpecData = (meta.outputdir+'S3_'+event_ap_bg +
                                         "_SpecData.h5")
            success = xrio.writeXR(meta.filename_S3_SpecData, spec,
                                   verbose=True)

            # Compute MAD value
            if not meta.photometry:
                meta.mad_s3 = util.get_mad(meta, log, spec.wave_1d.values,
<<<<<<< HEAD
                                      
=======
>>>>>>> f1b824ec
                                           spec.optspec.values,
                                           optmask=spec.optmask.values)
            else:
                normspec = util.normalize_spectrum(meta, data.aplev.values)
                meta.mad_s3 = util.get_mad_1d(normspec)
            log.writelog(f"Stage 3 MAD = {int(np.round(meta.mad_s3))} ppm")

            if meta.isplots_S3 >= 1 and not meta.photometry:
                log.writelog('Generating figure')
                # 2D light curve without drift correction
                plots_s3.lc_nodriftcorr(meta, spec.wave_1d, spec.optspec,
                                        optmask=spec.optmask)

            # Save results
            if meta.save_output:
                log.writelog('Saving Metadata')
                fname = meta.outputdir + 'S3_' + event_ap_bg + "_Meta_Save"
                me.saveevent(meta, fname, save=[])

            # Calculate total time
            total = (time_pkg.time() - t0) / 60.
            log.writelog('\nTotal time (min): ' + str(np.round(total, 2)))

            log.closelog()

    return spec, meta<|MERGE_RESOLUTION|>--- conflicted
+++ resolved
@@ -529,10 +529,6 @@
             # Compute MAD value
             if not meta.photometry:
                 meta.mad_s3 = util.get_mad(meta, log, spec.wave_1d.values,
-<<<<<<< HEAD
-                                      
-=======
->>>>>>> f1b824ec
                                            spec.optspec.values,
                                            optmask=spec.optmask.values)
             else:
