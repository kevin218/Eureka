--- conflicted
+++ resolved
@@ -383,13 +383,11 @@
                                      'curved and may benefit from setting '
                                      'meta.curvature to "correct".')
 
-<<<<<<< HEAD
-                    if not meta.skip_bg:
-                        # Perform outlier rejection of bg pix along time axis
-                        meta.bg_y2 = meta.src_ypos + meta.bg_hw + 1
-                        meta.bg_y1 = meta.src_ypos - meta.bg_hw
-                        if not meta.ff_outlier:
-                            data = inst.flag_bg(data, meta, log)
+                    # Perform outlier rejection of bg pix along time axis
+                    meta.bg_y2 = meta.src_ypos + meta.bg_hw + 1
+                    meta.bg_y1 = meta.src_ypos - meta.bg_hw
+                    if not meta.ff_outlier and not meta.skip_bg:
+                        data = inst.flag_bg(data, meta, log)
 
                         # Do the background subtraction
                         data = bg.BGsubtraction(data, meta, log,
@@ -399,17 +397,6 @@
                         data.bg.values[:] = 0
                         data.bg.attrs['bg_units'] = \
                             data.flux.attrs['flux_units']
-=======
-                    # Perform outlier rejection of bg pix along time axis
-                    meta.bg_y2 = meta.src_ypos + meta.bg_hw + 1
-                    meta.bg_y1 = meta.src_ypos - meta.bg_hw
-                    if not meta.ff_outlier and not meta.skip_bg:
-                        data = inst.flag_bg(data, meta, log)
-
-                    # Do the background subtraction
-                    data = bg.BGsubtraction(data, meta, log,
-                                            m, meta.isplots_S3)
->>>>>>> 425422fe
 
                     # Calulate and correct for 2D drift
                     if hasattr(inst, 'correct_drift2D'):
