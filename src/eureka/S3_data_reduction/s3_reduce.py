#! /usr/bin/env python

# Eureka! Stage 3 reduction pipeline

# Proposed Steps
# --------------
# 1.  Read in all data frames and header info from Stage 2 data products DONE
# 2.  Record JD and other relevant header information DONE
# 3.  Apply light-time correction (if necessary) DONE
# 4.  Calculate trace and 1D+2D wavelength solutions (if necessary)
# 5.  Make flats, apply flat field correction (Stage 2)
# 6.  Manually mask regions DONE
# 7.  Compute difference frames OR slopes (Stage 1)
# 8.  Perform outlier rejection of BG region DONE
# 9.  Background subtraction DONE
# 10. Compute 2D drift, apply rough (integer-pixel) correction
# 11. Full-frame outlier rejection for time-series stack of NDRs
# 12. Apply sub-pixel 2D drift correction
# 13. Extract spectrum through summation DONE
# 14. Compute median frame DONE
# 15. Optimal spectral extraction DONE
# 16. Save Stage 3 data products
# 17. Produce plots DONE

import os
import time as time_pkg
import numpy as np
from copy import deepcopy
import astraeus.xarrayIO as xrio
from tqdm import tqdm
import psutil

from . import optspex
from . import plots_s3, source_pos
from . import background as bg
from . import bright2flux as b2f

from .s3_meta import S3MetaClass
from ..lib import logedit
from ..lib import manageevent as me
from ..lib import util
from ..lib import centerdriver, apphot


def reduce(eventlabel, ecf_path=None, s2_meta=None, input_meta=None):
    '''Reduces data images and calculates optimal spectra.

    Parameters
    ----------
    eventlabel : str
        The unique identifier for these data.
    ecf_path : str; optional
        The absolute or relative path to where ecfs are stored.
        Defaults to None which resolves to './'.
    s2_meta : eureka.lib.readECF.MetaClass; optional
        The metadata object from Eureka!'s S2 step (if running S2 and S3
        sequentially). Defaults to None.
    input_meta : eureka.lib.readECF.MetaClass; optional
        An optional input metadata object, so you can manually edit the meta
        object without having to edit the ECF file.

    Returns
    -------
    meta : eureka.lib.readECF.MetaClass
        The metadata object with attributes added by S3.
    '''
    s2_meta = deepcopy(s2_meta)
    input_meta = deepcopy(input_meta)

    if input_meta is None:
        meta = S3MetaClass(folder=ecf_path, eventlabel=eventlabel)
    else:
        meta = S3MetaClass(**input_meta.__dict__)

    if s2_meta is None:
        # Locate the old MetaClass savefile, and load new ECF into
        # that old MetaClass
        s2_meta, meta.inputdir, meta.inputdir_raw = \
            me.findevent(meta, 'S2', allowFail=True)
    else:
        # Running these stages sequentially, so can safely assume
        # the path hasn't changed
        meta.inputdir = s2_meta.outputdir
        meta.inputdir_raw = meta.inputdir[len(meta.topdir):]

    if s2_meta is None:
        # Attempt to find subdirectory containing S2 FITS files
        meta = util.find_fits(meta)
    else:
        meta = S3MetaClass(**me.mergeevents(meta, s2_meta).__dict__)

    # Create list of file segments
    meta = util.readfiles(meta)

    # First apply any instrument-specific defaults
    if meta.photometry:
        if meta.inst == 'miri':
            meta.set_MIRI_Photometry_defaults()
        elif meta.inst == 'nircam':
            meta.set_NIRCam_Photometry_defaults()
    else:
        if meta.inst == 'miri':
            meta.set_MIRI_defaults()
        elif meta.inst == 'nircam':
            meta.set_NIRCam_defaults()
        elif meta.inst == 'nirspec':
            meta.set_NIRSpec_defaults()
        elif meta.inst == 'niriss':
            meta.set_NIRISS_defaults()
        elif meta.inst == 'wfc3':
            meta.set_WFC3_defaults()
    # Then apply instrument-agnostic defaults
    meta.set_defaults()

    # Setup range of spectral apertures
    meta.setup_aperture_radii()

    # create directories to store data
    # run_s3 used to make sure we're always looking at the right run for
    # each aperture/annulus pair
    meta.run_s3 = None
    for spec_hw_val in meta.spec_hw_range:
        for bg_hw_val in meta.bg_hw_range:
            meta.eventlabel = eventlabel
            if not isinstance(bg_hw_val, str):
                # Only divide if value is not a string (spectroscopic modes)
                bg_hw_val //= meta.expand
            meta.run_s3 = util.makedirectory(meta, 'S3', meta.run_s3,
                                             ap=spec_hw_val//meta.expand,
                                             bg=bg_hw_val)

    # begin process
    for spec_hw_val in meta.spec_hw_range:
        for bg_hw_val in meta.bg_hw_range:

            t0 = time_pkg.time()

            meta.spec_hw = spec_hw_val
            meta.bg_hw = bg_hw_val
            # Directory structure should not use expanded HW values
            spec_hw_val //= meta.expand
            if not isinstance(bg_hw_val, str):
                # Only divide if value is not a string (spectroscopic modes)
                bg_hw_val //= meta.expand
            meta.outputdir = util.pathdirectory(meta, 'S3', meta.run_s3,
                                                ap=spec_hw_val,
                                                bg=bg_hw_val)

            event_ap_bg = (meta.eventlabel+"_ap"+str(spec_hw_val) +
                           '_bg' + str(bg_hw_val))

            # Open new log file
            meta.s3_logname = meta.outputdir + 'S3_' + event_ap_bg + ".log"
            if s2_meta is not None:
                log = logedit.Logedit(meta.s3_logname, read=s2_meta.s2_logname)
            else:
                log = logedit.Logedit(meta.s3_logname)
            log.writelog("\nStarting Stage 3 Reduction\n")
            log.writelog(f"Eureka! Version: {meta.version}", mute=True)
            log.writelog(f"Input directory: {meta.inputdir}")
            log.writelog(f'  Found {meta.num_data_files} data file(s) ending '
                         f'in {meta.suffix}.fits', mute=(not meta.verbose))
            log.writelog(f"Output directory: {meta.outputdir}")
            log.writelog(f"Using ap={spec_hw_val}, " +
                         f"bg={bg_hw_val}, " +
                         f"expand={meta.expand}")

            log.writelog(f"CRDS Context pmap: {meta.pmap}", mute=True)

            # Load instrument module
            if meta.inst == 'miri':
                from . import miri as inst
            elif meta.inst == 'nircam':
                from . import nircam as inst
            elif meta.inst == 'nirspec':
                from . import nirspec as inst
            elif meta.inst == 'niriss':
                from . import niriss as inst
            elif meta.inst == 'wfc3':
                from . import wfc3 as inst
                meta.bg_dir = 'CxC'
                meta, log = inst.preparation_step(meta, log)
            else:
                raise ValueError('Unknown instrument {}'.format(meta.inst))

            # Copy ecf
            log.writelog('Copying S3 control file', mute=(not meta.verbose))
            meta.copy_ecf()

            # Loop over each segment
            # Only reduce the last segment/file if testing_S3 is set to
            # True in ecf
            if meta.testing_S3:
                istart = meta.num_data_files - 1
            else:
                istart = 0

            # Group files into batches
            if meta.nfiles == 1 and meta.nfiles > 1 and meta.indep_batches:
                log.writelog('WARNING: You have selected non-ideal settings '
                             'with indep_batches = True and nfiles = 1.'
                             'If your computer has enough RAM to '
                             'load many/all of your Stage 2 files, it is '
                             'strongly recommended to increase nfiles.')
            system_RAM = psutil.virtual_memory().total
            filesize = os.path.getsize(meta.segment_list[istart])*meta.expand
            maxfiles = max([1, int(system_RAM*meta.max_memory/filesize)])
            meta.files_per_batch = min([maxfiles, meta.nfiles])
            meta.nbatch = int(np.ceil((meta.num_data_files-istart) /
                                      meta.files_per_batch))

            datasets = []

            saved_refrence_tilt_frame = None
            saved_ref_median_frame = None

            for m in range(meta.nbatch):
                # Reset saved median frame if meta.indep_batches
                if meta.indep_batches:
                    saved_ref_median_frame = None
                    saved_refrence_tilt_frame = None

                first_file = m*meta.files_per_batch
                last_file = min([meta.num_data_files,
                                 (m+1)*meta.files_per_batch])
                nfiles = last_file-first_file

                # Report progress
                if meta.files_per_batch > 1:
                    message = (f'Starting batch {m + 1} of {meta.nbatch} '
                               f'with {nfiles} files')
                else:
                    message = f'Starting file {m + 1} of {meta.num_data_files}'
                if meta.verbose:
                    log.writelog(message)
                else:
                    log.writelog(message, end='\r')

                # Read in data frame and header
                batch = []
                for i in range(first_file, last_file):
                    # Keep track if this is the first file - otherwise
                    # MIRI will keep swapping x and y windows
                    meta.firstFile = m == 0 and i == 0
                    meta.firstInBatch = i == 0
                    if i == last_file-1:
                        end = '\n'
                    else:
                        end = '\r'
                    # Initialize a new data object
                    data = xrio.makeDataset()
                    log.writelog(f'  Reading file {i+1}...',
                                 mute=(not meta.verbose), end=end)
                    data, meta, log = inst.read(meta.segment_list[i], data,
                                                meta, log)
                    batch.append(data)

                # Combine individual datasets
                if meta.files_per_batch > 1:
                    log.writelog('  Concatenating files...',
                                 mute=(not meta.verbose))
                    data = xrio.concat(batch)
                    data.attrs['intstart'] = batch[0].attrs['intstart']
                    data.attrs['intend'] = batch[-1].attrs['intend']

                # Get number of integrations and frame dimensions
                meta.n_int = len(data.time)
                meta.nx = len(data.x)
                meta.ny = len(data.y)

                if meta.testing_S3:
                    # Only process the last 5 integrations when testing
                    meta.int_start = np.max((0, meta.n_int-5))
                else:
                    meta.int_start = 0
                if meta.nplots is None:
                    meta.nplots = meta.n_int
                    meta.int_end = meta.n_int
                elif meta.int_start+meta.nplots > meta.n_int:
                    # Too many figures requested, so reduce it
                    meta.int_end = meta.n_int
                else:
                    meta.int_end = meta.int_start+meta.nplots

                # Perform BG subtraction along dispersion direction
                # for untrimmed NIRCam spectroscopic data
                if meta.bg_row_by_row:
                    meta.bg_dir = 'RxR'
                    data = bg.BGsubtraction(data, meta, log,
                                            m, meta.isplots_S3)
                    meta.bg_row_by_row = False
                    meta.bg_deg = None
                # Specify direction = CxC to perform standard BG subtraction
                # later on in Stage 3. This needs to be set independent of
                # having performed RxR BG subtraction.
                meta.bg_dir = 'CxC'

                # Trim data to subarray region of interest
                # Dataset object no longer contains untrimmed data
                data, meta = util.trim(data, meta)

                # Check if arrays have NaNs/infs
                log.writelog('  Masking NaNs/infs in data arrays...',
                             mute=(not meta.verbose))
                data.mask.values = util.check_nans(data.flux.values,
                                                   data.mask.values,
                                                   log, name='FLUX')
                data.mask.values = util.check_nans(data.err.values,
                                                   data.mask.values,
                                                   log, name='ERR')
                data.mask.values = util.check_nans(data.v0.values,
                                                   data.mask.values,
                                                   log, name='V0')

                # Start masking pixels based on DQ flags
                if meta.dqmask and meta.inst == 'wfc3':
                    # https://hst-docs.stsci.edu/wfc3ihb/appendix-e-reduction-and-calibration-of-wfc3-data/e-2-the-stsci-reduction-and-calibration-pipeline#E.2TheSTScIReductionandCalibrationPipeline-table-dq_flags
                    # Non-zero numbers in HST data array are bad pixels.
                    dqmask = np.where(data.dq.values != 0)
                    data.mask.values[dqmask] = True
                elif meta.dqmask:
                    # https://jwst-pipeline.readthedocs.io/en/latest/jwst/references_general/references_general.html#data-quality-flags
                    # Odd numbers in JWST DQ array are bad pixels.
                    dqmask = np.where(data.dq.values % 2 == 1)
                    data.mask.values[dqmask] = True

                # Manually mask regions [colstart, colend, rowstart, rowend]
                if meta.manmask is not None:
                    data = util.manmask(data, meta, log)

                if not meta.photometry:
                    # Locate source postion for the first integration of
                    # the first batch
                    if meta.indep_batches or meta.src_ypos is None:
                        data, meta, log = \
                            source_pos.source_pos_wrapper(data, meta, log, m)

                    # Compute 1D wavelength solution
                    if 'wave_2d' in data:
                        data['wave_1d'] = (['x'],
                                           data.wave_2d[meta.src_ypos].values)
                        data['wave_1d'].attrs['wave_units'] = \
                            data.wave_2d.attrs['wave_units']
                        # Check for bad wavelengths (beyond wavelength solution)
                        util.check_nans(data.wave_1d.values,
                                        np.zeros(meta.subnx),
                                        log, name='wavelength')
                    else:
                        # Get wavelength solution
                        data = inst.get_wave(data, meta, log)

                    if meta.calibrated_spectra:
                        # Instrument-specific steps for generating
                        # calibrated stellar spectra
                        data = inst.calibrated_spectra(data, meta, log)
                    else:
                        # Convert flux units to electrons
                        # (eg. MJy/sr -> DN -> Electrons)
                        data, meta = b2f.convert_to_e(data, meta, log)

                    # Perform outlier rejection of
                    # full frame along time axis
                    if meta.ff_outlier:
                        data = inst.flag_ff(data, meta, log)

                    if saved_ref_median_frame is None:
                        # Compute clean median frame
                        data = inst.clean_median_flux(data, meta, log, m)
                        # Save the original median frame
                        saved_ref_median_frame = deepcopy(data.medflux)
                    else:
                        # Load the original median frame
                        data['medflux'] = deepcopy(saved_ref_median_frame)

                    # Calulate and correct for 2D drift
                    if hasattr(inst, 'correct_drift2D'):
                        data, meta, log = inst.correct_drift2D(data, meta, log,
                                                               m)
                        plots_s3.drift_2D(data, meta)

                    # correct spectral curvature
                    if meta.curvature == 'correct':
                        data, meta = inst.straighten_trace(data, meta,
                                                           log, m)
                    elif meta.inst == 'nirspec' and meta.filter != 'PRISM':
                        log.writelog('WARNING: NIRSpec GRISM spectra is '
                                     'significantly curved and will very '
                                     'likely benefit from setting '
                                     'meta.curvature to "correct".')
                    elif meta.inst == 'nircam':
                        log.writelog('WARNING: NIRCam spectra is slightly '
                                     'curved and may benefit from setting '
                                     'meta.curvature to "correct".')

                    # Perform outlier rejection of
                    # sky background along time axis
                    meta.bg_y2 = meta.src_ypos + meta.bg_hw + 1
                    meta.bg_y1 = meta.src_ypos - meta.bg_hw
                    if not meta.ff_outlier:
                        data = inst.flag_bg(data, meta, log)

                    # Do the background subtraction
                    data = bg.BGsubtraction(data, meta, log,
                                            m, meta.isplots_S3)

                    if not hasattr(inst, 'correct_drift2D') and meta.record_ypos:
                        # Record y position and width for all integrations
                        data, meta, log = \
                            source_pos.source_pos_wrapper(data, meta, log,
                                                          m, integ=None)
                        if meta.isplots_S3 >= 1:
                            # make y position and width plots
                            plots_s3.driftypos(data, meta, m)
                            plots_s3.driftywidth(data, meta, m)

                    # Select only aperture region
                    apdata, aperr, apmask, apbg, apv0, apmedflux = \
                        inst.cut_aperture(data, meta, log)

                    # Extract standard spectrum and its variance
                    log.writelog('  Computing standard spectrum...',
                                 mute=(not meta.verbose))
                    data = inst.standard_spectrum(data, meta, apdata, apmask,
                                                  aperr)

                    # Perform optimal extraction
                    data, meta, log = optspex.optimize_wrapper(data, meta, log,
                                                               apdata, apmask,
                                                               apbg, apv0,
                                                               apmedflux, m=m)

                    # Plot results
                    if meta.isplots_S3 >= 3:
                        log.writelog('  Creating figures for optimal spectral '
                                     'extraction', mute=(not meta.verbose))
                        iterfn = range(meta.int_start, meta.int_end)
                        if meta.verbose:
                            iterfn = tqdm(iterfn)
                        for n in iterfn:
                            # make optimal spectrum plot
                            plots_s3.optimal_spectrum(data, meta, n, m)
<<<<<<< HEAD
                        plots_s3.residualBackground(data, meta, m)
=======
                        if meta.inst != 'wfc3':
                            inst.residualBackground(data, meta, m)
>>>>>>> 36ec4363

                else:  # Do Photometry reduction
                    meta.photap = meta.spec_hw
                    meta.skyin, meta.skyout = np.array(meta.bg_hw.split('_')
                                                       ).astype(int)

                    if meta.calibrated_spectra:
                        # Instrument-specific steps for generating
                        # calibrated stellar spectra
                        data = inst.calibrated_spectra(data, meta, log)
                    else:
                        # Convert flux units to electrons
                        # (eg. MJy/sr -> DN -> Electrons)
                        data, meta = b2f.convert_to_e(data, meta, log)

                    # Do outlier reduction along time axis for
                    # each individual pixel
                    if meta.flag_bg:
                        data = inst.flag_bg_phot(data, meta, log)

                    # Setting up arrays for photometry reduction
                    data = util.phot_arrays(data)

                    # Compute the median frame
                    # and position of first centroid guess
                    # for mgmc method
                    if meta.ctr_guess is not None:
                        guess = np.array(meta.ctr_guess)[::-1]
                        trim = np.array([meta.ywindow[0], meta.xwindow[0]])
                        position_pri = guess - trim
                    elif meta.centroid_method == 'mgmc':
                        position_pri, extra, refrence_median_frame = \
                            centerdriver.centerdriver(
                                'mgmc_pri', data.flux.values, None, None,
                                None, None, meta, mask=data.mask.values,
                                saved_ref_median_frame=saved_ref_median_frame)
                        if saved_ref_median_frame is None:
                            saved_ref_median_frame = refrence_median_frame

                    # for loop for integrations
                    for i in tqdm(range(len(data.time)),
                                  desc='  Looping over Integrations'):
                        if (meta.isplots_S3 >= 3
                                and meta.oneoverf_corr is not None):
                            # save current flux into an array for
                            # plotting 1/f correction comparison
                            flux_w_oneoverf = np.copy(data.flux.values[i])

                        # Determine centroid position
                        # We do this twice. First a coarse estimation,
                        # then a more precise one.
                        # Use the center of the frame as an initial guess
                        if (meta.centroid_method == 'fgc' and
                                meta.ctr_guess is None):
                            centroid_guess = [data.flux.shape[1]//2,
                                              data.flux.shape[2]//2]
                            # Do a 2D gaussian fit to the whole frame
                            position_pri, extra = \
                                centerdriver.centerdriver(
                                    'fgc', data.flux.values[i], centroid_guess,
                                    0, i, m, meta, mask=data.mask.values[i])

                        if meta.oneoverf_corr is not None:
                            # Correct for 1/f
                            data = \
                                inst.do_oneoverf_corr(data, meta, i,
                                                      position_pri[1], log)
                            if meta.isplots_S3 >= 3 and i < meta.nplots:
                                plots_s3.phot_2d_frame_oneoverf(
                                    data, meta, m, i, flux_w_oneoverf)

                        # Use the determined centroid and
                        # cut out ctr_cutout_size pixels around it
                        # Then perform another 2D gaussian fit
                        position, extra, refrence_median_frame = \
                            centerdriver.centerdriver(
                                meta.centroid_method+'_sec',
                                data.flux.values[i],
                                position_pri, meta.ctr_cutout_size, i, m, meta,
                                mask=data.mask.values[i],
                                saved_ref_median_frame=saved_ref_median_frame)

                        # Store centroid positions and
                        # the Gaussian 1-sigma half-widths
                        data['centroid_y'][i], data['centroid_x'][i] = position
                        data['centroid_sy'][i], data['centroid_sx'][i] = extra

                        # Plot 2D frame, the centroid and the centroid position
                        if meta.isplots_S3 >= 3 and i < meta.nplots:
                            plots_s3.phot_2d_frame(data, meta, m, i)

                        # Interpolate masked pixels before we perform
                        # aperture photometry
                        if meta.interp_method is not None:
                            util.interp_masked(data, meta, i, log)

                        # Calculate flux in aperture and subtract
                        # background flux
                        aphot = apphot.apphot(
                            meta, image=data.flux[i].values,
                            ctr=position, photap=meta.photap,
                            skyin=meta.skyin, skyout=meta.skyout,
                            betahw=1, targpos=position,
                            mask=data.mask[i].values,
                            imerr=data.err[i].values,
                            skyfrac=0.1, med=True, expand=1,
                            isbeta=False, nochecks=False,
                            aperr=True, nappix=True, skylev=True,
                            skyerr=True, nskypix=True,
                            nskyideal=True, status=True,
                            betaper=True, aperture_shape=meta.aperture_shape)
                        # Save results into arrays
                        (data['aplev'][i], data['aperr'][i],
                            data['nappix'][i], data['skylev'][i],
                            data['skyerr'][i], data['nskypix'][i],
                            data['nskyideal'][i], data['status'][i],
                            data['betaper'][i]) = aphot

                # plot tilt events
                if meta.isplots_S3 >= 5 and meta.inst == 'nircam' and \
                   meta.photometry:
                    refrence_tilt_frame = \
                        plots_s3.tilt_events(meta, data, log, m,
                                             position,
                                             saved_refrence_tilt_frame)

                    if saved_refrence_tilt_frame is not None:
                        saved_refrence_tilt_frame = refrence_tilt_frame

                if meta.save_fluxdata:
                    # Save Meta information to attributes of Xarray
                    util.add_meta_to_xarray(meta, data)

                    # Save flux data from current segment
                    filename_xr = (meta.outputdir+'S3_'+event_ap_bg +
                                   "_FluxData_seg"+str(m).zfill(4)+".h5")
                    success = xrio.writeXR(filename_xr, data, verbose=False,
                                           append=False)
                    if success == 0:
                        del (data.attrs['filename'])
                        del (data.attrs['mhdr'])
                        del (data.attrs['shdr'])
                        success = xrio.writeXR(filename_xr, data,
                                               verbose=meta.verbose,
                                               append=False)
                    else:
                        print(f"Finished writing to {filename_xr}")
                else:
                    del (data.attrs['filename'])
                    del (data.attrs['mhdr'])
                    del (data.attrs['shdr'])

                # Remove large 3D arrays from Dataset
                del (data['err'], data['dq'], data['v0'],
                     data['mask'], data.attrs['intstart'],
                     data.attrs['intend'])
                if not meta.photometry:
                    del (data['flux'], data['bg'])
                    if meta.inst != 'niriss':
                        del (data['wave_2d'])
                elif meta.inst == 'wfc3':
                    del (data['flatmask'], data['variance'])

                # Append results for future concatenation
                datasets.append(data)

            # Concatenate results along time axis (default)
            spec = xrio.concat(datasets)

            # Update n_int after merging batches
            meta.n_int = len(spec.time)

            # Plot light curve and centroids over time
            if meta.photometry:
                if meta.isplots_S3 >= 1:
                    plots_s3.phot_lc(spec, meta)
                    plots_s3.phot_centroid(spec, meta)
                if meta.isplots_S3 >= 3:
                    plots_s3.phot_bg(spec, meta)
                if meta.isplots_S3 >= 5:
                    plots_s3.phot_npix(spec, meta)
                    plots_s3.phot_2d_frame_diff(spec, meta)
                apphot.apphot_status(spec)
                del (spec['flux'])

            # Plot fitted 2D drift
            # Note: This needs to happen before calling conclusion_step()
            if meta.isplots_S3 >= 1 and meta.inst == 'wfc3':
                plots_s3.drift_2D(spec, meta)

            if meta.inst == 'wfc3':
                # WFC3 needs a conclusion step to convert lists into
                # arrays before saving
                spec, meta, log = inst.conclusion_step(spec, meta, log)

            # make citations for current stage
            util.make_citations(meta, 3)

            # Save Dataset object containing time-series of 1D spectra
            if meta.save_output:
                meta.filename_S3_SpecData = (meta.outputdir+'S3_'+event_ap_bg +
                                             "_SpecData.h5")

                # Save Meta information to attributes of Xarray
                util.add_meta_to_xarray(meta, spec)

                success = xrio.writeXR(meta.filename_S3_SpecData, spec,
                                       verbose=True)

                if not success:
                    raise OSError('Failed to write S3_SpecData.')

            # Compute MAD value
            scandir = getattr(spec, 'scandir', None)
            if not meta.photometry:
                if meta.orders is None:
                    meta.mad_s3 = [util.get_mad(meta, log, spec.wave_1d.values,
                                                spec.optspec.values,
                                                spec.optmask.values,
                                                scandir=scandir)]
                else:
                    meta.mad_s3 = []
                    for j, order in enumerate(meta.orders):
                        meta.mad_s3.append(
                            util.get_mad(
                                meta, log,
                                spec.wave_1d.sel(order=order).values,
                                spec.optspec.sel(order=order).values,
                                spec.optmask.sel(order=order).values,
                                np.nanmin(spec.wave_1d.sel(order=order)),
                                np.nanmax(spec.wave_1d.sel(order=order)),
                                scandir=scandir))
            else:
                normspec = util.normalize_spectrum(
                    meta, spec.aplev.values,
                    scandir=scandir)
                meta.mad_s3 = [util.get_mad_1d(normspec)]
            for i, mad in enumerate(meta.mad_s3):
                try:
                    log.writelog(f"Stage 3 MAD = {mad:.0f} ppm")
                except:
                    log.writelog("Could not compute Stage 3 MAD")
                    meta.mad_s3[i] = 0

            if meta.isplots_S3 >= 1 and not meta.photometry:
                log.writelog('Generating figures')
                # 2D light curve without drift correction
                inst.lc_nodriftcorr(spec, meta)
            # return spec, meta # FINDME

            # Calculate total time
            total = (time_pkg.time() - t0) / 60.
            log.writelog('\nTotal time (min): ' + str(np.round(total, 2)))

            log.closelog()

    return spec, meta<|MERGE_RESOLUTION|>--- conflicted
+++ resolved
@@ -439,12 +439,7 @@
                         for n in iterfn:
                             # make optimal spectrum plot
                             plots_s3.optimal_spectrum(data, meta, n, m)
-<<<<<<< HEAD
                         plots_s3.residualBackground(data, meta, m)
-=======
-                        if meta.inst != 'wfc3':
-                            inst.residualBackground(data, meta, m)
->>>>>>> 36ec4363
 
                 else:  # Do Photometry reduction
                     meta.photap = meta.spec_hw
